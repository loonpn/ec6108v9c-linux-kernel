/*
 * 	connector.c
 *
 * 2004+ Copyright (c) Evgeniy Polyakov <zbr@ioremap.net>
 * All rights reserved.
 *
 * This program is free software; you can redistribute it and/or modify
 * it under the terms of the GNU General Public License as published by
 * the Free Software Foundation; either version 2 of the License, or
 * (at your option) any later version.
 *
 * This program is distributed in the hope that it will be useful,
 * but WITHOUT ANY WARRANTY; without even the implied warranty of
 * MERCHANTABILITY or FITNESS FOR A PARTICULAR PURPOSE.  See the
 * GNU General Public License for more details.
 *
 * You should have received a copy of the GNU General Public License
 * along with this program; if not, write to the Free Software
 * Foundation, Inc., 59 Temple Place, Suite 330, Boston, MA  02111-1307  USA
 */

#include <linux/kernel.h>
#include <linux/module.h>
#include <linux/list.h>
#include <linux/skbuff.h>
#include <linux/netlink.h>
#include <linux/moduleparam.h>
#include <linux/connector.h>
#include <linux/slab.h>
#include <linux/mutex.h>
#include <linux/proc_fs.h>
#include <linux/spinlock.h>

#include <net/sock.h>

MODULE_LICENSE("GPL");
MODULE_AUTHOR("Evgeniy Polyakov <zbr@ioremap.net>");
MODULE_DESCRIPTION("Generic userspace <-> kernelspace connector.");
MODULE_ALIAS_NET_PF_PROTO(PF_NETLINK, NETLINK_CONNECTOR);

static struct cn_dev cdev;

static int cn_already_initialized;

/*
 * msg->seq and msg->ack are used to determine message genealogy.
 * When someone sends message it puts there locally unique sequence
 * and random acknowledge numbers.  Sequence number may be copied into
 * nlmsghdr->nlmsg_seq too.
 *
 * Sequence number is incremented with each message to be sent.
 *
 * If we expect reply to our message then the sequence number in
 * received message MUST be the same as in original message, and
 * acknowledge number MUST be the same + 1.
 *
 * If we receive a message and its sequence number is not equal to the
 * one we are expecting then it is a new message.
 *
 * If we receive a message and its sequence number is the same as one
 * we are expecting but it's acknowledgement number is not equal to
 * the acknowledgement number in the original message + 1, then it is
 * a new message.
 *
 */
int cn_netlink_send(struct cn_msg *msg, u32 __group, gfp_t gfp_mask)
{
	struct cn_callback_entry *__cbq;
	unsigned int size;
	struct sk_buff *skb;
	struct nlmsghdr *nlh;
	struct cn_msg *data;
	struct cn_dev *dev = &cdev;
	u32 group = 0;
	int found = 0;

	if (!__group) {
		spin_lock_bh(&dev->cbdev->queue_lock);
		list_for_each_entry(__cbq, &dev->cbdev->queue_list,
				    callback_entry) {
			if (cn_cb_equal(&__cbq->id.id, &msg->id)) {
				found = 1;
				group = __cbq->group;
				break;
			}
		}
		spin_unlock_bh(&dev->cbdev->queue_lock);

		if (!found)
			return -ENODEV;
	} else {
		group = __group;
	}

	if (!netlink_has_listeners(dev->nls, group))
		return -ESRCH;

	size = NLMSG_SPACE(sizeof(*msg) + msg->len);

	skb = alloc_skb(size, gfp_mask);
	if (!skb)
		return -ENOMEM;

	nlh = NLMSG_PUT(skb, 0, msg->seq, NLMSG_DONE, size - sizeof(*nlh));

	data = NLMSG_DATA(nlh);

	memcpy(data, msg, sizeof(*data) + msg->len);

	NETLINK_CB(skb).dst_group = group;

	return netlink_broadcast(dev->nls, skb, 0, group, gfp_mask);

nlmsg_failure:
	kfree_skb(skb);
	return -EINVAL;
}
EXPORT_SYMBOL_GPL(cn_netlink_send);

/*
 * Callback helper - queues work and setup destructor for given data.
 */
static int cn_call_callback(struct sk_buff *skb)
{
	struct cn_callback_entry *i, *cbq = NULL;
	struct cn_dev *dev = &cdev;
	struct cn_msg *msg = NLMSG_DATA(nlmsg_hdr(skb));
	struct netlink_skb_parms *nsp = &NETLINK_CB(skb);
	int err = -ENODEV;

	spin_lock_bh(&dev->cbdev->queue_lock);
	list_for_each_entry(i, &dev->cbdev->queue_list, callback_entry) {
		if (cn_cb_equal(&i->id.id, &msg->id)) {
			atomic_inc(&i->refcnt);
			cbq = i;
			break;
		}
	}
	spin_unlock_bh(&dev->cbdev->queue_lock);

	if (cbq != NULL) {
		cbq->callback(msg, nsp);
		kfree_skb(skb);
		cn_queue_release_callback(cbq);
<<<<<<< HEAD
=======
		err = 0;
>>>>>>> d762f438
	}

	return err;
}

/*
 * Main netlink receiving function.
 *
 * It checks skb, netlink header and msg sizes, and calls callback helper.
 */
static void cn_rx_skb(struct sk_buff *__skb)
{
	struct nlmsghdr *nlh;
	int err;
	struct sk_buff *skb;

	skb = skb_get(__skb);

	if (skb->len >= NLMSG_SPACE(0)) {
		nlh = nlmsg_hdr(skb);

		if (nlh->nlmsg_len < sizeof(struct cn_msg) ||
		    skb->len < nlh->nlmsg_len ||
		    nlh->nlmsg_len > CONNECTOR_MAX_MSG_SIZE) {
			kfree_skb(skb);
			return;
		}

		err = cn_call_callback(skb);
		if (err < 0)
			kfree_skb(skb);
	}
}

/*
 * Callback add routing - adds callback with given ID and name.
 * If there is registered callback with the same ID it will not be added.
 *
 * May sleep.
 */
int cn_add_callback(struct cb_id *id, const char *name,
		    void (*callback)(struct cn_msg *, struct netlink_skb_parms *))
{
	int err;
	struct cn_dev *dev = &cdev;

	if (!cn_already_initialized)
		return -EAGAIN;

	err = cn_queue_add_callback(dev->cbdev, name, id, callback);
	if (err)
		return err;

	return 0;
}
EXPORT_SYMBOL_GPL(cn_add_callback);

/*
 * Callback remove routing - removes callback
 * with given ID.
 * If there is no registered callback with given
 * ID nothing happens.
 *
 * May sleep while waiting for reference counter to become zero.
 */
void cn_del_callback(struct cb_id *id)
{
	struct cn_dev *dev = &cdev;

	cn_queue_del_callback(dev->cbdev, id);
}
EXPORT_SYMBOL_GPL(cn_del_callback);

static int cn_proc_show(struct seq_file *m, void *v)
{
	struct cn_queue_dev *dev = cdev.cbdev;
	struct cn_callback_entry *cbq;

	seq_printf(m, "Name            ID\n");

	spin_lock_bh(&dev->queue_lock);

	list_for_each_entry(cbq, &dev->queue_list, callback_entry) {
		seq_printf(m, "%-15s %u:%u\n",
			   cbq->id.name,
			   cbq->id.id.idx,
			   cbq->id.id.val);
	}

	spin_unlock_bh(&dev->queue_lock);

	return 0;
}

static int cn_proc_open(struct inode *inode, struct file *file)
{
	return single_open(file, cn_proc_show, NULL);
}

static const struct file_operations cn_file_ops = {
	.owner   = THIS_MODULE,
	.open    = cn_proc_open,
	.read    = seq_read,
	.llseek  = seq_lseek,
	.release = single_release
};

static int __devinit cn_init(void)
{
	struct cn_dev *dev = &cdev;

	dev->input = cn_rx_skb;

	dev->nls = netlink_kernel_create(&init_net, NETLINK_CONNECTOR,
					 CN_NETLINK_USERS + 0xf,
					 dev->input, NULL, THIS_MODULE);
	if (!dev->nls)
		return -EIO;

	dev->cbdev = cn_queue_alloc_dev("cqueue", dev->nls);
	if (!dev->cbdev) {
		netlink_kernel_release(dev->nls);
		return -EINVAL;
	}

	cn_already_initialized = 1;

	proc_net_fops_create(&init_net, "connector", S_IRUGO, &cn_file_ops);

	return 0;
}

static void __devexit cn_fini(void)
{
	struct cn_dev *dev = &cdev;

	cn_already_initialized = 0;

	proc_net_remove(&init_net, "connector");

	cn_queue_free_dev(dev->cbdev);
	netlink_kernel_release(dev->nls);
}

subsys_initcall(cn_init);
module_exit(cn_fini);<|MERGE_RESOLUTION|>--- conflicted
+++ resolved
@@ -142,10 +142,7 @@
 		cbq->callback(msg, nsp);
 		kfree_skb(skb);
 		cn_queue_release_callback(cbq);
-<<<<<<< HEAD
-=======
 		err = 0;
->>>>>>> d762f438
 	}
 
 	return err;
