/*
 *   This file is provided under a dual BSD/GPLv2 license.  When using or
 *   redistributing this file, you may do so under either license.
 *
 *   GPL LICENSE SUMMARY
 *
 *   Copyright (C) 2015 EMC Corporation. All Rights Reserved.
 *   Copyright (C) 2017 T-Platforms. All Rights Reserved.
 *
 *   This program is free software; you can redistribute it and/or modify
 *   it under the terms of version 2 of the GNU General Public License as
 *   published by the Free Software Foundation.
 *
 *   This program is distributed in the hope that it will be useful, but
 *   WITHOUT ANY WARRANTY; without even the implied warranty of
 *   MERCHANTABILITY or FITNESS FOR A PARTICULAR PURPOSE.  See the GNU
 *   General Public License for more details.
 *
 *   BSD LICENSE
 *
 *   Copyright (C) 2015 EMC Corporation. All Rights Reserved.
 *   Copyright (C) 2017 T-Platforms. All Rights Reserved.
 *
 *   Redistribution and use in source and binary forms, with or without
 *   modification, are permitted provided that the following conditions
 *   are met:
 *
 *     * Redistributions of source code must retain the above copyright
 *       notice, this list of conditions and the following disclaimer.
 *     * Redistributions in binary form must reproduce the above copy
 *       notice, this list of conditions and the following disclaimer in
 *       the documentation and/or other materials provided with the
 *       distribution.
 *     * Neither the name of Intel Corporation nor the names of its
 *       contributors may be used to endorse or promote products derived
 *       from this software without specific prior written permission.
 *
 *   THIS SOFTWARE IS PROVIDED BY THE COPYRIGHT HOLDERS AND CONTRIBUTORS
 *   "AS IS" AND ANY EXPRESS OR IMPLIED WARRANTIES, INCLUDING, BUT NOT
 *   LIMITED TO, THE IMPLIED WARRANTIES OF MERCHANTABILITY AND FITNESS FOR
 *   A PARTICULAR PURPOSE ARE DISCLAIMED. IN NO EVENT SHALL THE COPYRIGHT
 *   OWNER OR CONTRIBUTORS BE LIABLE FOR ANY DIRECT, INDIRECT, INCIDENTAL,
 *   SPECIAL, EXEMPLARY, OR CONSEQUENTIAL DAMAGES (INCLUDING, BUT NOT
 *   LIMITED TO, PROCUREMENT OF SUBSTITUTE GOODS OR SERVICES; LOSS OF USE,
 *   DATA, OR PROFITS; OR BUSINESS INTERRUPTION) HOWEVER CAUSED AND ON ANY
 *   THEORY OF LIABILITY, WHETHER IN CONTRACT, STRICT LIABILITY, OR TORT
 *   (INCLUDING NEGLIGENCE OR OTHERWISE) ARISING IN ANY WAY OUT OF THE USE
 *   OF THIS SOFTWARE, EVEN IF ADVISED OF THE POSSIBILITY OF SUCH DAMAGE.
 *
 * PCIe NTB Pingpong Linux driver
 */

/*
 * How to use this tool, by example.
 *
 * Assuming $DBG_DIR is something like:
 * '/sys/kernel/debug/ntb_perf/0000:00:03.0'
 * Suppose aside from local device there is at least one remote device
 * connected to NTB with index 0.
 *-----------------------------------------------------------------------------
 * Eg: install driver with specified delay between doorbell event and response
 *
 * root@self# insmod ntb_pingpong.ko delay_ms=1000
 *-----------------------------------------------------------------------------
 * Eg: get number of ping-pong cycles performed
 *
 * root@self# cat $DBG_DIR/count
 */

#include <linux/init.h>
#include <linux/kernel.h>
#include <linux/module.h>
#include <linux/device.h>
#include <linux/bitops.h>

#include <linux/pci.h>
#include <linux/slab.h>
#include <linux/hrtimer.h>
#include <linux/debugfs.h>

#include <linux/ntb.h>

#define DRIVER_NAME		"ntb_pingpong"
#define DRIVER_VERSION		"2.0"

MODULE_LICENSE("Dual BSD/GPL");
MODULE_VERSION(DRIVER_VERSION);
MODULE_AUTHOR("Allen Hubbe <Allen.Hubbe@emc.com>");
MODULE_DESCRIPTION("PCIe NTB Simple Pingpong Client");

static unsigned int unsafe;
module_param(unsafe, uint, 0644);
MODULE_PARM_DESC(unsafe, "Run even though ntb operations may be unsafe");

static unsigned int delay_ms = 1000;
module_param(delay_ms, uint, 0644);
MODULE_PARM_DESC(delay_ms, "Milliseconds to delay the response to peer");

struct pp_ctx {
	struct ntb_dev *ntb;
	struct hrtimer timer;
	u64 in_db;
	u64 out_db;
	int out_pidx;
	u64 nmask;
	u64 pmask;
	atomic_t count;
	spinlock_t lock;
	struct dentry *dbgfs_dir;
};
#define to_pp_timer(__timer) \
	container_of(__timer, struct pp_ctx, timer)

static struct dentry *pp_dbgfs_topdir;

<<<<<<< HEAD
static void pp_ping(struct timer_list *t)
{
	struct pp_ctx *pp = from_timer(pp, t, db_timer);
	unsigned long irqflags;
	u64 db_bits, db_mask;
	u32 spad_rd, spad_wr;
=======
static int pp_find_next_peer(struct pp_ctx *pp)
{
	u64 link, out_db;
	int pidx;

	link = ntb_link_is_up(pp->ntb, NULL, NULL);

	/* Find next available peer */
	if (link & pp->nmask) {
		pidx = __ffs64(link & pp->nmask);
		out_db = BIT_ULL(pidx + 1);
	} else if (link & pp->pmask) {
		pidx = __ffs64(link & pp->pmask);
		out_db = BIT_ULL(pidx);
	} else {
		return -ENODEV;
	}
>>>>>>> 661e50bc

	spin_lock(&pp->lock);
	pp->out_pidx = pidx;
	pp->out_db = out_db;
	spin_unlock(&pp->lock);

	return 0;
}

static void pp_setup(struct pp_ctx *pp)
{
	int ret;

	ntb_db_set_mask(pp->ntb, pp->in_db);

	hrtimer_cancel(&pp->timer);

	ret = pp_find_next_peer(pp);
	if (ret == -ENODEV) {
		dev_dbg(&pp->ntb->dev, "Got no peers, so cancel\n");
		return;
	}

	dev_dbg(&pp->ntb->dev, "Ping-pong started with port %d, db %#llx\n",
		ntb_peer_port_number(pp->ntb, pp->out_pidx), pp->out_db);

	hrtimer_start(&pp->timer, ms_to_ktime(delay_ms), HRTIMER_MODE_REL);
}

static void pp_clear(struct pp_ctx *pp)
{
	hrtimer_cancel(&pp->timer);

<<<<<<< HEAD
	if (ntb_link_is_up(pp->ntb, NULL, NULL) == 1) {
		dev_dbg(&pp->ntb->dev, "link is up\n");
		pp_ping(&pp->db_timer);
	} else {
		dev_dbg(&pp->ntb->dev, "link is down\n");
		del_timer(&pp->db_timer);
	}
=======
	ntb_db_set_mask(pp->ntb, pp->in_db);

	dev_dbg(&pp->ntb->dev, "Ping-pong cancelled\n");
>>>>>>> 661e50bc
}

static void pp_ping(struct pp_ctx *pp)
{
	u32 count;

	count = atomic_read(&pp->count);

	spin_lock(&pp->lock);
	ntb_peer_spad_write(pp->ntb, pp->out_pidx, 0, count);
	ntb_peer_msg_write(pp->ntb, pp->out_pidx, 0, count);

	dev_dbg(&pp->ntb->dev, "Ping port %d spad %#x, msg %#x\n",
		ntb_peer_port_number(pp->ntb, pp->out_pidx), count, count);

	ntb_peer_db_set(pp->ntb, pp->out_db);
	ntb_db_clear_mask(pp->ntb, pp->in_db);
	spin_unlock(&pp->lock);
}

static void pp_pong(struct pp_ctx *pp)
{
	u32 msg_data = -1, spad_data = -1;
	int pidx = 0;

	/* Read pong data */
	spad_data = ntb_spad_read(pp->ntb, 0);
	msg_data = ntb_msg_read(pp->ntb, &pidx, 0);
	ntb_msg_clear_sts(pp->ntb, -1);

	/*
	 * Scratchpad and message data may differ, since message register can't
	 * be rewritten unless status is cleared. Additionally either of them
	 * might be unsupported
	 */
	dev_dbg(&pp->ntb->dev, "Pong spad %#x, msg %#x (port %d)\n",
		spad_data, msg_data, ntb_peer_port_number(pp->ntb, pidx));

	atomic_inc(&pp->count);

	ntb_db_set_mask(pp->ntb, pp->in_db);
	ntb_db_clear(pp->ntb, pp->in_db);

	hrtimer_start(&pp->timer, ms_to_ktime(delay_ms), HRTIMER_MODE_REL);
}

static enum hrtimer_restart pp_timer_func(struct hrtimer *t)
{
	struct pp_ctx *pp = to_pp_timer(t);

	pp_ping(pp);

	return HRTIMER_NORESTART;
}

static void pp_link_event(void *ctx)
{
	struct pp_ctx *pp = ctx;

	pp_setup(pp);
}

static void pp_db_event(void *ctx, int vec)
{
	struct pp_ctx *pp = ctx;

	pp_pong(pp);
}

static const struct ntb_ctx_ops pp_ops = {
	.link_event = pp_link_event,
	.db_event = pp_db_event
};

static int pp_check_ntb(struct ntb_dev *ntb)
{
	u64 pmask;

	if (ntb_db_is_unsafe(ntb)) {
		dev_dbg(&ntb->dev, "Doorbell is unsafe\n");
		if (!unsafe)
			return -EINVAL;
	}

	if (ntb_spad_is_unsafe(ntb)) {
		dev_dbg(&ntb->dev, "Scratchpad is unsafe\n");
		if (!unsafe)
			return -EINVAL;
	}

	pmask = GENMASK_ULL(ntb_peer_port_count(ntb), 0);
	if ((ntb_db_valid_mask(ntb) & pmask) != pmask) {
		dev_err(&ntb->dev, "Unsupported DB configuration\n");
		return -EINVAL;
	}

	if (ntb_spad_count(ntb) < 1 && ntb_msg_count(ntb) < 1) {
		dev_err(&ntb->dev, "Scratchpads and messages unsupported\n");
		return -EINVAL;
	} else if (ntb_spad_count(ntb) < 1) {
		dev_dbg(&ntb->dev, "Scratchpads unsupported\n");
	} else if (ntb_msg_count(ntb) < 1) {
		dev_dbg(&ntb->dev, "Messages unsupported\n");
	}

	return 0;
}

static struct pp_ctx *pp_create_data(struct ntb_dev *ntb)
{
	struct pp_ctx *pp;

	pp = devm_kzalloc(&ntb->dev, sizeof(*pp), GFP_KERNEL);
	if (!pp)
		return ERR_PTR(-ENOMEM);

	pp->ntb = ntb;
	atomic_set(&pp->count, 0);
<<<<<<< HEAD
	spin_lock_init(&pp->db_lock);
	timer_setup(&pp->db_timer, pp_ping, 0);
	pp->db_delay = msecs_to_jiffies(delay_ms);
=======
	spin_lock_init(&pp->lock);
	hrtimer_init(&pp->timer, CLOCK_MONOTONIC, HRTIMER_MODE_REL);
	pp->timer.function = pp_timer_func;

	return pp;
}
>>>>>>> 661e50bc

static void pp_init_flds(struct pp_ctx *pp)
{
	int pidx, lport, pcnt;

	/* Find global port index */
	lport = ntb_port_number(pp->ntb);
	pcnt = ntb_peer_port_count(pp->ntb);
	for (pidx = 0; pidx < pcnt; pidx++) {
		if (lport < ntb_peer_port_number(pp->ntb, pidx))
			break;
	}

	pp->in_db = BIT_ULL(pidx);
	pp->pmask = GENMASK_ULL(pidx, 0) >> 1;
	pp->nmask = GENMASK_ULL(pcnt - 1, pidx);

	dev_dbg(&pp->ntb->dev, "Inbound db %#llx, prev %#llx, next %#llx\n",
		pp->in_db, pp->pmask, pp->nmask);
}

static int pp_mask_events(struct pp_ctx *pp)
{
	u64 db_mask, msg_mask;
	int ret;

	db_mask = ntb_db_valid_mask(pp->ntb);
	ret = ntb_db_set_mask(pp->ntb, db_mask);
	if (ret)
		return ret;

	/* Skip message events masking if unsupported */
	if (ntb_msg_count(pp->ntb) < 1)
		return 0;

	msg_mask = ntb_msg_outbits(pp->ntb) | ntb_msg_inbits(pp->ntb);
	return ntb_msg_set_mask(pp->ntb, msg_mask);
}

static int pp_setup_ctx(struct pp_ctx *pp)
{
	int ret;

	ret = ntb_set_ctx(pp->ntb, pp, &pp_ops);
	if (ret)
		return ret;

	ntb_link_enable(pp->ntb, NTB_SPEED_AUTO, NTB_WIDTH_AUTO);
	/* Might be not necessary */
	ntb_link_event(pp->ntb);

	return 0;
}

static void pp_clear_ctx(struct pp_ctx *pp)
{
	ntb_link_disable(pp->ntb);

	ntb_clear_ctx(pp->ntb);
}

static void pp_setup_dbgfs(struct pp_ctx *pp)
{
	struct pci_dev *pdev = pp->ntb->pdev;
	void *ret;

	pp->dbgfs_dir = debugfs_create_dir(pci_name(pdev), pp_dbgfs_topdir);

	ret = debugfs_create_atomic_t("count", 0600, pp->dbgfs_dir, &pp->count);
	if (!ret)
		dev_warn(&pp->ntb->dev, "DebugFS unsupported\n");
}

static void pp_clear_dbgfs(struct pp_ctx *pp)
{
	debugfs_remove_recursive(pp->dbgfs_dir);
}

static int pp_probe(struct ntb_client *client, struct ntb_dev *ntb)
{
	struct pp_ctx *pp;
	int ret;

	ret = pp_check_ntb(ntb);
	if (ret)
		return ret;

	pp = pp_create_data(ntb);
	if (IS_ERR(pp))
		return PTR_ERR(pp);

	pp_init_flds(pp);

	ret = pp_mask_events(pp);
	if (ret)
		return ret;

	ret = pp_setup_ctx(pp);
	if (ret)
		return ret;

	pp_setup_dbgfs(pp);

	return 0;
}

static void pp_remove(struct ntb_client *client, struct ntb_dev *ntb)
{
	struct pp_ctx *pp = ntb->ctx;

	pp_clear_dbgfs(pp);

	pp_clear_ctx(pp);

	pp_clear(pp);
}

static struct ntb_client pp_client = {
	.ops = {
		.probe = pp_probe,
		.remove = pp_remove
	}
};

static int __init pp_init(void)
{
	int ret;

	if (debugfs_initialized())
		pp_dbgfs_topdir = debugfs_create_dir(KBUILD_MODNAME, NULL);

	ret = ntb_register_client(&pp_client);
	if (ret)
		debugfs_remove_recursive(pp_dbgfs_topdir);

	return ret;
}
module_init(pp_init);

static void __exit pp_exit(void)
{
	ntb_unregister_client(&pp_client);
	debugfs_remove_recursive(pp_dbgfs_topdir);
}
module_exit(pp_exit);
<|MERGE_RESOLUTION|>--- conflicted
+++ resolved
@@ -113,14 +113,6 @@
 
 static struct dentry *pp_dbgfs_topdir;
 
-<<<<<<< HEAD
-static void pp_ping(struct timer_list *t)
-{
-	struct pp_ctx *pp = from_timer(pp, t, db_timer);
-	unsigned long irqflags;
-	u64 db_bits, db_mask;
-	u32 spad_rd, spad_wr;
-=======
 static int pp_find_next_peer(struct pp_ctx *pp)
 {
 	u64 link, out_db;
@@ -138,7 +130,6 @@
 	} else {
 		return -ENODEV;
 	}
->>>>>>> 661e50bc
 
 	spin_lock(&pp->lock);
 	pp->out_pidx = pidx;
@@ -172,19 +163,9 @@
 {
 	hrtimer_cancel(&pp->timer);
 
-<<<<<<< HEAD
-	if (ntb_link_is_up(pp->ntb, NULL, NULL) == 1) {
-		dev_dbg(&pp->ntb->dev, "link is up\n");
-		pp_ping(&pp->db_timer);
-	} else {
-		dev_dbg(&pp->ntb->dev, "link is down\n");
-		del_timer(&pp->db_timer);
-	}
-=======
 	ntb_db_set_mask(pp->ntb, pp->in_db);
 
 	dev_dbg(&pp->ntb->dev, "Ping-pong cancelled\n");
->>>>>>> 661e50bc
 }
 
 static void pp_ping(struct pp_ctx *pp)
@@ -303,18 +284,12 @@
 
 	pp->ntb = ntb;
 	atomic_set(&pp->count, 0);
-<<<<<<< HEAD
-	spin_lock_init(&pp->db_lock);
-	timer_setup(&pp->db_timer, pp_ping, 0);
-	pp->db_delay = msecs_to_jiffies(delay_ms);
-=======
 	spin_lock_init(&pp->lock);
 	hrtimer_init(&pp->timer, CLOCK_MONOTONIC, HRTIMER_MODE_REL);
 	pp->timer.function = pp_timer_func;
 
 	return pp;
 }
->>>>>>> 661e50bc
 
 static void pp_init_flds(struct pp_ctx *pp)
 {
