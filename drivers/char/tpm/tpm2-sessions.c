// SPDX-License-Identifier: GPL-2.0

/*
 * Copyright (C) 2018 James.Bottomley@HansenPartnership.com
 *
 * Cryptographic helper routines for handling TPM2 sessions for
 * authorization HMAC and request response encryption.
 *
 * The idea is to ensure that every TPM command is HMAC protected by a
 * session, meaning in-flight tampering would be detected and in
 * addition all sensitive inputs and responses should be encrypted.
 *
 * The basic way this works is to use a TPM feature called salted
 * sessions where a random secret used in session construction is
 * encrypted to the public part of a known TPM key.  The problem is we
 * have no known keys, so initially a primary Elliptic Curve key is
 * derived from the NULL seed (we use EC because most TPMs generate
 * these keys much faster than RSA ones).  The curve used is NIST_P256
 * because that's now mandated to be present in 'TCG TPM v2.0
 * Provisioning Guidance'
 *
 * Threat problems: the initial TPM2_CreatePrimary is not (and cannot
 * be) session protected, so a clever Man in the Middle could return a
 * public key they control to this command and from there intercept
 * and decode all subsequent session based transactions.  The kernel
 * cannot mitigate this threat but, after boot, userspace can get
 * proof this has not happened by asking the TPM to certify the NULL
 * key.  This certification would chain back to the TPM Endorsement
 * Certificate and prove the NULL seed primary had not been tampered
 * with and thus all sessions must have been cryptographically secure.
 * To assist with this, the initial NULL seed public key name is made
 * available in a sysfs file.
 *
 * Use of these functions:
 *
 * The design is all the crypto, hash and hmac gunk is confined in this
 * file and never needs to be seen even by the kernel internal user.  To
 * the user there's an init function tpm2_sessions_init() that needs to
 * be called once per TPM which generates the NULL seed primary key.
 *
 * These are the usage functions:
 *
 * tpm2_start_auth_session() which allocates the opaque auth structure
 *	and gets a session from the TPM.  This must be called before
 *	any of the following functions.  The session is protected by a
 *	session_key which is derived from a random salt value
 *	encrypted to the NULL seed.
 * tpm2_end_auth_session() kills the session and frees the resources.
 *	Under normal operation this function is done by
 *	tpm_buf_check_hmac_response(), so this is only to be used on
 *	error legs where the latter is not executed.
 * tpm_buf_append_name() to add a handle to the buffer.  This must be
 *	used in place of the usual tpm_buf_append_u32() for adding
 *	handles because handles have to be processed specially when
 *	calculating the HMAC.  In particular, for NV, volatile and
 *	permanent objects you now need to provide the name.
 * tpm_buf_append_hmac_session() which appends the hmac session to the
 *	buf in the same way tpm_buf_append_auth does().
 * tpm_buf_fill_hmac_session() This calculates the correct hash and
 *	places it in the buffer.  It must be called after the complete
 *	command buffer is finalized so it can fill in the correct HMAC
 *	based on the parameters.
 * tpm_buf_check_hmac_response() which checks the session response in
 *	the buffer and calculates what it should be.  If there's a
 *	mismatch it will log a warning and return an error.  If
 *	tpm_buf_append_hmac_session() did not specify
 *	TPM_SA_CONTINUE_SESSION then the session will be closed (if it
 *	hasn't been consumed) and the auth structure freed.
 */

#include "tpm.h"
#include <linux/random.h>
#include <linux/scatterlist.h>
#include <asm/unaligned.h>
#include <crypto/kpp.h>
#include <crypto/ecdh.h>
#include <crypto/hash.h>
#include <crypto/hmac.h>

/* maximum number of names the TPM must remember for authorization */
#define AUTH_MAX_NAMES	3

#define AES_KEY_BYTES	AES_KEYSIZE_128
#define AES_KEY_BITS	(AES_KEY_BYTES*8)
<<<<<<< HEAD

static int tpm2_create_primary(struct tpm_chip *chip, u32 hierarchy,
			       u32 *handle, u8 *name);
=======
>>>>>>> 8400291e

/*
 * This is the structure that carries all the auth information (like
 * session handle, nonces, session key and auth) from use to use it is
 * designed to be opaque to anything outside.
 */
struct tpm2_auth {
	u32 handle;
	/*
	 * This has two meanings: before tpm_buf_fill_hmac_session()
	 * it marks the offset in the buffer of the start of the
	 * sessions (i.e. after all the handles).  Once the buffer has
	 * been filled it markes the session number of our auth
	 * session so we can find it again in the response buffer.
	 *
	 * The two cases are distinguished because the first offset
	 * must always be greater than TPM_HEADER_SIZE and the second
	 * must be less than or equal to 5.
	 */
	u32 session;
	/*
	 * the size here is variable and set by the size of our_nonce
	 * which must be between 16 and the name hash length. we set
	 * the maximum sha256 size for the greatest protection
	 */
	u8 our_nonce[SHA256_DIGEST_SIZE];
	u8 tpm_nonce[SHA256_DIGEST_SIZE];
	/*
	 * the salt is only used across the session command/response
	 * after that it can be used as a scratch area
	 */
	union {
		u8 salt[EC_PT_SZ];
		/* scratch for key + IV */
		u8 scratch[AES_KEY_BYTES + AES_BLOCK_SIZE];
	};
	/*
	 * the session key and passphrase are the same size as the
	 * name digest (sha256 again).  The session key is constant
	 * for the use of the session and the passphrase can change
	 * with every invocation.
	 *
	 * Note: these fields must be adjacent and in this order
	 * because several HMAC/KDF schemes use the combination of the
	 * session_key and passphrase.
	 */
	u8 session_key[SHA256_DIGEST_SIZE];
	u8 passphrase[SHA256_DIGEST_SIZE];
	int passphrase_len;
	struct crypto_aes_ctx aes_ctx;
	/* saved session attributes: */
	u8 attrs;
	__be32 ordinal;

	/*
	 * memory for three authorization handles.  We know them by
	 * handle, but they are part of the session by name, which
	 * we must compute and remember
	 */
	u32 name_h[AUTH_MAX_NAMES];
	u8 name[AUTH_MAX_NAMES][2 + SHA512_DIGEST_SIZE];
};

#ifdef CONFIG_TCG_TPM2_HMAC
/*
 * Name Size based on TPM algorithm (assumes no hash bigger than 255)
 */
static u8 name_size(const u8 *name)
{
	static u8 size_map[] = {
		[TPM_ALG_SHA1] = SHA1_DIGEST_SIZE,
		[TPM_ALG_SHA256] = SHA256_DIGEST_SIZE,
		[TPM_ALG_SHA384] = SHA384_DIGEST_SIZE,
		[TPM_ALG_SHA512] = SHA512_DIGEST_SIZE,
	};
	u16 alg = get_unaligned_be16(name);
	return size_map[alg] + 2;
}

static int tpm2_parse_read_public(char *name, struct tpm_buf *buf)
{
	struct tpm_header *head = (struct tpm_header *)buf->data;
	off_t offset = TPM_HEADER_SIZE;
	u32 tot_len = be32_to_cpu(head->length);
	u32 val;

	/* we're starting after the header so adjust the length */
	tot_len -= TPM_HEADER_SIZE;

	/* skip public */
	val = tpm_buf_read_u16(buf, &offset);
	if (val > tot_len)
		return -EINVAL;
	offset += val;
	/* name */
	val = tpm_buf_read_u16(buf, &offset);
	if (val != name_size(&buf->data[offset]))
		return -EINVAL;
	memcpy(name, &buf->data[offset], val);
	/* forget the rest */
	return 0;
}

static int tpm2_read_public(struct tpm_chip *chip, u32 handle, char *name)
{
	struct tpm_buf buf;
	int rc;

	rc = tpm_buf_init(&buf, TPM2_ST_NO_SESSIONS, TPM2_CC_READ_PUBLIC);
	if (rc)
		return rc;

	tpm_buf_append_u32(&buf, handle);
	rc = tpm_transmit_cmd(chip, &buf, 0, "read public");
	if (rc == TPM2_RC_SUCCESS)
		rc = tpm2_parse_read_public(name, &buf);

	tpm_buf_destroy(&buf);

	return rc;
}
#endif /* CONFIG_TCG_TPM2_HMAC */

/**
 * tpm_buf_append_name() - add a handle area to the buffer
 * @chip: the TPM chip structure
 * @buf: The buffer to be appended
 * @handle: The handle to be appended
 * @name: The name of the handle (may be NULL)
 *
 * In order to compute session HMACs, we need to know the names of the
 * objects pointed to by the handles.  For most objects, this is simply
 * the actual 4 byte handle or an empty buf (in these cases @name
 * should be NULL) but for volatile objects, permanent objects and NV
 * areas, the name is defined as the hash (according to the name
 * algorithm which should be set to sha256) of the public area to
 * which the two byte algorithm id has been appended.  For these
 * objects, the @name pointer should point to this.  If a name is
 * required but @name is NULL, then TPM2_ReadPublic() will be called
 * on the handle to obtain the name.
 *
 * As with most tpm_buf operations, success is assumed because failure
 * will be caused by an incorrect programming model and indicated by a
 * kernel message.
 */
void tpm_buf_append_name(struct tpm_chip *chip, struct tpm_buf *buf,
			 u32 handle, u8 *name)
{
#ifdef CONFIG_TCG_TPM2_HMAC
	enum tpm2_mso_type mso = tpm2_handle_mso(handle);
	struct tpm2_auth *auth;
	int slot;
#endif

	if (!tpm2_chip_auth(chip)) {
		tpm_buf_append_u32(buf, handle);
		/* count the number of handles in the upper bits of flags */
		buf->handles++;
		return;
	}

#ifdef CONFIG_TCG_TPM2_HMAC
	slot = (tpm_buf_length(buf) - TPM_HEADER_SIZE) / 4;
	if (slot >= AUTH_MAX_NAMES) {
		dev_err(&chip->dev, "TPM: too many handles\n");
		return;
	}
	auth = chip->auth;
	WARN(auth->session != tpm_buf_length(buf),
	     "name added in wrong place\n");
	tpm_buf_append_u32(buf, handle);
	auth->session += 4;

	if (mso == TPM2_MSO_PERSISTENT ||
	    mso == TPM2_MSO_VOLATILE ||
	    mso == TPM2_MSO_NVRAM) {
		if (!name)
			tpm2_read_public(chip, handle, auth->name[slot]);
	} else {
		if (name)
			dev_err(&chip->dev, "TPM: Handle does not require name but one is specified\n");
	}

	auth->name_h[slot] = handle;
	if (name)
		memcpy(auth->name[slot], name, name_size(name));
#endif
}
EXPORT_SYMBOL_GPL(tpm_buf_append_name);

/**
 * tpm_buf_append_hmac_session() - Append a TPM session element
 * @chip: the TPM chip structure
 * @buf: The buffer to be appended
 * @attributes: The session attributes
 * @passphrase: The session authority (NULL if none)
 * @passphrase_len: The length of the session authority (0 if none)
 *
 * This fills in a session structure in the TPM command buffer, except
 * for the HMAC which cannot be computed until the command buffer is
 * complete.  The type of session is controlled by the @attributes,
 * the main ones of which are TPM2_SA_CONTINUE_SESSION which means the
 * session won't terminate after tpm_buf_check_hmac_response(),
 * TPM2_SA_DECRYPT which means this buffers first parameter should be
 * encrypted with a session key and TPM2_SA_ENCRYPT, which means the
 * response buffer's first parameter needs to be decrypted (confusing,
 * but the defines are written from the point of view of the TPM).
 *
 * Any session appended by this command must be finalized by calling
 * tpm_buf_fill_hmac_session() otherwise the HMAC will be incorrect
 * and the TPM will reject the command.
 *
 * As with most tpm_buf operations, success is assumed because failure
 * will be caused by an incorrect programming model and indicated by a
 * kernel message.
 */
void tpm_buf_append_hmac_session(struct tpm_chip *chip, struct tpm_buf *buf,
				 u8 attributes, u8 *passphrase,
				 int passphrase_len)
{
#ifdef CONFIG_TCG_TPM2_HMAC
	u8 nonce[SHA256_DIGEST_SIZE];
	struct tpm2_auth *auth;
	u32 len;
#endif

	if (!tpm2_chip_auth(chip)) {
		/* offset tells us where the sessions area begins */
		int offset = buf->handles * 4 + TPM_HEADER_SIZE;
		u32 len = 9 + passphrase_len;

		if (tpm_buf_length(buf) != offset) {
			/* not the first session so update the existing length */
			len += get_unaligned_be32(&buf->data[offset]);
			put_unaligned_be32(len, &buf->data[offset]);
		} else {
			tpm_buf_append_u32(buf, len);
		}
		/* auth handle */
		tpm_buf_append_u32(buf, TPM2_RS_PW);
		/* nonce */
		tpm_buf_append_u16(buf, 0);
		/* attributes */
		tpm_buf_append_u8(buf, 0);
		/* passphrase */
		tpm_buf_append_u16(buf, passphrase_len);
		tpm_buf_append(buf, passphrase, passphrase_len);
		return;
	}

#ifdef CONFIG_TCG_TPM2_HMAC
	/*
	 * The Architecture Guide requires us to strip trailing zeros
	 * before computing the HMAC
	 */
	while (passphrase && passphrase_len > 0 && passphrase[passphrase_len - 1] == '\0')
		passphrase_len--;

	auth = chip->auth;
	auth->attrs = attributes;
	auth->passphrase_len = passphrase_len;
	if (passphrase_len)
		memcpy(auth->passphrase, passphrase, passphrase_len);

	if (auth->session != tpm_buf_length(buf)) {
		/* we're not the first session */
		len = get_unaligned_be32(&buf->data[auth->session]);
		if (4 + len + auth->session != tpm_buf_length(buf)) {
			WARN(1, "session length mismatch, cannot append");
			return;
		}

		/* add our new session */
		len += 9 + 2 * SHA256_DIGEST_SIZE;
		put_unaligned_be32(len, &buf->data[auth->session]);
	} else {
		tpm_buf_append_u32(buf, 9 + 2 * SHA256_DIGEST_SIZE);
	}

	/* random number for our nonce */
	get_random_bytes(nonce, sizeof(nonce));
	memcpy(auth->our_nonce, nonce, sizeof(nonce));
	tpm_buf_append_u32(buf, auth->handle);
	/* our new nonce */
	tpm_buf_append_u16(buf, SHA256_DIGEST_SIZE);
	tpm_buf_append(buf, nonce, SHA256_DIGEST_SIZE);
	tpm_buf_append_u8(buf, auth->attrs);
	/* and put a placeholder for the hmac */
	tpm_buf_append_u16(buf, SHA256_DIGEST_SIZE);
	tpm_buf_append(buf, nonce, SHA256_DIGEST_SIZE);
#endif
}
EXPORT_SYMBOL_GPL(tpm_buf_append_hmac_session);

#ifdef CONFIG_TCG_TPM2_HMAC

static int tpm2_create_primary(struct tpm_chip *chip, u32 hierarchy,
			       u32 *handle, u8 *name);

/*
 * It turns out the crypto hmac(sha256) is hard for us to consume
 * because it assumes a fixed key and the TPM seems to change the key
 * on every operation, so we weld the hmac init and final functions in
 * here to give it the same usage characteristics as a regular hash
 */
static void tpm2_hmac_init(struct sha256_state *sctx, u8 *key, u32 key_len)
{
	u8 pad[SHA256_BLOCK_SIZE];
	int i;

	sha256_init(sctx);
	for (i = 0; i < sizeof(pad); i++) {
		if (i < key_len)
			pad[i] = key[i];
		else
			pad[i] = 0;
		pad[i] ^= HMAC_IPAD_VALUE;
	}
	sha256_update(sctx, pad, sizeof(pad));
}

static void tpm2_hmac_final(struct sha256_state *sctx, u8 *key, u32 key_len,
			    u8 *out)
{
	u8 pad[SHA256_BLOCK_SIZE];
	int i;

	for (i = 0; i < sizeof(pad); i++) {
		if (i < key_len)
			pad[i] = key[i];
		else
			pad[i] = 0;
		pad[i] ^= HMAC_OPAD_VALUE;
	}

	/* collect the final hash;  use out as temporary storage */
	sha256_final(sctx, out);

	sha256_init(sctx);
	sha256_update(sctx, pad, sizeof(pad));
	sha256_update(sctx, out, SHA256_DIGEST_SIZE);
	sha256_final(sctx, out);
}

/*
 * assume hash sha256 and nonces u, v of size SHA256_DIGEST_SIZE but
 * otherwise standard tpm2_KDFa.  Note output is in bytes not bits.
 */
static void tpm2_KDFa(u8 *key, u32 key_len, const char *label, u8 *u,
		      u8 *v, u32 bytes, u8 *out)
{
	u32 counter = 1;
	const __be32 bits = cpu_to_be32(bytes * 8);

	while (bytes > 0) {
		struct sha256_state sctx;
		__be32 c = cpu_to_be32(counter);

		tpm2_hmac_init(&sctx, key, key_len);
		sha256_update(&sctx, (u8 *)&c, sizeof(c));
		sha256_update(&sctx, label, strlen(label)+1);
		sha256_update(&sctx, u, SHA256_DIGEST_SIZE);
		sha256_update(&sctx, v, SHA256_DIGEST_SIZE);
		sha256_update(&sctx, (u8 *)&bits, sizeof(bits));
		tpm2_hmac_final(&sctx, key, key_len, out);

		bytes -= SHA256_DIGEST_SIZE;
		counter++;
		out += SHA256_DIGEST_SIZE;
	}
}

/*
 * Somewhat of a bastardization of the real KDFe.  We're assuming
 * we're working with known point sizes for the input parameters and
 * the hash algorithm is fixed at sha256.  Because we know that the
 * point size is 32 bytes like the hash size, there's no need to loop
 * in this KDF.
 */
static void tpm2_KDFe(u8 z[EC_PT_SZ], const char *str, u8 *pt_u, u8 *pt_v,
		      u8 *out)
{
	struct sha256_state sctx;
	/*
	 * this should be an iterative counter, but because we know
	 *  we're only taking 32 bytes for the point using a sha256
	 *  hash which is also 32 bytes, there's only one loop
	 */
	__be32 c = cpu_to_be32(1);

	sha256_init(&sctx);
	/* counter (BE) */
	sha256_update(&sctx, (u8 *)&c, sizeof(c));
	/* secret value */
	sha256_update(&sctx, z, EC_PT_SZ);
	/* string including trailing zero */
	sha256_update(&sctx, str, strlen(str)+1);
	sha256_update(&sctx, pt_u, EC_PT_SZ);
	sha256_update(&sctx, pt_v, EC_PT_SZ);
	sha256_final(&sctx, out);
}

static void tpm_buf_append_salt(struct tpm_buf *buf, struct tpm_chip *chip)
{
	struct crypto_kpp *kpp;
	struct kpp_request *req;
	struct scatterlist s[2], d[1];
	struct ecdh p = {0};
	u8 encoded_key[EC_PT_SZ], *x, *y;
	unsigned int buf_len;

	/* secret is two sized points */
	tpm_buf_append_u16(buf, (EC_PT_SZ + 2)*2);
	/*
	 * we cheat here and append uninitialized data to form
	 * the points.  All we care about is getting the two
	 * co-ordinate pointers, which will be used to overwrite
	 * the uninitialized data
	 */
	tpm_buf_append_u16(buf, EC_PT_SZ);
	x = &buf->data[tpm_buf_length(buf)];
	tpm_buf_append(buf, encoded_key, EC_PT_SZ);
	tpm_buf_append_u16(buf, EC_PT_SZ);
	y = &buf->data[tpm_buf_length(buf)];
	tpm_buf_append(buf, encoded_key, EC_PT_SZ);
	sg_init_table(s, 2);
	sg_set_buf(&s[0], x, EC_PT_SZ);
	sg_set_buf(&s[1], y, EC_PT_SZ);

	kpp = crypto_alloc_kpp("ecdh-nist-p256", CRYPTO_ALG_INTERNAL, 0);
	if (IS_ERR(kpp)) {
		dev_err(&chip->dev, "crypto ecdh allocation failed\n");
		return;
	}

	buf_len = crypto_ecdh_key_len(&p);
	if (sizeof(encoded_key) < buf_len) {
		dev_err(&chip->dev, "salt buffer too small needs %d\n",
			buf_len);
		goto out;
	}
	crypto_ecdh_encode_key(encoded_key, buf_len, &p);
	/* this generates a random private key */
	crypto_kpp_set_secret(kpp, encoded_key, buf_len);

	/* salt is now the public point of this private key */
	req = kpp_request_alloc(kpp, GFP_KERNEL);
	if (!req)
		goto out;
	kpp_request_set_input(req, NULL, 0);
	kpp_request_set_output(req, s, EC_PT_SZ*2);
	crypto_kpp_generate_public_key(req);
	/*
	 * we're not done: now we have to compute the shared secret
	 * which is our private key multiplied by the tpm_key public
	 * point, we actually only take the x point and discard the y
	 * point and feed it through KDFe to get the final secret salt
	 */
	sg_set_buf(&s[0], chip->null_ec_key_x, EC_PT_SZ);
	sg_set_buf(&s[1], chip->null_ec_key_y, EC_PT_SZ);
	kpp_request_set_input(req, s, EC_PT_SZ*2);
	sg_init_one(d, chip->auth->salt, EC_PT_SZ);
	kpp_request_set_output(req, d, EC_PT_SZ);
	crypto_kpp_compute_shared_secret(req);
	kpp_request_free(req);

	/*
	 * pass the shared secret through KDFe for salt. Note salt
	 * area is used both for input shared secret and output salt.
	 * This works because KDFe fully consumes the secret before it
	 * writes the salt
	 */
	tpm2_KDFe(chip->auth->salt, "SECRET", x, chip->null_ec_key_x,
		  chip->auth->salt);

 out:
	crypto_free_kpp(kpp);
}

/**
 * tpm_buf_fill_hmac_session() - finalize the session HMAC
 * @chip: the TPM chip structure
 * @buf: The buffer to be appended
 *
 * This command must not be called until all of the parameters have
 * been appended to @buf otherwise the computed HMAC will be
 * incorrect.
 *
 * This function computes and fills in the session HMAC using the
 * session key and, if TPM2_SA_DECRYPT was specified, computes the
 * encryption key and encrypts the first parameter of the command
 * buffer with it.
 *
 * As with most tpm_buf operations, success is assumed because failure
 * will be caused by an incorrect programming model and indicated by a
 * kernel message.
 */
void tpm_buf_fill_hmac_session(struct tpm_chip *chip, struct tpm_buf *buf)
{
	u32 cc, handles, val;
	struct tpm2_auth *auth = chip->auth;
	int i;
	struct tpm_header *head = (struct tpm_header *)buf->data;
	off_t offset_s = TPM_HEADER_SIZE, offset_p;
	u8 *hmac = NULL;
	u32 attrs;
	u8 cphash[SHA256_DIGEST_SIZE];
	struct sha256_state sctx;

	if (!auth)
		return;

	/* save the command code in BE format */
	auth->ordinal = head->ordinal;

	cc = be32_to_cpu(head->ordinal);

	i = tpm2_find_cc(chip, cc);
	if (i < 0) {
		dev_err(&chip->dev, "Command 0x%x not found in TPM\n", cc);
		return;
	}
	attrs = chip->cc_attrs_tbl[i];

	handles = (attrs >> TPM2_CC_ATTR_CHANDLES) & GENMASK(2, 0);

	/*
	 * just check the names, it's easy to make mistakes.  This
	 * would happen if someone added a handle via
	 * tpm_buf_append_u32() instead of tpm_buf_append_name()
	 */
	for (i = 0; i < handles; i++) {
		u32 handle = tpm_buf_read_u32(buf, &offset_s);

		if (auth->name_h[i] != handle) {
			dev_err(&chip->dev, "TPM: handle %d wrong for name\n",
				  i);
			return;
		}
	}
	/* point offset_s to the start of the sessions */
	val = tpm_buf_read_u32(buf, &offset_s);
	/* point offset_p to the start of the parameters */
	offset_p = offset_s + val;
	for (i = 1; offset_s < offset_p; i++) {
		u32 handle = tpm_buf_read_u32(buf, &offset_s);
		u16 len;
		u8 a;

		/* nonce (already in auth) */
		len = tpm_buf_read_u16(buf, &offset_s);
		offset_s += len;

		a = tpm_buf_read_u8(buf, &offset_s);

		len = tpm_buf_read_u16(buf, &offset_s);
		if (handle == auth->handle && auth->attrs == a) {
			hmac = &buf->data[offset_s];
			/*
			 * save our session number so we know which
			 * session in the response belongs to us
			 */
			auth->session = i;
		}

		offset_s += len;
	}
	if (offset_s != offset_p) {
		dev_err(&chip->dev, "TPM session length is incorrect\n");
		return;
	}
	if (!hmac) {
		dev_err(&chip->dev, "TPM could not find HMAC session\n");
		return;
	}

	/* encrypt before HMAC */
	if (auth->attrs & TPM2_SA_DECRYPT) {
		u16 len;

		/* need key and IV */
		tpm2_KDFa(auth->session_key, SHA256_DIGEST_SIZE
			  + auth->passphrase_len, "CFB", auth->our_nonce,
			  auth->tpm_nonce, AES_KEY_BYTES + AES_BLOCK_SIZE,
			  auth->scratch);

		len = tpm_buf_read_u16(buf, &offset_p);
		aes_expandkey(&auth->aes_ctx, auth->scratch, AES_KEY_BYTES);
		aescfb_encrypt(&auth->aes_ctx, &buf->data[offset_p],
			       &buf->data[offset_p], len,
			       auth->scratch + AES_KEY_BYTES);
		/* reset p to beginning of parameters for HMAC */
		offset_p -= 2;
	}

	sha256_init(&sctx);
	/* ordinal is already BE */
	sha256_update(&sctx, (u8 *)&head->ordinal, sizeof(head->ordinal));
	/* add the handle names */
	for (i = 0; i < handles; i++) {
		enum tpm2_mso_type mso = tpm2_handle_mso(auth->name_h[i]);

		if (mso == TPM2_MSO_PERSISTENT ||
		    mso == TPM2_MSO_VOLATILE ||
		    mso == TPM2_MSO_NVRAM) {
			sha256_update(&sctx, auth->name[i],
				      name_size(auth->name[i]));
		} else {
			__be32 h = cpu_to_be32(auth->name_h[i]);

			sha256_update(&sctx, (u8 *)&h, 4);
		}
	}
	if (offset_s != tpm_buf_length(buf))
		sha256_update(&sctx, &buf->data[offset_s],
			      tpm_buf_length(buf) - offset_s);
	sha256_final(&sctx, cphash);

	/* now calculate the hmac */
	tpm2_hmac_init(&sctx, auth->session_key, sizeof(auth->session_key)
		       + auth->passphrase_len);
	sha256_update(&sctx, cphash, sizeof(cphash));
	sha256_update(&sctx, auth->our_nonce, sizeof(auth->our_nonce));
	sha256_update(&sctx, auth->tpm_nonce, sizeof(auth->tpm_nonce));
	sha256_update(&sctx, &auth->attrs, 1);
	tpm2_hmac_final(&sctx, auth->session_key, sizeof(auth->session_key)
			+ auth->passphrase_len, hmac);
}
EXPORT_SYMBOL(tpm_buf_fill_hmac_session);

/**
 * tpm_buf_check_hmac_response() - check the TPM return HMAC for correctness
 * @chip: the TPM chip structure
 * @buf: the original command buffer (which now contains the response)
 * @rc: the return code from tpm_transmit_cmd
 *
 * If @rc is non zero, @buf may not contain an actual return, so @rc
 * is passed through as the return and the session cleaned up and
 * de-allocated if required (this is required if
 * TPM2_SA_CONTINUE_SESSION was not specified as a session flag).
 *
 * If @rc is zero, the response HMAC is computed against the returned
 * @buf and matched to the TPM one in the session area.  If there is a
 * mismatch, an error is logged and -EINVAL returned.
 *
 * The reason for this is that the command issue and HMAC check
 * sequence should look like:
 *
 *	rc = tpm_transmit_cmd(...);
 *	rc = tpm_buf_check_hmac_response(&buf, auth, rc);
 *	if (rc)
 *		...
 *
 * Which is easily layered into the current contrl flow.
 *
 * Returns: 0 on success or an error.
 */
int tpm_buf_check_hmac_response(struct tpm_chip *chip, struct tpm_buf *buf,
				int rc)
{
	struct tpm_header *head = (struct tpm_header *)buf->data;
	struct tpm2_auth *auth = chip->auth;
	off_t offset_s, offset_p;
	u8 rphash[SHA256_DIGEST_SIZE];
	u32 attrs, cc;
	struct sha256_state sctx;
	u16 tag = be16_to_cpu(head->tag);
	int parm_len, len, i, handles;

	if (!auth)
		return rc;

	cc = be32_to_cpu(auth->ordinal);

	if (auth->session >= TPM_HEADER_SIZE) {
		WARN(1, "tpm session not filled correctly\n");
		goto out;
	}

	if (rc != 0)
		/* pass non success rc through and close the session */
		goto out;

	rc = -EINVAL;
	if (tag != TPM2_ST_SESSIONS) {
		dev_err(&chip->dev, "TPM: HMAC response check has no sessions tag\n");
		goto out;
	}

	i = tpm2_find_cc(chip, cc);
	if (i < 0)
		goto out;
	attrs = chip->cc_attrs_tbl[i];
	handles = (attrs >> TPM2_CC_ATTR_RHANDLE) & 1;

	/* point to area beyond handles */
	offset_s = TPM_HEADER_SIZE + handles * 4;
	parm_len = tpm_buf_read_u32(buf, &offset_s);
	offset_p = offset_s;
	offset_s += parm_len;
	/* skip over any sessions before ours */
	for (i = 0; i < auth->session - 1; i++) {
		len = tpm_buf_read_u16(buf, &offset_s);
		offset_s += len + 1;
		len = tpm_buf_read_u16(buf, &offset_s);
		offset_s += len;
	}
	/* TPM nonce */
	len = tpm_buf_read_u16(buf, &offset_s);
	if (offset_s + len > tpm_buf_length(buf))
		goto out;
	if (len != SHA256_DIGEST_SIZE)
		goto out;
	memcpy(auth->tpm_nonce, &buf->data[offset_s], len);
	offset_s += len;
	attrs = tpm_buf_read_u8(buf, &offset_s);
	len = tpm_buf_read_u16(buf, &offset_s);
	if (offset_s + len != tpm_buf_length(buf))
		goto out;
	if (len != SHA256_DIGEST_SIZE)
		goto out;
	/*
	 * offset_s points to the HMAC. now calculate comparison, beginning
	 * with rphash
	 */
	sha256_init(&sctx);
	/* yes, I know this is now zero, but it's what the standard says */
	sha256_update(&sctx, (u8 *)&head->return_code,
		      sizeof(head->return_code));
	/* ordinal is already BE */
	sha256_update(&sctx, (u8 *)&auth->ordinal, sizeof(auth->ordinal));
	sha256_update(&sctx, &buf->data[offset_p], parm_len);
	sha256_final(&sctx, rphash);

	/* now calculate the hmac */
	tpm2_hmac_init(&sctx, auth->session_key, sizeof(auth->session_key)
		       + auth->passphrase_len);
	sha256_update(&sctx, rphash, sizeof(rphash));
	sha256_update(&sctx, auth->tpm_nonce, sizeof(auth->tpm_nonce));
	sha256_update(&sctx, auth->our_nonce, sizeof(auth->our_nonce));
	sha256_update(&sctx, &auth->attrs, 1);
	/* we're done with the rphash, so put our idea of the hmac there */
	tpm2_hmac_final(&sctx, auth->session_key, sizeof(auth->session_key)
			+ auth->passphrase_len, rphash);
	if (memcmp(rphash, &buf->data[offset_s], SHA256_DIGEST_SIZE) == 0) {
		rc = 0;
	} else {
		dev_err(&chip->dev, "TPM: HMAC check failed\n");
		goto out;
	}

	/* now do response decryption */
	if (auth->attrs & TPM2_SA_ENCRYPT) {
		/* need key and IV */
		tpm2_KDFa(auth->session_key, SHA256_DIGEST_SIZE
			  + auth->passphrase_len, "CFB", auth->tpm_nonce,
			  auth->our_nonce, AES_KEY_BYTES + AES_BLOCK_SIZE,
			  auth->scratch);

		len = tpm_buf_read_u16(buf, &offset_p);
		aes_expandkey(&auth->aes_ctx, auth->scratch, AES_KEY_BYTES);
		aescfb_decrypt(&auth->aes_ctx, &buf->data[offset_p],
			       &buf->data[offset_p], len,
			       auth->scratch + AES_KEY_BYTES);
	}

 out:
	if ((auth->attrs & TPM2_SA_CONTINUE_SESSION) == 0) {
		if (rc)
			/* manually close the session if it wasn't consumed */
			tpm2_flush_context(chip, auth->handle);
		memzero_explicit(auth, sizeof(*auth));
	} else {
		/* reset for next use  */
		auth->session = TPM_HEADER_SIZE;
	}

	return rc;
}
EXPORT_SYMBOL(tpm_buf_check_hmac_response);

/**
 * tpm2_end_auth_session() - kill the allocated auth session
 * @chip: the TPM chip structure
 *
 * ends the session started by tpm2_start_auth_session and frees all
 * the resources.  Under normal conditions,
 * tpm_buf_check_hmac_response() will correctly end the session if
 * required, so this function is only for use in error legs that will
 * bypass the normal invocation of tpm_buf_check_hmac_response().
 */
void tpm2_end_auth_session(struct tpm_chip *chip)
{
	struct tpm2_auth *auth = chip->auth;

	if (!auth)
		return;

	tpm2_flush_context(chip, auth->handle);
	memzero_explicit(auth, sizeof(*auth));
}
EXPORT_SYMBOL(tpm2_end_auth_session);

static int tpm2_parse_start_auth_session(struct tpm2_auth *auth,
					 struct tpm_buf *buf)
{
	struct tpm_header *head = (struct tpm_header *)buf->data;
	u32 tot_len = be32_to_cpu(head->length);
	off_t offset = TPM_HEADER_SIZE;
	u32 val;

	/* we're starting after the header so adjust the length */
	tot_len -= TPM_HEADER_SIZE;

	/* should have handle plus nonce */
	if (tot_len != 4 + 2 + sizeof(auth->tpm_nonce))
		return -EINVAL;

	auth->handle = tpm_buf_read_u32(buf, &offset);
	val = tpm_buf_read_u16(buf, &offset);
	if (val != sizeof(auth->tpm_nonce))
		return -EINVAL;
	memcpy(auth->tpm_nonce, &buf->data[offset], sizeof(auth->tpm_nonce));
	/* now compute the session key from the nonces */
	tpm2_KDFa(auth->salt, sizeof(auth->salt), "ATH", auth->tpm_nonce,
		  auth->our_nonce, sizeof(auth->session_key),
		  auth->session_key);

	return 0;
}

static int tpm2_load_null(struct tpm_chip *chip, u32 *null_key)
{
	int rc;
	unsigned int offset = 0; /* dummy offset for null seed context */
	u8 name[SHA256_DIGEST_SIZE + 2];

	rc = tpm2_load_context(chip, chip->null_key_context, &offset,
			       null_key);
	if (rc != -EINVAL)
		return rc;

	/* an integrity failure may mean the TPM has been reset */
	dev_err(&chip->dev, "NULL key integrity failure!\n");
	/* check the null name against what we know */
	tpm2_create_primary(chip, TPM2_RH_NULL, NULL, name);
	if (memcmp(name, chip->null_key_name, sizeof(name)) == 0)
		/* name unchanged, assume transient integrity failure */
		return rc;
	/*
	 * Fatal TPM failure: the NULL seed has actually changed, so
	 * the TPM must have been illegally reset.  All in-kernel TPM
	 * operations will fail because the NULL primary can't be
	 * loaded to salt the sessions, but disable the TPM anyway so
	 * userspace programmes can't be compromised by it.
	 */
	dev_err(&chip->dev, "NULL name has changed, disabling TPM due to interference\n");
	chip->flags |= TPM_CHIP_FLAG_DISABLE;

	return rc;
}

/**
 * tpm2_start_auth_session() - create a HMAC authentication session with the TPM
 * @chip: the TPM chip structure to create the session with
 *
 * This function loads the NULL seed from its saved context and starts
 * an authentication session on the null seed, fills in the
 * @chip->auth structure to contain all the session details necessary
 * for performing the HMAC, encrypt and decrypt operations and
 * returns.  The NULL seed is flushed before this function returns.
 *
 * Return: zero on success or actual error encountered.
 */
int tpm2_start_auth_session(struct tpm_chip *chip)
{
	struct tpm_buf buf;
	struct tpm2_auth *auth = chip->auth;
	int rc;
	u32 null_key;

	if (!auth) {
		dev_warn_once(&chip->dev, "auth session is not active\n");
		return 0;
	}

	rc = tpm2_load_null(chip, &null_key);
	if (rc)
		goto out;

	auth->session = TPM_HEADER_SIZE;

	rc = tpm_buf_init(&buf, TPM2_ST_NO_SESSIONS, TPM2_CC_START_AUTH_SESS);
	if (rc)
		goto out;

	/* salt key handle */
	tpm_buf_append_u32(&buf, null_key);
	/* bind key handle */
	tpm_buf_append_u32(&buf, TPM2_RH_NULL);
	/* nonce caller */
	get_random_bytes(auth->our_nonce, sizeof(auth->our_nonce));
	tpm_buf_append_u16(&buf, sizeof(auth->our_nonce));
	tpm_buf_append(&buf, auth->our_nonce, sizeof(auth->our_nonce));

	/* append encrypted salt and squirrel away unencrypted in auth */
	tpm_buf_append_salt(&buf, chip);
	/* session type (HMAC, audit or policy) */
	tpm_buf_append_u8(&buf, TPM2_SE_HMAC);

	/* symmetric encryption parameters */
	/* symmetric algorithm */
	tpm_buf_append_u16(&buf, TPM_ALG_AES);
	/* bits for symmetric algorithm */
	tpm_buf_append_u16(&buf, AES_KEY_BITS);
	/* symmetric algorithm mode (must be CFB) */
	tpm_buf_append_u16(&buf, TPM_ALG_CFB);
	/* hash algorithm for session */
	tpm_buf_append_u16(&buf, TPM_ALG_SHA256);

	rc = tpm_transmit_cmd(chip, &buf, 0, "start auth session");
	tpm2_flush_context(chip, null_key);

	if (rc == TPM2_RC_SUCCESS)
		rc = tpm2_parse_start_auth_session(auth, &buf);

	tpm_buf_destroy(&buf);

	if (rc)
		goto out;

 out:
	return rc;
}
EXPORT_SYMBOL(tpm2_start_auth_session);

/*
 * A mask containing the object attributes for the kernel held null primary key
 * used in HMAC encryption. For more information on specific attributes look up
 * to "8.3 TPMA_OBJECT (Object Attributes)".
 */
#define TPM2_OA_NULL_KEY ( \
	TPM2_OA_NO_DA | \
	TPM2_OA_FIXED_TPM | \
	TPM2_OA_FIXED_PARENT | \
	TPM2_OA_SENSITIVE_DATA_ORIGIN |	\
	TPM2_OA_USER_WITH_AUTH | \
	TPM2_OA_DECRYPT | \
	TPM2_OA_RESTRICTED)

/**
 * tpm2_parse_create_primary() - parse the data returned from TPM_CC_CREATE_PRIMARY
 *
 * @chip:	The TPM the primary was created under
 * @buf:	The response buffer from the chip
 * @handle:	pointer to be filled in with the return handle of the primary
 * @hierarchy:	The hierarchy the primary was created for
 * @name:	pointer to be filled in with the primary key name
 *
 * Return:
 * * 0		- OK
 * * -errno	- A system error
 * * TPM_RC	- A TPM error
 */
static int tpm2_parse_create_primary(struct tpm_chip *chip, struct tpm_buf *buf,
				     u32 *handle, u32 hierarchy, u8 *name)
{
	struct tpm_header *head = (struct tpm_header *)buf->data;
	off_t offset_r = TPM_HEADER_SIZE, offset_t;
	u16 len = TPM_HEADER_SIZE;
	u32 total_len = be32_to_cpu(head->length);
	u32 val, param_len, keyhandle;

	keyhandle = tpm_buf_read_u32(buf, &offset_r);
	if (handle)
		*handle = keyhandle;
	else
		tpm2_flush_context(chip, keyhandle);

	param_len = tpm_buf_read_u32(buf, &offset_r);
	/*
	 * param_len doesn't include the header, but all the other
	 * lengths and offsets do, so add it to parm len to make
	 * the comparisons easier
	 */
	param_len += TPM_HEADER_SIZE;

	if (param_len + 8 > total_len)
		return -EINVAL;
	len = tpm_buf_read_u16(buf, &offset_r);
	offset_t = offset_r;
	if (name) {
		/*
		 * now we have the public area, compute the name of
		 * the object
		 */
		put_unaligned_be16(TPM_ALG_SHA256, name);
		sha256(&buf->data[offset_r], len, name + 2);
	}

	/* validate the public key */
	val = tpm_buf_read_u16(buf, &offset_t);

	/* key type (must be what we asked for) */
	if (val != TPM_ALG_ECC)
		return -EINVAL;
	val = tpm_buf_read_u16(buf, &offset_t);

	/* name algorithm */
	if (val != TPM_ALG_SHA256)
		return -EINVAL;
	val = tpm_buf_read_u32(buf, &offset_t);

	/* object properties */
	if (val != TPM2_OA_NULL_KEY)
		return -EINVAL;

	/* auth policy (empty) */
	val = tpm_buf_read_u16(buf, &offset_t);
	if (val != 0)
		return -EINVAL;

	/* symmetric key parameters */
	val = tpm_buf_read_u16(buf, &offset_t);
	if (val != TPM_ALG_AES)
		return -EINVAL;

	/* symmetric key length */
	val = tpm_buf_read_u16(buf, &offset_t);
	if (val != AES_KEY_BITS)
		return -EINVAL;

	/* symmetric encryption scheme */
	val = tpm_buf_read_u16(buf, &offset_t);
	if (val != TPM_ALG_CFB)
		return -EINVAL;

	/* signing scheme */
	val = tpm_buf_read_u16(buf, &offset_t);
	if (val != TPM_ALG_NULL)
		return -EINVAL;

	/* ECC Curve */
	val = tpm_buf_read_u16(buf, &offset_t);
	if (val != TPM2_ECC_NIST_P256)
		return -EINVAL;

	/* KDF Scheme */
	val = tpm_buf_read_u16(buf, &offset_t);
	if (val != TPM_ALG_NULL)
		return -EINVAL;

	/* extract public key (x and y points) */
	val = tpm_buf_read_u16(buf, &offset_t);
	if (val != EC_PT_SZ)
		return -EINVAL;
	memcpy(chip->null_ec_key_x, &buf->data[offset_t], val);
	offset_t += val;
	val = tpm_buf_read_u16(buf, &offset_t);
	if (val != EC_PT_SZ)
		return -EINVAL;
	memcpy(chip->null_ec_key_y, &buf->data[offset_t], val);
	offset_t += val;

	/* original length of the whole TPM2B */
	offset_r += len;

	/* should have exactly consumed the TPM2B public structure */
	if (offset_t != offset_r)
		return -EINVAL;
	if (offset_r > param_len)
		return -EINVAL;

	/* creation data (skip) */
	len = tpm_buf_read_u16(buf, &offset_r);
	offset_r += len;
	if (offset_r > param_len)
		return -EINVAL;

	/* creation digest (must be sha256) */
	len = tpm_buf_read_u16(buf, &offset_r);
	offset_r += len;
	if (len != SHA256_DIGEST_SIZE || offset_r > param_len)
		return -EINVAL;

	/* TPMT_TK_CREATION follows */
	/* tag, must be TPM_ST_CREATION (0x8021) */
	val = tpm_buf_read_u16(buf, &offset_r);
	if (val != TPM2_ST_CREATION || offset_r > param_len)
		return -EINVAL;

	/* hierarchy */
	val = tpm_buf_read_u32(buf, &offset_r);
	if (val != hierarchy || offset_r > param_len)
		return -EINVAL;

	/* the ticket digest HMAC (might not be sha256) */
	len = tpm_buf_read_u16(buf, &offset_r);
	offset_r += len;
	if (offset_r > param_len)
		return -EINVAL;

	/*
	 * finally we have the name, which is a sha256 digest plus a 2
	 * byte algorithm type
	 */
	len = tpm_buf_read_u16(buf, &offset_r);
	if (offset_r + len != param_len + 8)
		return -EINVAL;
	if (len != SHA256_DIGEST_SIZE + 2)
		return -EINVAL;

	if (memcmp(chip->null_key_name, &buf->data[offset_r],
		   SHA256_DIGEST_SIZE + 2) != 0) {
		dev_err(&chip->dev, "NULL Seed name comparison failed\n");
		return -EINVAL;
	}

	return 0;
}

/**
 * tpm2_create_primary() - create a primary key using a fixed P-256 template
 *
 * @chip:      the TPM chip to create under
 * @hierarchy: The hierarchy handle to create under
 * @handle:    The returned volatile handle on success
 * @name:      The name of the returned key
 *
 * For platforms that might not have a persistent primary, this can be
 * used to create one quickly on the fly (it uses Elliptic Curve not
 * RSA, so even slow TPMs can create one fast).  The template uses the
 * TCG mandated H one for non-endorsement ECC primaries, i.e. P-256
 * elliptic curve (the only current one all TPM2s are required to
 * have) a sha256 name hash and no policy.
 *
 * Return:
 * * 0		- OK
 * * -errno	- A system error
 * * TPM_RC	- A TPM error
 */
static int tpm2_create_primary(struct tpm_chip *chip, u32 hierarchy,
			       u32 *handle, u8 *name)
{
	int rc;
	struct tpm_buf buf;
	struct tpm_buf template;

	rc = tpm_buf_init(&buf, TPM2_ST_SESSIONS, TPM2_CC_CREATE_PRIMARY);
	if (rc)
		return rc;

	rc = tpm_buf_init_sized(&template);
	if (rc) {
		tpm_buf_destroy(&buf);
		return rc;
	}

	/*
	 * create the template.  Note: in order for userspace to
	 * verify the security of the system, it will have to create
	 * and certify this NULL primary, meaning all the template
	 * parameters will have to be identical, so conform exactly to
	 * the TCG TPM v2.0 Provisioning Guidance for the SRK ECC
	 * key H template (H has zero size unique points)
	 */

	/* key type */
	tpm_buf_append_u16(&template, TPM_ALG_ECC);

	/* name algorithm */
	tpm_buf_append_u16(&template, TPM_ALG_SHA256);

	/* object properties */
	tpm_buf_append_u32(&template, TPM2_OA_NULL_KEY);

	/* sauth policy (empty) */
	tpm_buf_append_u16(&template, 0);

	/* BEGIN parameters: key specific; for ECC*/

	/* symmetric algorithm */
	tpm_buf_append_u16(&template, TPM_ALG_AES);

	/* bits for symmetric algorithm */
	tpm_buf_append_u16(&template, AES_KEY_BITS);

	/* algorithm mode (must be CFB) */
	tpm_buf_append_u16(&template, TPM_ALG_CFB);

	/* scheme (NULL means any scheme) */
	tpm_buf_append_u16(&template, TPM_ALG_NULL);

	/* ECC Curve ID */
	tpm_buf_append_u16(&template, TPM2_ECC_NIST_P256);

	/* KDF Scheme */
	tpm_buf_append_u16(&template, TPM_ALG_NULL);

	/* unique: key specific; for ECC it is two zero size points */
	tpm_buf_append_u16(&template, 0);
	tpm_buf_append_u16(&template, 0);

	/* END parameters */

	/* primary handle */
	tpm_buf_append_u32(&buf, hierarchy);
	tpm_buf_append_empty_auth(&buf, TPM2_RS_PW);

	/* sensitive create size is 4 for two empty buffers */
	tpm_buf_append_u16(&buf, 4);

	/* sensitive create auth data (empty) */
	tpm_buf_append_u16(&buf, 0);

	/* sensitive create sensitive data (empty) */
	tpm_buf_append_u16(&buf, 0);

	/* the public template */
	tpm_buf_append(&buf, template.data, template.length);
	tpm_buf_destroy(&template);

	/* outside info (empty) */
	tpm_buf_append_u16(&buf, 0);

	/* creation PCR (none) */
	tpm_buf_append_u32(&buf, 0);

	rc = tpm_transmit_cmd(chip, &buf, 0,
			      "attempting to create NULL primary");

	if (rc == TPM2_RC_SUCCESS)
		rc = tpm2_parse_create_primary(chip, &buf, handle, hierarchy,
					       name);

	tpm_buf_destroy(&buf);

	return rc;
}

static int tpm2_create_null_primary(struct tpm_chip *chip)
{
	u32 null_key;
	int rc;

	rc = tpm2_create_primary(chip, TPM2_RH_NULL, &null_key,
				 chip->null_key_name);

	if (rc == TPM2_RC_SUCCESS) {
		unsigned int offset = 0; /* dummy offset for null key context */

		rc = tpm2_save_context(chip, null_key, chip->null_key_context,
				       sizeof(chip->null_key_context), &offset);
		tpm2_flush_context(chip, null_key);
	}

	return rc;
}

/**
 * tpm2_sessions_init() - start of day initialization for the sessions code
 * @chip: TPM chip
 *
 * Derive and context save the null primary and allocate memory in the
 * struct tpm_chip for the authorizations.
 */
int tpm2_sessions_init(struct tpm_chip *chip)
{
	int rc;

	rc = tpm2_create_null_primary(chip);
	if (rc)
		dev_err(&chip->dev, "TPM: security failed (NULL seed derivation): %d\n", rc);

	chip->auth = kmalloc(sizeof(*chip->auth), GFP_KERNEL);
	if (!chip->auth)
		return -ENOMEM;

	return rc;
}
#endif /* CONFIG_TCG_TPM2_HMAC */<|MERGE_RESOLUTION|>--- conflicted
+++ resolved
@@ -82,12 +82,6 @@
 
 #define AES_KEY_BYTES	AES_KEYSIZE_128
 #define AES_KEY_BITS	(AES_KEY_BYTES*8)
-<<<<<<< HEAD
-
-static int tpm2_create_primary(struct tpm_chip *chip, u32 hierarchy,
-			       u32 *handle, u8 *name);
-=======
->>>>>>> 8400291e
 
 /*
  * This is the structure that carries all the auth information (like
