--- conflicted
+++ resolved
@@ -1448,10 +1448,7 @@
 	.dump_nic_event_log = iwl_dump_nic_event_log,
 	.dump_nic_error_log = iwl_dump_nic_error_log,
 	.dump_csr = iwl_dump_csr,
-<<<<<<< HEAD
-=======
 	.dump_fh = iwl_dump_fh,
->>>>>>> 5ffaf8a3
 	.load_ucode = iwl5000_load_ucode,
 	.init_alive_start = iwl5000_init_alive_start,
 	.alive_notify = iwl5000_alive_notify,
@@ -1589,10 +1586,7 @@
 	.led_compensation = 51,
 	.use_rts_for_ht = true, /* use rts/cts protection */
 	.chain_noise_num_beacons = IWL_CAL_NUM_BEACONS,
-<<<<<<< HEAD
-=======
 	.plcp_delta_threshold = IWL_MAX_PLCP_ERR_LONG_THRESHOLD_DEF,
->>>>>>> 5ffaf8a3
 };
 
 struct iwl_cfg iwl5100_bgn_cfg = {
@@ -1665,10 +1659,7 @@
 	.led_compensation = 51,
 	.use_rts_for_ht = true, /* use rts/cts protection */
 	.chain_noise_num_beacons = IWL_CAL_NUM_BEACONS,
-<<<<<<< HEAD
-=======
 	.plcp_delta_threshold = IWL_MAX_PLCP_ERR_LONG_THRESHOLD_DEF,
->>>>>>> 5ffaf8a3
 };
 
 struct iwl_cfg iwl5350_agn_cfg = {
@@ -1693,10 +1684,7 @@
 	.led_compensation = 51,
 	.use_rts_for_ht = true, /* use rts/cts protection */
 	.chain_noise_num_beacons = IWL_CAL_NUM_BEACONS,
-<<<<<<< HEAD
-=======
 	.plcp_delta_threshold = IWL_MAX_PLCP_ERR_LONG_THRESHOLD_DEF,
->>>>>>> 5ffaf8a3
 };
 
 struct iwl_cfg iwl5150_agn_cfg = {
@@ -1721,10 +1709,7 @@
 	.led_compensation = 51,
 	.use_rts_for_ht = true, /* use rts/cts protection */
 	.chain_noise_num_beacons = IWL_CAL_NUM_BEACONS,
-<<<<<<< HEAD
-=======
 	.plcp_delta_threshold = IWL_MAX_PLCP_ERR_LONG_THRESHOLD_DEF,
->>>>>>> 5ffaf8a3
 };
 
 struct iwl_cfg iwl5150_abg_cfg = {
