/*
 * Copyright (c) 2013-2015, Mellanox Technologies. All rights reserved.
 *
 * This software is available to you under a choice of one of two
 * licenses.  You may choose to be licensed under the terms of the GNU
 * General Public License (GPL) Version 2, available from the file
 * COPYING in the main directory of this source tree, or the
 * OpenIB.org BSD license below:
 *
 *     Redistribution and use in source and binary forms, with or
 *     without modification, are permitted provided that the following
 *     conditions are met:
 *
 *      - Redistributions of source code must retain the above
 *        copyright notice, this list of conditions and the following
 *        disclaimer.
 *
 *      - Redistributions in binary form must reproduce the above
 *        copyright notice, this list of conditions and the following
 *        disclaimer in the documentation and/or other materials
 *        provided with the distribution.
 *
 * THE SOFTWARE IS PROVIDED "AS IS", WITHOUT WARRANTY OF ANY KIND,
 * EXPRESS OR IMPLIED, INCLUDING BUT NOT LIMITED TO THE WARRANTIES OF
 * MERCHANTABILITY, FITNESS FOR A PARTICULAR PURPOSE AND
 * NONINFRINGEMENT. IN NO EVENT SHALL THE AUTHORS OR COPYRIGHT HOLDERS
 * BE LIABLE FOR ANY CLAIM, DAMAGES OR OTHER LIABILITY, WHETHER IN AN
 * ACTION OF CONTRACT, TORT OR OTHERWISE, ARISING FROM, OUT OF OR IN
 * CONNECTION WITH THE SOFTWARE OR THE USE OR OTHER DEALINGS IN THE
 * SOFTWARE.
 */

#include <linux/highmem.h>
#include <linux/module.h>
#include <linux/init.h>
#include <linux/errno.h>
#include <linux/pci.h>
#include <linux/dma-mapping.h>
#include <linux/slab.h>
#include <linux/io-mapping.h>
#include <linux/interrupt.h>
#include <linux/delay.h>
#include <linux/mlx5/driver.h>
#include <linux/mlx5/cq.h>
#include <linux/mlx5/qp.h>
#include <linux/debugfs.h>
#include <linux/kmod.h>
#include <linux/mlx5/mlx5_ifc.h>
#include <linux/mlx5/vport.h>
#ifdef CONFIG_RFS_ACCEL
#include <linux/cpu_rmap.h>
#endif
#include <linux/version.h>
#include <net/devlink.h>
#include "mlx5_core.h"
#include "lib/eq.h"
#include "fs_core.h"
#include "lib/mpfs.h"
#include "eswitch.h"
#include "devlink.h"
#include "fw_reset.h"
#include "lib/mlx5.h"
#include "lib/tout.h"
#include "fpga/core.h"
#include "en_accel/ipsec.h"
#include "lib/clock.h"
#include "lib/vxlan.h"
#include "lib/geneve.h"
#include "lib/devcom.h"
#include "lib/pci_vsc.h"
#include "diag/fw_tracer.h"
#include "ecpf.h"
#include "lib/hv_vhca.h"
#include "diag/rsc_dump.h"
#include "sf/vhca_event.h"
#include "sf/dev/dev.h"
#include "sf/sf.h"
#include "mlx5_irq.h"

MODULE_AUTHOR("Eli Cohen <eli@mellanox.com>");
MODULE_DESCRIPTION("Mellanox 5th generation network adapters (ConnectX series) core driver");
MODULE_LICENSE("Dual BSD/GPL");

unsigned int mlx5_core_debug_mask;
module_param_named(debug_mask, mlx5_core_debug_mask, uint, 0644);
MODULE_PARM_DESC(debug_mask, "debug mask: 1 = dump cmd data, 2 = dump cmd exec time, 3 = both. Default=0");

static unsigned int prof_sel = MLX5_DEFAULT_PROF;
module_param_named(prof_sel, prof_sel, uint, 0444);
MODULE_PARM_DESC(prof_sel, "profile selector. Valid range 0 - 2");

static u32 sw_owner_id[4];

enum {
	MLX5_ATOMIC_REQ_MODE_BE = 0x0,
	MLX5_ATOMIC_REQ_MODE_HOST_ENDIANNESS = 0x1,
};

#define LOG_MAX_SUPPORTED_QPS 0xff

static struct mlx5_profile profile[] = {
	[0] = {
		.mask           = 0,
	},
	[1] = {
		.mask		= MLX5_PROF_MASK_QP_SIZE,
		.log_max_qp	= 12,
	},
	[2] = {
		.mask		= MLX5_PROF_MASK_QP_SIZE |
				  MLX5_PROF_MASK_MR_CACHE,
		.log_max_qp	= LOG_MAX_SUPPORTED_QPS,
		.mr_cache[0]	= {
			.size	= 500,
			.limit	= 250
		},
		.mr_cache[1]	= {
			.size	= 500,
			.limit	= 250
		},
		.mr_cache[2]	= {
			.size	= 500,
			.limit	= 250
		},
		.mr_cache[3]	= {
			.size	= 500,
			.limit	= 250
		},
		.mr_cache[4]	= {
			.size	= 500,
			.limit	= 250
		},
		.mr_cache[5]	= {
			.size	= 500,
			.limit	= 250
		},
		.mr_cache[6]	= {
			.size	= 500,
			.limit	= 250
		},
		.mr_cache[7]	= {
			.size	= 500,
			.limit	= 250
		},
		.mr_cache[8]	= {
			.size	= 500,
			.limit	= 250
		},
		.mr_cache[9]	= {
			.size	= 500,
			.limit	= 250
		},
		.mr_cache[10]	= {
			.size	= 500,
			.limit	= 250
		},
		.mr_cache[11]	= {
			.size	= 500,
			.limit	= 250
		},
		.mr_cache[12]	= {
			.size	= 64,
			.limit	= 32
		},
		.mr_cache[13]	= {
			.size	= 32,
			.limit	= 16
		},
		.mr_cache[14]	= {
			.size	= 16,
			.limit	= 8
		},
		.mr_cache[15]	= {
			.size	= 8,
			.limit	= 4
		},
	},
};

static int wait_fw_init(struct mlx5_core_dev *dev, u32 max_wait_mili,
			u32 warn_time_mili)
{
	unsigned long warn = jiffies + msecs_to_jiffies(warn_time_mili);
	unsigned long end = jiffies + msecs_to_jiffies(max_wait_mili);
	u32 fw_initializing;
	int err = 0;

	do {
		fw_initializing = ioread32be(&dev->iseg->initializing);
		if (!(fw_initializing >> 31))
			break;
		if (time_after(jiffies, end) ||
		    test_and_clear_bit(MLX5_BREAK_FW_WAIT, &dev->intf_state)) {
			err = -EBUSY;
			break;
		}
		if (warn_time_mili && time_after(jiffies, warn)) {
			mlx5_core_warn(dev, "Waiting for FW initialization, timeout abort in %ds (0x%x)\n",
				       jiffies_to_msecs(end - warn) / 1000, fw_initializing);
			warn = jiffies + msecs_to_jiffies(warn_time_mili);
		}
		msleep(mlx5_tout_ms(dev, FW_PRE_INIT_WAIT));
	} while (true);

	return err;
}

static void mlx5_set_driver_version(struct mlx5_core_dev *dev)
{
	int driver_ver_sz = MLX5_FLD_SZ_BYTES(set_driver_version_in,
					      driver_version);
	u8 in[MLX5_ST_SZ_BYTES(set_driver_version_in)] = {};
	int remaining_size = driver_ver_sz;
	char *string;

	if (!MLX5_CAP_GEN(dev, driver_version))
		return;

	string = MLX5_ADDR_OF(set_driver_version_in, in, driver_version);

	strncpy(string, "Linux", remaining_size);

	remaining_size = max_t(int, 0, driver_ver_sz - strlen(string));
	strncat(string, ",", remaining_size);

	remaining_size = max_t(int, 0, driver_ver_sz - strlen(string));
	strncat(string, KBUILD_MODNAME, remaining_size);

	remaining_size = max_t(int, 0, driver_ver_sz - strlen(string));
	strncat(string, ",", remaining_size);

	remaining_size = max_t(int, 0, driver_ver_sz - strlen(string));

	snprintf(string + strlen(string), remaining_size, "%u.%u.%u",
		LINUX_VERSION_MAJOR, LINUX_VERSION_PATCHLEVEL,
		LINUX_VERSION_SUBLEVEL);

	/*Send the command*/
	MLX5_SET(set_driver_version_in, in, opcode,
		 MLX5_CMD_OP_SET_DRIVER_VERSION);

	mlx5_cmd_exec_in(dev, set_driver_version, in);
}

static int set_dma_caps(struct pci_dev *pdev)
{
	int err;

	err = dma_set_mask_and_coherent(&pdev->dev, DMA_BIT_MASK(64));
	if (err) {
		dev_warn(&pdev->dev, "Warning: couldn't set 64-bit PCI DMA mask\n");
		err = dma_set_mask_and_coherent(&pdev->dev, DMA_BIT_MASK(32));
		if (err) {
			dev_err(&pdev->dev, "Can't set PCI DMA mask, aborting\n");
			return err;
		}
	}

	dma_set_max_seg_size(&pdev->dev, 2u * 1024 * 1024 * 1024);
	return err;
}

static int mlx5_pci_enable_device(struct mlx5_core_dev *dev)
{
	struct pci_dev *pdev = dev->pdev;
	int err = 0;

	mutex_lock(&dev->pci_status_mutex);
	if (dev->pci_status == MLX5_PCI_STATUS_DISABLED) {
		err = pci_enable_device(pdev);
		if (!err)
			dev->pci_status = MLX5_PCI_STATUS_ENABLED;
	}
	mutex_unlock(&dev->pci_status_mutex);

	return err;
}

static void mlx5_pci_disable_device(struct mlx5_core_dev *dev)
{
	struct pci_dev *pdev = dev->pdev;

	mutex_lock(&dev->pci_status_mutex);
	if (dev->pci_status == MLX5_PCI_STATUS_ENABLED) {
		pci_disable_device(pdev);
		dev->pci_status = MLX5_PCI_STATUS_DISABLED;
	}
	mutex_unlock(&dev->pci_status_mutex);
}

static int request_bar(struct pci_dev *pdev)
{
	int err = 0;

	if (!(pci_resource_flags(pdev, 0) & IORESOURCE_MEM)) {
		dev_err(&pdev->dev, "Missing registers BAR, aborting\n");
		return -ENODEV;
	}

	err = pci_request_regions(pdev, KBUILD_MODNAME);
	if (err)
		dev_err(&pdev->dev, "Couldn't get PCI resources, aborting\n");

	return err;
}

static void release_bar(struct pci_dev *pdev)
{
	pci_release_regions(pdev);
}

struct mlx5_reg_host_endianness {
	u8	he;
	u8      rsvd[15];
};

#define CAP_MASK(pos, size) ((u64)((1 << (size)) - 1) << (pos))

enum {
	MLX5_CAP_BITS_RW_MASK = CAP_MASK(MLX5_CAP_OFF_CMDIF_CSUM, 2) |
				MLX5_DEV_CAP_FLAG_DCT,
};

static u16 to_fw_pkey_sz(struct mlx5_core_dev *dev, u32 size)
{
	switch (size) {
	case 128:
		return 0;
	case 256:
		return 1;
	case 512:
		return 2;
	case 1024:
		return 3;
	case 2048:
		return 4;
	case 4096:
		return 5;
	default:
		mlx5_core_warn(dev, "invalid pkey table size %d\n", size);
		return 0;
	}
}

static int mlx5_core_get_caps_mode(struct mlx5_core_dev *dev,
				   enum mlx5_cap_type cap_type,
				   enum mlx5_cap_mode cap_mode)
{
	u8 in[MLX5_ST_SZ_BYTES(query_hca_cap_in)];
	int out_sz = MLX5_ST_SZ_BYTES(query_hca_cap_out);
	void *out, *hca_caps;
	u16 opmod = (cap_type << 1) | (cap_mode & 0x01);
	int err;

	memset(in, 0, sizeof(in));
	out = kzalloc(out_sz, GFP_KERNEL);
	if (!out)
		return -ENOMEM;

	MLX5_SET(query_hca_cap_in, in, opcode, MLX5_CMD_OP_QUERY_HCA_CAP);
	MLX5_SET(query_hca_cap_in, in, op_mod, opmod);
	err = mlx5_cmd_exec_inout(dev, query_hca_cap, in, out);
	if (err) {
		mlx5_core_warn(dev,
			       "QUERY_HCA_CAP : type(%x) opmode(%x) Failed(%d)\n",
			       cap_type, cap_mode, err);
		goto query_ex;
	}

	hca_caps =  MLX5_ADDR_OF(query_hca_cap_out, out, capability);

	switch (cap_mode) {
	case HCA_CAP_OPMOD_GET_MAX:
		memcpy(dev->caps.hca[cap_type]->max, hca_caps,
		       MLX5_UN_SZ_BYTES(hca_cap_union));
		break;
	case HCA_CAP_OPMOD_GET_CUR:
		memcpy(dev->caps.hca[cap_type]->cur, hca_caps,
		       MLX5_UN_SZ_BYTES(hca_cap_union));
		break;
	default:
		mlx5_core_warn(dev,
			       "Tried to query dev cap type(%x) with wrong opmode(%x)\n",
			       cap_type, cap_mode);
		err = -EINVAL;
		break;
	}
query_ex:
	kfree(out);
	return err;
}

int mlx5_core_get_caps(struct mlx5_core_dev *dev, enum mlx5_cap_type cap_type)
{
	int ret;

	ret = mlx5_core_get_caps_mode(dev, cap_type, HCA_CAP_OPMOD_GET_CUR);
	if (ret)
		return ret;
	return mlx5_core_get_caps_mode(dev, cap_type, HCA_CAP_OPMOD_GET_MAX);
}

static int set_caps(struct mlx5_core_dev *dev, void *in, int opmod)
{
	MLX5_SET(set_hca_cap_in, in, opcode, MLX5_CMD_OP_SET_HCA_CAP);
	MLX5_SET(set_hca_cap_in, in, op_mod, opmod << 1);
	return mlx5_cmd_exec_in(dev, set_hca_cap, in);
}

static int handle_hca_cap_atomic(struct mlx5_core_dev *dev, void *set_ctx)
{
	void *set_hca_cap;
	int req_endianness;
	int err;

	if (!MLX5_CAP_GEN(dev, atomic))
		return 0;

	err = mlx5_core_get_caps(dev, MLX5_CAP_ATOMIC);
	if (err)
		return err;

	req_endianness =
		MLX5_CAP_ATOMIC(dev,
				supported_atomic_req_8B_endianness_mode_1);

	if (req_endianness != MLX5_ATOMIC_REQ_MODE_HOST_ENDIANNESS)
		return 0;

	set_hca_cap = MLX5_ADDR_OF(set_hca_cap_in, set_ctx, capability);

	/* Set requestor to host endianness */
	MLX5_SET(atomic_caps, set_hca_cap, atomic_req_8B_endianness_mode,
		 MLX5_ATOMIC_REQ_MODE_HOST_ENDIANNESS);

	return set_caps(dev, set_ctx, MLX5_SET_HCA_CAP_OP_MOD_ATOMIC);
}

static int handle_hca_cap_odp(struct mlx5_core_dev *dev, void *set_ctx)
{
	void *set_hca_cap;
	bool do_set = false;
	int err;

	if (!IS_ENABLED(CONFIG_INFINIBAND_ON_DEMAND_PAGING) ||
	    !MLX5_CAP_GEN(dev, pg))
		return 0;

	err = mlx5_core_get_caps(dev, MLX5_CAP_ODP);
	if (err)
		return err;

	set_hca_cap = MLX5_ADDR_OF(set_hca_cap_in, set_ctx, capability);
	memcpy(set_hca_cap, dev->caps.hca[MLX5_CAP_ODP]->cur,
	       MLX5_ST_SZ_BYTES(odp_cap));

#define ODP_CAP_SET_MAX(dev, field)                                            \
	do {                                                                   \
		u32 _res = MLX5_CAP_ODP_MAX(dev, field);                       \
		if (_res) {                                                    \
			do_set = true;                                         \
			MLX5_SET(odp_cap, set_hca_cap, field, _res);           \
		}                                                              \
	} while (0)

	ODP_CAP_SET_MAX(dev, ud_odp_caps.srq_receive);
	ODP_CAP_SET_MAX(dev, rc_odp_caps.srq_receive);
	ODP_CAP_SET_MAX(dev, xrc_odp_caps.srq_receive);
	ODP_CAP_SET_MAX(dev, xrc_odp_caps.send);
	ODP_CAP_SET_MAX(dev, xrc_odp_caps.receive);
	ODP_CAP_SET_MAX(dev, xrc_odp_caps.write);
	ODP_CAP_SET_MAX(dev, xrc_odp_caps.read);
	ODP_CAP_SET_MAX(dev, xrc_odp_caps.atomic);
	ODP_CAP_SET_MAX(dev, dc_odp_caps.srq_receive);
	ODP_CAP_SET_MAX(dev, dc_odp_caps.send);
	ODP_CAP_SET_MAX(dev, dc_odp_caps.receive);
	ODP_CAP_SET_MAX(dev, dc_odp_caps.write);
	ODP_CAP_SET_MAX(dev, dc_odp_caps.read);
	ODP_CAP_SET_MAX(dev, dc_odp_caps.atomic);

	if (!do_set)
		return 0;

	return set_caps(dev, set_ctx, MLX5_SET_HCA_CAP_OP_MOD_ODP);
}

static int max_uc_list_get_devlink_param(struct mlx5_core_dev *dev)
{
	struct devlink *devlink = priv_to_devlink(dev);
	union devlink_param_value val;
	int err;

	err = devlink_param_driverinit_value_get(devlink,
						 DEVLINK_PARAM_GENERIC_ID_MAX_MACS,
						 &val);
	if (!err)
		return val.vu32;
	mlx5_core_dbg(dev, "Failed to get param. err = %d\n", err);
	return err;
}

static int handle_hca_cap(struct mlx5_core_dev *dev, void *set_ctx)
{
	struct mlx5_profile *prof = &dev->profile;
	void *set_hca_cap;
	int max_uc_list;
	int err;

	err = mlx5_core_get_caps(dev, MLX5_CAP_GENERAL);
	if (err)
		return err;

	set_hca_cap = MLX5_ADDR_OF(set_hca_cap_in, set_ctx,
				   capability);
	memcpy(set_hca_cap, dev->caps.hca[MLX5_CAP_GENERAL]->cur,
	       MLX5_ST_SZ_BYTES(cmd_hca_cap));

	mlx5_core_dbg(dev, "Current Pkey table size %d Setting new size %d\n",
		      mlx5_to_sw_pkey_sz(MLX5_CAP_GEN(dev, pkey_table_size)),
		      128);
	/* we limit the size of the pkey table to 128 entries for now */
	MLX5_SET(cmd_hca_cap, set_hca_cap, pkey_table_size,
		 to_fw_pkey_sz(dev, 128));

	/* Check log_max_qp from HCA caps to set in current profile */
	if (prof->log_max_qp == LOG_MAX_SUPPORTED_QPS) {
		prof->log_max_qp = min_t(u8, 17, MLX5_CAP_GEN_MAX(dev, log_max_qp));
	} else if (MLX5_CAP_GEN_MAX(dev, log_max_qp) < prof->log_max_qp) {
		mlx5_core_warn(dev, "log_max_qp value in current profile is %d, changing it to HCA capability limit (%d)\n",
			       prof->log_max_qp,
			       MLX5_CAP_GEN_MAX(dev, log_max_qp));
		prof->log_max_qp = MLX5_CAP_GEN_MAX(dev, log_max_qp);
	}
	if (prof->mask & MLX5_PROF_MASK_QP_SIZE)
		MLX5_SET(cmd_hca_cap, set_hca_cap, log_max_qp,
			 prof->log_max_qp);

	/* disable cmdif checksum */
	MLX5_SET(cmd_hca_cap, set_hca_cap, cmdif_checksum, 0);

	/* Enable 4K UAR only when HCA supports it and page size is bigger
	 * than 4K.
	 */
	if (MLX5_CAP_GEN_MAX(dev, uar_4k) && PAGE_SIZE > 4096)
		MLX5_SET(cmd_hca_cap, set_hca_cap, uar_4k, 1);

	MLX5_SET(cmd_hca_cap, set_hca_cap, log_uar_page_sz, PAGE_SHIFT - 12);

	if (MLX5_CAP_GEN_MAX(dev, cache_line_128byte))
		MLX5_SET(cmd_hca_cap,
			 set_hca_cap,
			 cache_line_128byte,
			 cache_line_size() >= 128 ? 1 : 0);

	if (MLX5_CAP_GEN_MAX(dev, dct))
		MLX5_SET(cmd_hca_cap, set_hca_cap, dct, 1);

	if (MLX5_CAP_GEN_MAX(dev, pci_sync_for_fw_update_event))
		MLX5_SET(cmd_hca_cap, set_hca_cap, pci_sync_for_fw_update_event, 1);

	if (MLX5_CAP_GEN_MAX(dev, num_vhca_ports))
		MLX5_SET(cmd_hca_cap,
			 set_hca_cap,
			 num_vhca_ports,
			 MLX5_CAP_GEN_MAX(dev, num_vhca_ports));

	if (MLX5_CAP_GEN_MAX(dev, release_all_pages))
		MLX5_SET(cmd_hca_cap, set_hca_cap, release_all_pages, 1);

	if (MLX5_CAP_GEN_MAX(dev, mkey_by_name))
		MLX5_SET(cmd_hca_cap, set_hca_cap, mkey_by_name, 1);

	mlx5_vhca_state_cap_handle(dev, set_hca_cap);

	if (MLX5_CAP_GEN_MAX(dev, num_total_dynamic_vf_msix))
		MLX5_SET(cmd_hca_cap, set_hca_cap, num_total_dynamic_vf_msix,
			 MLX5_CAP_GEN_MAX(dev, num_total_dynamic_vf_msix));

	if (MLX5_CAP_GEN(dev, roce_rw_supported))
		MLX5_SET(cmd_hca_cap, set_hca_cap, roce, mlx5_is_roce_init_enabled(dev));

	max_uc_list = max_uc_list_get_devlink_param(dev);
	if (max_uc_list > 0)
		MLX5_SET(cmd_hca_cap, set_hca_cap, log_max_current_uc_list,
			 ilog2(max_uc_list));

	return set_caps(dev, set_ctx, MLX5_SET_HCA_CAP_OP_MOD_GENERAL_DEVICE);
}

/* Cached MLX5_CAP_GEN(dev, roce) can be out of sync this early in the
 * boot process.
 * In case RoCE cap is writable in FW and user/devlink requested to change the
 * cap, we are yet to query the final state of the above cap.
 * Hence, the need for this function.
 *
 * Returns
 * True:
 * 1) RoCE cap is read only in FW and already disabled
 * OR:
 * 2) RoCE cap is writable in FW and user/devlink requested it off.
 *
 * In any other case, return False.
 */
static bool is_roce_fw_disabled(struct mlx5_core_dev *dev)
{
	return (MLX5_CAP_GEN(dev, roce_rw_supported) && !mlx5_is_roce_init_enabled(dev)) ||
		(!MLX5_CAP_GEN(dev, roce_rw_supported) && !MLX5_CAP_GEN(dev, roce));
}

static int handle_hca_cap_roce(struct mlx5_core_dev *dev, void *set_ctx)
{
	void *set_hca_cap;
	int err;

	if (is_roce_fw_disabled(dev))
		return 0;

	err = mlx5_core_get_caps(dev, MLX5_CAP_ROCE);
	if (err)
		return err;

	if (MLX5_CAP_ROCE(dev, sw_r_roce_src_udp_port) ||
	    !MLX5_CAP_ROCE_MAX(dev, sw_r_roce_src_udp_port))
		return 0;

	set_hca_cap = MLX5_ADDR_OF(set_hca_cap_in, set_ctx, capability);
	memcpy(set_hca_cap, dev->caps.hca[MLX5_CAP_ROCE]->cur,
	       MLX5_ST_SZ_BYTES(roce_cap));
	MLX5_SET(roce_cap, set_hca_cap, sw_r_roce_src_udp_port, 1);

	err = set_caps(dev, set_ctx, MLX5_SET_HCA_CAP_OP_MOD_ROCE);
	return err;
}

static int set_hca_cap(struct mlx5_core_dev *dev)
{
	int set_sz = MLX5_ST_SZ_BYTES(set_hca_cap_in);
	void *set_ctx;
	int err;

	set_ctx = kzalloc(set_sz, GFP_KERNEL);
	if (!set_ctx)
		return -ENOMEM;

	err = handle_hca_cap(dev, set_ctx);
	if (err) {
		mlx5_core_err(dev, "handle_hca_cap failed\n");
		goto out;
	}

	memset(set_ctx, 0, set_sz);
	err = handle_hca_cap_atomic(dev, set_ctx);
	if (err) {
		mlx5_core_err(dev, "handle_hca_cap_atomic failed\n");
		goto out;
	}

	memset(set_ctx, 0, set_sz);
	err = handle_hca_cap_odp(dev, set_ctx);
	if (err) {
		mlx5_core_err(dev, "handle_hca_cap_odp failed\n");
		goto out;
	}

	memset(set_ctx, 0, set_sz);
	err = handle_hca_cap_roce(dev, set_ctx);
	if (err) {
		mlx5_core_err(dev, "handle_hca_cap_roce failed\n");
		goto out;
	}

out:
	kfree(set_ctx);
	return err;
}

static int set_hca_ctrl(struct mlx5_core_dev *dev)
{
	struct mlx5_reg_host_endianness he_in;
	struct mlx5_reg_host_endianness he_out;
	int err;

	if (!mlx5_core_is_pf(dev))
		return 0;

	memset(&he_in, 0, sizeof(he_in));
	he_in.he = MLX5_SET_HOST_ENDIANNESS;
	err = mlx5_core_access_reg(dev, &he_in,  sizeof(he_in),
					&he_out, sizeof(he_out),
					MLX5_REG_HOST_ENDIANNESS, 0, 1);
	return err;
}

static int mlx5_core_set_hca_defaults(struct mlx5_core_dev *dev)
{
	int ret = 0;

	/* Disable local_lb by default */
	if (MLX5_CAP_GEN(dev, port_type) == MLX5_CAP_PORT_TYPE_ETH)
		ret = mlx5_nic_vport_update_local_lb(dev, false);

	return ret;
}

int mlx5_core_enable_hca(struct mlx5_core_dev *dev, u16 func_id)
{
	u32 in[MLX5_ST_SZ_DW(enable_hca_in)] = {};

	MLX5_SET(enable_hca_in, in, opcode, MLX5_CMD_OP_ENABLE_HCA);
	MLX5_SET(enable_hca_in, in, function_id, func_id);
	MLX5_SET(enable_hca_in, in, embedded_cpu_function,
		 dev->caps.embedded_cpu);
	return mlx5_cmd_exec_in(dev, enable_hca, in);
}

int mlx5_core_disable_hca(struct mlx5_core_dev *dev, u16 func_id)
{
	u32 in[MLX5_ST_SZ_DW(disable_hca_in)] = {};

	MLX5_SET(disable_hca_in, in, opcode, MLX5_CMD_OP_DISABLE_HCA);
	MLX5_SET(disable_hca_in, in, function_id, func_id);
	MLX5_SET(enable_hca_in, in, embedded_cpu_function,
		 dev->caps.embedded_cpu);
	return mlx5_cmd_exec_in(dev, disable_hca, in);
}

static int mlx5_core_set_issi(struct mlx5_core_dev *dev)
{
	u32 query_out[MLX5_ST_SZ_DW(query_issi_out)] = {};
	u32 query_in[MLX5_ST_SZ_DW(query_issi_in)] = {};
	u32 sup_issi;
	int err;

	MLX5_SET(query_issi_in, query_in, opcode, MLX5_CMD_OP_QUERY_ISSI);
	err = mlx5_cmd_exec_inout(dev, query_issi, query_in, query_out);
	if (err) {
		u32 syndrome = MLX5_GET(query_issi_out, query_out, syndrome);
		u8 status = MLX5_GET(query_issi_out, query_out, status);

		if (!status || syndrome == MLX5_DRIVER_SYND) {
			mlx5_core_err(dev, "Failed to query ISSI err(%d) status(%d) synd(%d)\n",
				      err, status, syndrome);
			return err;
		}

		mlx5_core_warn(dev, "Query ISSI is not supported by FW, ISSI is 0\n");
		dev->issi = 0;
		return 0;
	}

	sup_issi = MLX5_GET(query_issi_out, query_out, supported_issi_dw0);

	if (sup_issi & (1 << 1)) {
		u32 set_in[MLX5_ST_SZ_DW(set_issi_in)] = {};

		MLX5_SET(set_issi_in, set_in, opcode, MLX5_CMD_OP_SET_ISSI);
		MLX5_SET(set_issi_in, set_in, current_issi, 1);
		err = mlx5_cmd_exec_in(dev, set_issi, set_in);
		if (err) {
			mlx5_core_err(dev, "Failed to set ISSI to 1 err(%d)\n",
				      err);
			return err;
		}

		dev->issi = 1;

		return 0;
	} else if (sup_issi & (1 << 0) || !sup_issi) {
		return 0;
	}

	return -EOPNOTSUPP;
}

static int mlx5_pci_init(struct mlx5_core_dev *dev, struct pci_dev *pdev,
			 const struct pci_device_id *id)
{
	int err = 0;

	mutex_init(&dev->pci_status_mutex);
	pci_set_drvdata(dev->pdev, dev);

	dev->bar_addr = pci_resource_start(pdev, 0);

	err = mlx5_pci_enable_device(dev);
	if (err) {
		mlx5_core_err(dev, "Cannot enable PCI device, aborting\n");
		return err;
	}

	err = request_bar(pdev);
	if (err) {
		mlx5_core_err(dev, "error requesting BARs, aborting\n");
		goto err_disable;
	}

	pci_set_master(pdev);

	err = set_dma_caps(pdev);
	if (err) {
		mlx5_core_err(dev, "Failed setting DMA capabilities mask, aborting\n");
		goto err_clr_master;
	}

	if (pci_enable_atomic_ops_to_root(pdev, PCI_EXP_DEVCAP2_ATOMIC_COMP32) &&
	    pci_enable_atomic_ops_to_root(pdev, PCI_EXP_DEVCAP2_ATOMIC_COMP64) &&
	    pci_enable_atomic_ops_to_root(pdev, PCI_EXP_DEVCAP2_ATOMIC_COMP128))
		mlx5_core_dbg(dev, "Enabling pci atomics failed\n");

	dev->iseg_base = dev->bar_addr;
	dev->iseg = ioremap(dev->iseg_base, sizeof(*dev->iseg));
	if (!dev->iseg) {
		err = -ENOMEM;
		mlx5_core_err(dev, "Failed mapping initialization segment, aborting\n");
		goto err_clr_master;
	}

	mlx5_pci_vsc_init(dev);
	dev->caps.embedded_cpu = mlx5_read_embedded_cpu(dev);
	return 0;

err_clr_master:
	pci_clear_master(dev->pdev);
	release_bar(dev->pdev);
err_disable:
	mlx5_pci_disable_device(dev);
	return err;
}

static void mlx5_pci_close(struct mlx5_core_dev *dev)
{
	/* health work might still be active, and it needs pci bar in
	 * order to know the NIC state. Therefore, drain the health WQ
	 * before removing the pci bars
	 */
	mlx5_drain_health_wq(dev);
	iounmap(dev->iseg);
	pci_clear_master(dev->pdev);
	release_bar(dev->pdev);
	mlx5_pci_disable_device(dev);
}

static int mlx5_init_once(struct mlx5_core_dev *dev)
{
	int err;

	dev->priv.devcom = mlx5_devcom_register_device(dev);
	if (IS_ERR(dev->priv.devcom))
		mlx5_core_err(dev, "failed to register with devcom (0x%p)\n",
			      dev->priv.devcom);

	err = mlx5_query_board_id(dev);
	if (err) {
		mlx5_core_err(dev, "query board id failed\n");
		goto err_devcom;
	}

	err = mlx5_irq_table_init(dev);
	if (err) {
		mlx5_core_err(dev, "failed to initialize irq table\n");
		goto err_devcom;
	}

	err = mlx5_eq_table_init(dev);
	if (err) {
		mlx5_core_err(dev, "failed to initialize eq\n");
		goto err_irq_cleanup;
	}

	err = mlx5_events_init(dev);
	if (err) {
		mlx5_core_err(dev, "failed to initialize events\n");
		goto err_eq_cleanup;
	}

	err = mlx5_fw_reset_init(dev);
	if (err) {
		mlx5_core_err(dev, "failed to initialize fw reset events\n");
		goto err_events_cleanup;
	}

	mlx5_cq_debugfs_init(dev);

	mlx5_init_reserved_gids(dev);

	mlx5_init_clock(dev);

	dev->vxlan = mlx5_vxlan_create(dev);
	dev->geneve = mlx5_geneve_create(dev);

	err = mlx5_init_rl_table(dev);
	if (err) {
		mlx5_core_err(dev, "Failed to init rate limiting\n");
		goto err_tables_cleanup;
	}

	err = mlx5_mpfs_init(dev);
	if (err) {
		mlx5_core_err(dev, "Failed to init l2 table %d\n", err);
		goto err_rl_cleanup;
	}

	err = mlx5_sriov_init(dev);
	if (err) {
		mlx5_core_err(dev, "Failed to init sriov %d\n", err);
		goto err_mpfs_cleanup;
	}

	err = mlx5_eswitch_init(dev);
	if (err) {
		mlx5_core_err(dev, "Failed to init eswitch %d\n", err);
		goto err_sriov_cleanup;
	}

	err = mlx5_fpga_init(dev);
	if (err) {
		mlx5_core_err(dev, "Failed to init fpga device %d\n", err);
		goto err_eswitch_cleanup;
	}

	err = mlx5_vhca_event_init(dev);
	if (err) {
		mlx5_core_err(dev, "Failed to init vhca event notifier %d\n", err);
		goto err_fpga_cleanup;
	}

	err = mlx5_sf_hw_table_init(dev);
	if (err) {
		mlx5_core_err(dev, "Failed to init SF HW table %d\n", err);
		goto err_sf_hw_table_cleanup;
	}

	err = mlx5_sf_table_init(dev);
	if (err) {
		mlx5_core_err(dev, "Failed to init SF table %d\n", err);
		goto err_sf_table_cleanup;
	}

	err = mlx5_fs_core_alloc(dev);
	if (err) {
		mlx5_core_err(dev, "Failed to alloc flow steering\n");
		goto err_fs;
	}

	dev->dm = mlx5_dm_create(dev);
	if (IS_ERR(dev->dm))
		mlx5_core_warn(dev, "Failed to init device memory%d\n", err);

	dev->tracer = mlx5_fw_tracer_create(dev);
	dev->hv_vhca = mlx5_hv_vhca_create(dev);
	dev->rsc_dump = mlx5_rsc_dump_create(dev);

	return 0;

err_fs:
	mlx5_sf_table_cleanup(dev);
err_sf_table_cleanup:
	mlx5_sf_hw_table_cleanup(dev);
err_sf_hw_table_cleanup:
	mlx5_vhca_event_cleanup(dev);
err_fpga_cleanup:
	mlx5_fpga_cleanup(dev);
err_eswitch_cleanup:
	mlx5_eswitch_cleanup(dev->priv.eswitch);
err_sriov_cleanup:
	mlx5_sriov_cleanup(dev);
err_mpfs_cleanup:
	mlx5_mpfs_cleanup(dev);
err_rl_cleanup:
	mlx5_cleanup_rl_table(dev);
err_tables_cleanup:
	mlx5_geneve_destroy(dev->geneve);
	mlx5_vxlan_destroy(dev->vxlan);
	mlx5_cq_debugfs_cleanup(dev);
	mlx5_fw_reset_cleanup(dev);
err_events_cleanup:
	mlx5_events_cleanup(dev);
err_eq_cleanup:
	mlx5_eq_table_cleanup(dev);
err_irq_cleanup:
	mlx5_irq_table_cleanup(dev);
err_devcom:
	mlx5_devcom_unregister_device(dev->priv.devcom);

	return err;
}

static void mlx5_cleanup_once(struct mlx5_core_dev *dev)
{
	mlx5_rsc_dump_destroy(dev);
	mlx5_hv_vhca_destroy(dev->hv_vhca);
	mlx5_fw_tracer_destroy(dev->tracer);
	mlx5_dm_cleanup(dev);
	mlx5_fs_core_free(dev);
	mlx5_sf_table_cleanup(dev);
	mlx5_sf_hw_table_cleanup(dev);
	mlx5_vhca_event_cleanup(dev);
	mlx5_fpga_cleanup(dev);
	mlx5_eswitch_cleanup(dev->priv.eswitch);
	mlx5_sriov_cleanup(dev);
	mlx5_mpfs_cleanup(dev);
	mlx5_cleanup_rl_table(dev);
	mlx5_geneve_destroy(dev->geneve);
	mlx5_vxlan_destroy(dev->vxlan);
	mlx5_cleanup_clock(dev);
	mlx5_cleanup_reserved_gids(dev);
	mlx5_cq_debugfs_cleanup(dev);
	mlx5_fw_reset_cleanup(dev);
	mlx5_events_cleanup(dev);
	mlx5_eq_table_cleanup(dev);
	mlx5_irq_table_cleanup(dev);
	mlx5_devcom_unregister_device(dev->priv.devcom);
}

static int mlx5_function_setup(struct mlx5_core_dev *dev, u64 timeout)
{
	int err;

	mlx5_core_info(dev, "firmware version: %d.%d.%d\n", fw_rev_maj(dev),
		       fw_rev_min(dev), fw_rev_sub(dev));

	/* Only PFs hold the relevant PCIe information for this query */
	if (mlx5_core_is_pf(dev))
		pcie_print_link_status(dev->pdev);

	mlx5_tout_set_def_val(dev);

	/* wait for firmware to accept initialization segments configurations
	 */
	err = wait_fw_init(dev, timeout,
			   mlx5_tout_ms(dev, FW_PRE_INIT_WARN_MESSAGE_INTERVAL));
	if (err) {
		mlx5_core_err(dev, "Firmware over %llu MS in pre-initializing state, aborting\n",
			      timeout);
		return err;
	}

	err = mlx5_cmd_init(dev);
	if (err) {
		mlx5_core_err(dev, "Failed initializing command interface, aborting\n");
		return err;
	}

	mlx5_tout_query_iseg(dev);

	err = wait_fw_init(dev, mlx5_tout_ms(dev, FW_INIT), 0);
	if (err) {
		mlx5_core_err(dev, "Firmware over %llu MS in initializing state, aborting\n",
			      mlx5_tout_ms(dev, FW_INIT));
		goto err_cmd_cleanup;
	}

	mlx5_cmd_set_state(dev, MLX5_CMDIF_STATE_UP);

	err = mlx5_core_enable_hca(dev, 0);
	if (err) {
		mlx5_core_err(dev, "enable hca failed\n");
		goto err_cmd_cleanup;
	}

	err = mlx5_core_set_issi(dev);
	if (err) {
		mlx5_core_err(dev, "failed to set issi\n");
		goto err_disable_hca;
	}

	err = mlx5_satisfy_startup_pages(dev, 1);
	if (err) {
		mlx5_core_err(dev, "failed to allocate boot pages\n");
		goto err_disable_hca;
	}

	err = mlx5_tout_query_dtor(dev);
	if (err) {
		mlx5_core_err(dev, "failed to read dtor\n");
		goto reclaim_boot_pages;
	}

	err = set_hca_ctrl(dev);
	if (err) {
		mlx5_core_err(dev, "set_hca_ctrl failed\n");
		goto reclaim_boot_pages;
	}

	err = set_hca_cap(dev);
	if (err) {
		mlx5_core_err(dev, "set_hca_cap failed\n");
		goto reclaim_boot_pages;
	}

	err = mlx5_satisfy_startup_pages(dev, 0);
	if (err) {
		mlx5_core_err(dev, "failed to allocate init pages\n");
		goto reclaim_boot_pages;
	}

	err = mlx5_cmd_init_hca(dev, sw_owner_id);
	if (err) {
		mlx5_core_err(dev, "init hca failed\n");
		goto reclaim_boot_pages;
	}

	mlx5_set_driver_version(dev);

	err = mlx5_query_hca_caps(dev);
	if (err) {
		mlx5_core_err(dev, "query hca failed\n");
		goto reclaim_boot_pages;
	}

	mlx5_start_health_poll(dev);

	return 0;

reclaim_boot_pages:
	mlx5_reclaim_startup_pages(dev);
err_disable_hca:
	mlx5_core_disable_hca(dev, 0);
err_cmd_cleanup:
	mlx5_cmd_set_state(dev, MLX5_CMDIF_STATE_DOWN);
	mlx5_cmd_cleanup(dev);

	return err;
}

static int mlx5_function_teardown(struct mlx5_core_dev *dev, bool boot)
{
	int err;

	mlx5_stop_health_poll(dev, boot);
	err = mlx5_cmd_teardown_hca(dev);
	if (err) {
		mlx5_core_err(dev, "tear_down_hca failed, skip cleanup\n");
		return err;
	}
	mlx5_reclaim_startup_pages(dev);
	mlx5_core_disable_hca(dev, 0);
	mlx5_cmd_set_state(dev, MLX5_CMDIF_STATE_DOWN);
	mlx5_cmd_cleanup(dev);

	return 0;
}

static int mlx5_load(struct mlx5_core_dev *dev)
{
	int err;

	dev->priv.uar = mlx5_get_uars_page(dev);
	if (IS_ERR(dev->priv.uar)) {
		mlx5_core_err(dev, "Failed allocating uar, aborting\n");
		err = PTR_ERR(dev->priv.uar);
		return err;
	}

	mlx5_events_start(dev);
	mlx5_pagealloc_start(dev);

	err = mlx5_irq_table_create(dev);
	if (err) {
		mlx5_core_err(dev, "Failed to alloc IRQs\n");
		goto err_irq_table;
	}

	err = mlx5_eq_table_create(dev);
	if (err) {
		mlx5_core_err(dev, "Failed to create EQs\n");
		goto err_eq_table;
	}

	err = mlx5_fw_tracer_init(dev->tracer);
	if (err) {
		mlx5_core_err(dev, "Failed to init FW tracer %d\n", err);
		mlx5_fw_tracer_destroy(dev->tracer);
		dev->tracer = NULL;
	}

	mlx5_fw_reset_events_start(dev);
	mlx5_hv_vhca_init(dev->hv_vhca);

	err = mlx5_rsc_dump_init(dev);
	if (err) {
		mlx5_core_err(dev, "Failed to init Resource dump %d\n", err);
		mlx5_rsc_dump_destroy(dev);
		dev->rsc_dump = NULL;
	}

	err = mlx5_fpga_device_start(dev);
	if (err) {
		mlx5_core_err(dev, "fpga device start failed %d\n", err);
		goto err_fpga_start;
	}

<<<<<<< HEAD
	mlx5_accel_ipsec_init(dev);

	err = mlx5_accel_tls_init(dev);
	if (err) {
		mlx5_core_err(dev, "TLS device start failed %d\n", err);
		goto err_tls_start;
	}

=======
>>>>>>> 88084a3d
	err = mlx5_fs_core_init(dev);
	if (err) {
		mlx5_core_err(dev, "Failed to init flow steering\n");
		goto err_fs;
	}

	err = mlx5_core_set_hca_defaults(dev);
	if (err) {
		mlx5_core_err(dev, "Failed to set hca defaults\n");
		goto err_set_hca;
	}

	mlx5_vhca_event_start(dev);

	err = mlx5_sf_hw_table_create(dev);
	if (err) {
		mlx5_core_err(dev, "sf table create failed %d\n", err);
		goto err_vhca;
	}

	err = mlx5_ec_init(dev);
	if (err) {
		mlx5_core_err(dev, "Failed to init embedded CPU\n");
		goto err_ec;
	}

	mlx5_lag_add_mdev(dev);
	err = mlx5_sriov_attach(dev);
	if (err) {
		mlx5_core_err(dev, "sriov init failed %d\n", err);
		goto err_sriov;
	}

	mlx5_sf_dev_table_create(dev);

	return 0;

err_sriov:
	mlx5_lag_remove_mdev(dev);
	mlx5_ec_cleanup(dev);
err_ec:
	mlx5_sf_hw_table_destroy(dev);
err_vhca:
	mlx5_vhca_event_stop(dev);
err_set_hca:
	mlx5_fs_core_cleanup(dev);
err_fs:
	mlx5_fpga_device_stop(dev);
err_fpga_start:
	mlx5_rsc_dump_cleanup(dev);
	mlx5_hv_vhca_cleanup(dev->hv_vhca);
	mlx5_fw_reset_events_stop(dev);
	mlx5_fw_tracer_cleanup(dev->tracer);
	mlx5_eq_table_destroy(dev);
err_eq_table:
	mlx5_irq_table_destroy(dev);
err_irq_table:
	mlx5_pagealloc_stop(dev);
	mlx5_events_stop(dev);
	mlx5_put_uars_page(dev, dev->priv.uar);
	return err;
}

static void mlx5_unload(struct mlx5_core_dev *dev)
{
	mlx5_sf_dev_table_destroy(dev);
	mlx5_sriov_detach(dev);
	mlx5_lag_remove_mdev(dev);
	mlx5_ec_cleanup(dev);
	mlx5_sf_hw_table_destroy(dev);
	mlx5_vhca_event_stop(dev);
	mlx5_fs_core_cleanup(dev);
<<<<<<< HEAD
	mlx5_accel_ipsec_cleanup(dev);
	mlx5_accel_tls_cleanup(dev);
=======
>>>>>>> 88084a3d
	mlx5_fpga_device_stop(dev);
	mlx5_rsc_dump_cleanup(dev);
	mlx5_hv_vhca_cleanup(dev->hv_vhca);
	mlx5_fw_reset_events_stop(dev);
	mlx5_fw_tracer_cleanup(dev->tracer);
	mlx5_eq_table_destroy(dev);
	mlx5_irq_table_destroy(dev);
	mlx5_pagealloc_stop(dev);
	mlx5_events_stop(dev);
	mlx5_put_uars_page(dev, dev->priv.uar);
}

int mlx5_init_one(struct mlx5_core_dev *dev)
{
	int err = 0;

	mutex_lock(&dev->intf_state_mutex);
	dev->state = MLX5_DEVICE_STATE_UP;

	err = mlx5_function_setup(dev, mlx5_tout_ms(dev, FW_PRE_INIT_TIMEOUT));
	if (err)
		goto err_function;

	err = mlx5_init_once(dev);
	if (err) {
		mlx5_core_err(dev, "sw objs init failed\n");
		goto function_teardown;
	}

	err = mlx5_load(dev);
	if (err)
		goto err_load;

	set_bit(MLX5_INTERFACE_STATE_UP, &dev->intf_state);

	err = mlx5_devlink_register(priv_to_devlink(dev));
	if (err)
		goto err_devlink_reg;

	err = mlx5_register_device(dev);
	if (err)
		goto err_register;

	mutex_unlock(&dev->intf_state_mutex);
	return 0;

err_register:
	mlx5_devlink_unregister(priv_to_devlink(dev));
err_devlink_reg:
	clear_bit(MLX5_INTERFACE_STATE_UP, &dev->intf_state);
	mlx5_unload(dev);
err_load:
	mlx5_cleanup_once(dev);
function_teardown:
	mlx5_function_teardown(dev, true);
err_function:
	dev->state = MLX5_DEVICE_STATE_INTERNAL_ERROR;
	mutex_unlock(&dev->intf_state_mutex);
	return err;
}

void mlx5_uninit_one(struct mlx5_core_dev *dev)
{
	mutex_lock(&dev->intf_state_mutex);

	mlx5_unregister_device(dev);
	mlx5_devlink_unregister(priv_to_devlink(dev));

	if (!test_bit(MLX5_INTERFACE_STATE_UP, &dev->intf_state)) {
		mlx5_core_warn(dev, "%s: interface is down, NOP\n",
			       __func__);
		mlx5_cleanup_once(dev);
		goto out;
	}

	clear_bit(MLX5_INTERFACE_STATE_UP, &dev->intf_state);
	mlx5_unload(dev);
	mlx5_cleanup_once(dev);
	mlx5_function_teardown(dev, true);
out:
	mutex_unlock(&dev->intf_state_mutex);
}

int mlx5_load_one(struct mlx5_core_dev *dev, bool recovery)
{
	int err = 0;
	u64 timeout;

	mutex_lock(&dev->intf_state_mutex);
	if (test_bit(MLX5_INTERFACE_STATE_UP, &dev->intf_state)) {
		mlx5_core_warn(dev, "interface is up, NOP\n");
		goto out;
	}
	/* remove any previous indication of internal error */
	dev->state = MLX5_DEVICE_STATE_UP;

	if (recovery)
		timeout = mlx5_tout_ms(dev, FW_PRE_INIT_ON_RECOVERY_TIMEOUT);
	else
		timeout = mlx5_tout_ms(dev, FW_PRE_INIT_TIMEOUT);
	err = mlx5_function_setup(dev, timeout);
	if (err)
		goto err_function;

	err = mlx5_load(dev);
	if (err)
		goto err_load;

	set_bit(MLX5_INTERFACE_STATE_UP, &dev->intf_state);

	err = mlx5_attach_device(dev);
	if (err)
		goto err_attach;

	mutex_unlock(&dev->intf_state_mutex);
	return 0;

err_attach:
	clear_bit(MLX5_INTERFACE_STATE_UP, &dev->intf_state);
	mlx5_unload(dev);
err_load:
	mlx5_function_teardown(dev, false);
err_function:
	dev->state = MLX5_DEVICE_STATE_INTERNAL_ERROR;
out:
	mutex_unlock(&dev->intf_state_mutex);
	return err;
}

void mlx5_unload_one(struct mlx5_core_dev *dev)
{
	mutex_lock(&dev->intf_state_mutex);

	mlx5_detach_device(dev);

	if (!test_bit(MLX5_INTERFACE_STATE_UP, &dev->intf_state)) {
		mlx5_core_warn(dev, "%s: interface is down, NOP\n",
			       __func__);
		goto out;
	}

	clear_bit(MLX5_INTERFACE_STATE_UP, &dev->intf_state);
	mlx5_unload(dev);
	mlx5_function_teardown(dev, false);
out:
	mutex_unlock(&dev->intf_state_mutex);
}

static const int types[] = {
	MLX5_CAP_GENERAL,
	MLX5_CAP_GENERAL_2,
	MLX5_CAP_ETHERNET_OFFLOADS,
	MLX5_CAP_IPOIB_ENHANCED_OFFLOADS,
	MLX5_CAP_ODP,
	MLX5_CAP_ATOMIC,
	MLX5_CAP_ROCE,
	MLX5_CAP_IPOIB_OFFLOADS,
	MLX5_CAP_FLOW_TABLE,
	MLX5_CAP_ESWITCH_FLOW_TABLE,
	MLX5_CAP_ESWITCH,
	MLX5_CAP_VECTOR_CALC,
	MLX5_CAP_QOS,
	MLX5_CAP_DEBUG,
	MLX5_CAP_DEV_MEM,
	MLX5_CAP_DEV_EVENT,
	MLX5_CAP_TLS,
	MLX5_CAP_VDPA_EMULATION,
	MLX5_CAP_IPSEC,
	MLX5_CAP_PORT_SELECTION,
	MLX5_CAP_DEV_SHAMPO,
};

static void mlx5_hca_caps_free(struct mlx5_core_dev *dev)
{
	int type;
	int i;

	for (i = 0; i < ARRAY_SIZE(types); i++) {
		type = types[i];
		kfree(dev->caps.hca[type]);
	}
}

static int mlx5_hca_caps_alloc(struct mlx5_core_dev *dev)
{
	struct mlx5_hca_cap *cap;
	int type;
	int i;

	for (i = 0; i < ARRAY_SIZE(types); i++) {
		cap = kzalloc(sizeof(*cap), GFP_KERNEL);
		if (!cap)
			goto err;
		type = types[i];
		dev->caps.hca[type] = cap;
	}

	return 0;

err:
	mlx5_hca_caps_free(dev);
	return -ENOMEM;
}

int mlx5_mdev_init(struct mlx5_core_dev *dev, int profile_idx)
{
	struct mlx5_priv *priv = &dev->priv;
	int err;

	memcpy(&dev->profile, &profile[profile_idx], sizeof(dev->profile));
	INIT_LIST_HEAD(&priv->ctx_list);
	spin_lock_init(&priv->ctx_lock);
	mutex_init(&dev->intf_state_mutex);

	mutex_init(&priv->bfregs.reg_head.lock);
	mutex_init(&priv->bfregs.wc_head.lock);
	INIT_LIST_HEAD(&priv->bfregs.reg_head.list);
	INIT_LIST_HEAD(&priv->bfregs.wc_head.list);

	mutex_init(&priv->alloc_mutex);
	mutex_init(&priv->pgdir_mutex);
	INIT_LIST_HEAD(&priv->pgdir_list);

	priv->numa_node = dev_to_node(mlx5_core_dma_dev(dev));
	priv->dbg.dbg_root = debugfs_create_dir(dev_name(dev->device),
						mlx5_debugfs_root);
	INIT_LIST_HEAD(&priv->traps);

	err = mlx5_tout_init(dev);
	if (err) {
		mlx5_core_err(dev, "Failed initializing timeouts, aborting\n");
		goto err_timeout_init;
	}

	err = mlx5_health_init(dev);
	if (err)
		goto err_health_init;

	err = mlx5_pagealloc_init(dev);
	if (err)
		goto err_pagealloc_init;

	err = mlx5_adev_init(dev);
	if (err)
		goto err_adev_init;

	err = mlx5_hca_caps_alloc(dev);
	if (err)
		goto err_hca_caps;

	return 0;

err_hca_caps:
	mlx5_adev_cleanup(dev);
err_adev_init:
	mlx5_pagealloc_cleanup(dev);
err_pagealloc_init:
	mlx5_health_cleanup(dev);
err_health_init:
	mlx5_tout_cleanup(dev);
err_timeout_init:
	debugfs_remove(dev->priv.dbg.dbg_root);
	mutex_destroy(&priv->pgdir_mutex);
	mutex_destroy(&priv->alloc_mutex);
	mutex_destroy(&priv->bfregs.wc_head.lock);
	mutex_destroy(&priv->bfregs.reg_head.lock);
	mutex_destroy(&dev->intf_state_mutex);
	return err;
}

void mlx5_mdev_uninit(struct mlx5_core_dev *dev)
{
	struct mlx5_priv *priv = &dev->priv;

	mlx5_hca_caps_free(dev);
	mlx5_adev_cleanup(dev);
	mlx5_pagealloc_cleanup(dev);
	mlx5_health_cleanup(dev);
	mlx5_tout_cleanup(dev);
	debugfs_remove_recursive(dev->priv.dbg.dbg_root);
	mutex_destroy(&priv->pgdir_mutex);
	mutex_destroy(&priv->alloc_mutex);
	mutex_destroy(&priv->bfregs.wc_head.lock);
	mutex_destroy(&priv->bfregs.reg_head.lock);
	mutex_destroy(&dev->intf_state_mutex);
}

static int probe_one(struct pci_dev *pdev, const struct pci_device_id *id)
{
	struct mlx5_core_dev *dev;
	struct devlink *devlink;
	int err;

	devlink = mlx5_devlink_alloc(&pdev->dev);
	if (!devlink) {
		dev_err(&pdev->dev, "devlink alloc failed\n");
		return -ENOMEM;
	}

	dev = devlink_priv(devlink);
	dev->device = &pdev->dev;
	dev->pdev = pdev;

	dev->coredev_type = id->driver_data & MLX5_PCI_DEV_IS_VF ?
			 MLX5_COREDEV_VF : MLX5_COREDEV_PF;

	dev->priv.adev_idx = mlx5_adev_idx_alloc();
	if (dev->priv.adev_idx < 0) {
		err = dev->priv.adev_idx;
		goto adev_init_err;
	}

	err = mlx5_mdev_init(dev, prof_sel);
	if (err)
		goto mdev_init_err;

	err = mlx5_pci_init(dev, pdev, id);
	if (err) {
		mlx5_core_err(dev, "mlx5_pci_init failed with error code %d\n",
			      err);
		goto pci_init_err;
	}

	err = mlx5_init_one(dev);
	if (err) {
		mlx5_core_err(dev, "mlx5_init_one failed with error code %d\n",
			      err);
		goto err_init_one;
	}

	err = mlx5_crdump_enable(dev);
	if (err)
		dev_err(&pdev->dev, "mlx5_crdump_enable failed with error code %d\n", err);

	pci_save_state(pdev);
	devlink_register(devlink);
	return 0;

err_init_one:
	mlx5_pci_close(dev);
pci_init_err:
	mlx5_mdev_uninit(dev);
mdev_init_err:
	mlx5_adev_idx_free(dev->priv.adev_idx);
adev_init_err:
	mlx5_devlink_free(devlink);

	return err;
}

static void remove_one(struct pci_dev *pdev)
{
	struct mlx5_core_dev *dev  = pci_get_drvdata(pdev);
	struct devlink *devlink = priv_to_devlink(dev);

	/* mlx5_drain_fw_reset() is using devlink APIs. Hence, we must drain
	 * fw_reset before unregistering the devlink.
	 */
	mlx5_drain_fw_reset(dev);
<<<<<<< HEAD
=======
	set_bit(MLX5_BREAK_FW_WAIT, &dev->intf_state);
>>>>>>> 88084a3d
	devlink_unregister(devlink);
	mlx5_sriov_disable(pdev);
	mlx5_crdump_disable(dev);
	mlx5_drain_health_wq(dev);
	mlx5_uninit_one(dev);
	mlx5_pci_close(dev);
	mlx5_mdev_uninit(dev);
	mlx5_adev_idx_free(dev->priv.adev_idx);
	mlx5_devlink_free(devlink);
}

#define mlx5_pci_trace(dev, fmt, ...) ({ \
	struct mlx5_core_dev *__dev = (dev); \
	mlx5_core_info(__dev, "%s Device state = %d health sensors: %d pci_status: %d. " fmt, \
		       __func__, __dev->state, mlx5_health_check_fatal_sensors(__dev), \
		       __dev->pci_status, ##__VA_ARGS__); \
})

static const char *result2str(enum pci_ers_result result)
{
	return  result == PCI_ERS_RESULT_NEED_RESET ? "need reset" :
		result == PCI_ERS_RESULT_DISCONNECT ? "disconnect" :
		result == PCI_ERS_RESULT_RECOVERED  ? "recovered" :
		"unknown";
}

static pci_ers_result_t mlx5_pci_err_detected(struct pci_dev *pdev,
					      pci_channel_state_t state)
{
	struct mlx5_core_dev *dev = pci_get_drvdata(pdev);
	enum pci_ers_result res;

	mlx5_pci_trace(dev, "Enter, pci channel state = %d\n", state);

	mlx5_enter_error_state(dev, false);
	mlx5_error_sw_reset(dev);
	mlx5_unload_one(dev);
	mlx5_drain_health_wq(dev);
	mlx5_pci_disable_device(dev);

	res = state == pci_channel_io_perm_failure ?
		PCI_ERS_RESULT_DISCONNECT : PCI_ERS_RESULT_NEED_RESET;

	mlx5_pci_trace(dev, "Exit, result = %d, %s\n",  res, result2str(res));
	return res;
}

/* wait for the device to show vital signs by waiting
 * for the health counter to start counting.
 */
static int wait_vital(struct pci_dev *pdev)
{
	struct mlx5_core_dev *dev = pci_get_drvdata(pdev);
	struct mlx5_core_health *health = &dev->priv.health;
	const int niter = 100;
	u32 last_count = 0;
	u32 count;
	int i;

	for (i = 0; i < niter; i++) {
		count = ioread32be(health->health_counter);
		if (count && count != 0xffffffff) {
			if (last_count && last_count != count) {
				mlx5_core_info(dev,
					       "wait vital counter value 0x%x after %d iterations\n",
					       count, i);
				return 0;
			}
			last_count = count;
		}
		msleep(50);
	}

	return -ETIMEDOUT;
}

static pci_ers_result_t mlx5_pci_slot_reset(struct pci_dev *pdev)
{
	enum pci_ers_result res = PCI_ERS_RESULT_DISCONNECT;
	struct mlx5_core_dev *dev = pci_get_drvdata(pdev);
	int err;

	mlx5_pci_trace(dev, "Enter\n");

	err = mlx5_pci_enable_device(dev);
	if (err) {
		mlx5_core_err(dev, "%s: mlx5_pci_enable_device failed with error code: %d\n",
			      __func__, err);
		goto out;
	}

	pci_set_master(pdev);
	pci_restore_state(pdev);
	pci_save_state(pdev);

	err = wait_vital(pdev);
	if (err) {
		mlx5_core_err(dev, "%s: wait vital failed with error code: %d\n",
			      __func__, err);
		goto out;
	}

	res = PCI_ERS_RESULT_RECOVERED;
out:
	mlx5_pci_trace(dev, "Exit, err = %d, result = %d, %s\n", err, res, result2str(res));
	return res;
}

static void mlx5_pci_resume(struct pci_dev *pdev)
{
	struct mlx5_core_dev *dev = pci_get_drvdata(pdev);
	int err;

	mlx5_pci_trace(dev, "Enter, loading driver..\n");

	err = mlx5_load_one(dev, false);

	mlx5_pci_trace(dev, "Done, err = %d, device %s\n", err,
		       !err ? "recovered" : "Failed");
}

static const struct pci_error_handlers mlx5_err_handler = {
	.error_detected = mlx5_pci_err_detected,
	.slot_reset	= mlx5_pci_slot_reset,
	.resume		= mlx5_pci_resume
};

static int mlx5_try_fast_unload(struct mlx5_core_dev *dev)
{
	bool fast_teardown = false, force_teardown = false;
	int ret = 1;

	fast_teardown = MLX5_CAP_GEN(dev, fast_teardown);
	force_teardown = MLX5_CAP_GEN(dev, force_teardown);

	mlx5_core_dbg(dev, "force teardown firmware support=%d\n", force_teardown);
	mlx5_core_dbg(dev, "fast teardown firmware support=%d\n", fast_teardown);

	if (!fast_teardown && !force_teardown)
		return -EOPNOTSUPP;

	if (dev->state == MLX5_DEVICE_STATE_INTERNAL_ERROR) {
		mlx5_core_dbg(dev, "Device in internal error state, giving up\n");
		return -EAGAIN;
	}

	/* Panic tear down fw command will stop the PCI bus communication
	 * with the HCA, so the health poll is no longer needed.
	 */
	mlx5_drain_health_wq(dev);
	mlx5_stop_health_poll(dev, false);

	ret = mlx5_cmd_fast_teardown_hca(dev);
	if (!ret)
		goto succeed;

	ret = mlx5_cmd_force_teardown_hca(dev);
	if (!ret)
		goto succeed;

	mlx5_core_dbg(dev, "Firmware couldn't do fast unload error: %d\n", ret);
	mlx5_start_health_poll(dev);
	return ret;

succeed:
	mlx5_enter_error_state(dev, true);

	/* Some platforms requiring freeing the IRQ's in the shutdown
	 * flow. If they aren't freed they can't be allocated after
	 * kexec. There is no need to cleanup the mlx5_core software
	 * contexts.
	 */
	mlx5_core_eq_free_irqs(dev);

	return 0;
}

static void shutdown(struct pci_dev *pdev)
{
	struct mlx5_core_dev *dev  = pci_get_drvdata(pdev);
	int err;

	mlx5_core_info(dev, "Shutdown was called\n");
	set_bit(MLX5_BREAK_FW_WAIT, &dev->intf_state);
	err = mlx5_try_fast_unload(dev);
	if (err)
		mlx5_unload_one(dev);
	mlx5_pci_disable_device(dev);
}

static int mlx5_suspend(struct pci_dev *pdev, pm_message_t state)
{
	struct mlx5_core_dev *dev = pci_get_drvdata(pdev);

	mlx5_unload_one(dev);

	return 0;
}

static int mlx5_resume(struct pci_dev *pdev)
{
	struct mlx5_core_dev *dev = pci_get_drvdata(pdev);

	return mlx5_load_one(dev, false);
}

static const struct pci_device_id mlx5_core_pci_table[] = {
	{ PCI_VDEVICE(MELLANOX, PCI_DEVICE_ID_MELLANOX_CONNECTIB) },
	{ PCI_VDEVICE(MELLANOX, 0x1012), MLX5_PCI_DEV_IS_VF},	/* Connect-IB VF */
	{ PCI_VDEVICE(MELLANOX, PCI_DEVICE_ID_MELLANOX_CONNECTX4) },
	{ PCI_VDEVICE(MELLANOX, 0x1014), MLX5_PCI_DEV_IS_VF},	/* ConnectX-4 VF */
	{ PCI_VDEVICE(MELLANOX, PCI_DEVICE_ID_MELLANOX_CONNECTX4_LX) },
	{ PCI_VDEVICE(MELLANOX, 0x1016), MLX5_PCI_DEV_IS_VF},	/* ConnectX-4LX VF */
	{ PCI_VDEVICE(MELLANOX, 0x1017) },			/* ConnectX-5, PCIe 3.0 */
	{ PCI_VDEVICE(MELLANOX, 0x1018), MLX5_PCI_DEV_IS_VF},	/* ConnectX-5 VF */
	{ PCI_VDEVICE(MELLANOX, 0x1019) },			/* ConnectX-5 Ex */
	{ PCI_VDEVICE(MELLANOX, 0x101a), MLX5_PCI_DEV_IS_VF},	/* ConnectX-5 Ex VF */
	{ PCI_VDEVICE(MELLANOX, 0x101b) },			/* ConnectX-6 */
	{ PCI_VDEVICE(MELLANOX, 0x101c), MLX5_PCI_DEV_IS_VF},	/* ConnectX-6 VF */
	{ PCI_VDEVICE(MELLANOX, 0x101d) },			/* ConnectX-6 Dx */
	{ PCI_VDEVICE(MELLANOX, 0x101e), MLX5_PCI_DEV_IS_VF},	/* ConnectX Family mlx5Gen Virtual Function */
	{ PCI_VDEVICE(MELLANOX, 0x101f) },			/* ConnectX-6 LX */
	{ PCI_VDEVICE(MELLANOX, 0x1021) },			/* ConnectX-7 */
	{ PCI_VDEVICE(MELLANOX, 0x1023) },			/* ConnectX-8 */
	{ PCI_VDEVICE(MELLANOX, 0xa2d2) },			/* BlueField integrated ConnectX-5 network controller */
	{ PCI_VDEVICE(MELLANOX, 0xa2d3), MLX5_PCI_DEV_IS_VF},	/* BlueField integrated ConnectX-5 network controller VF */
	{ PCI_VDEVICE(MELLANOX, 0xa2d6) },			/* BlueField-2 integrated ConnectX-6 Dx network controller */
	{ PCI_VDEVICE(MELLANOX, 0xa2dc) },			/* BlueField-3 integrated ConnectX-7 network controller */
	{ PCI_VDEVICE(MELLANOX, 0xa2df) },			/* BlueField-4 integrated ConnectX-8 network controller */
	{ 0, }
};

MODULE_DEVICE_TABLE(pci, mlx5_core_pci_table);

void mlx5_disable_device(struct mlx5_core_dev *dev)
{
	mlx5_error_sw_reset(dev);
	mlx5_unload_one(dev);
}

int mlx5_recover_device(struct mlx5_core_dev *dev)
{
	if (!mlx5_core_is_sf(dev)) {
		mlx5_pci_disable_device(dev);
		if (mlx5_pci_slot_reset(dev->pdev) != PCI_ERS_RESULT_RECOVERED)
			return -EIO;
	}

	return mlx5_load_one(dev, true);
}

static struct pci_driver mlx5_core_driver = {
	.name           = KBUILD_MODNAME,
	.id_table       = mlx5_core_pci_table,
	.probe          = probe_one,
	.remove         = remove_one,
	.suspend        = mlx5_suspend,
	.resume         = mlx5_resume,
	.shutdown	= shutdown,
	.err_handler	= &mlx5_err_handler,
	.sriov_configure   = mlx5_core_sriov_configure,
	.sriov_get_vf_total_msix = mlx5_sriov_get_vf_total_msix,
	.sriov_set_msix_vec_count = mlx5_core_sriov_set_msix_vec_count,
};

/**
 * mlx5_vf_get_core_dev - Get the mlx5 core device from a given VF PCI device if
 *                     mlx5_core is its driver.
 * @pdev: The associated PCI device.
 *
 * Upon return the interface state lock stay held to let caller uses it safely.
 * Caller must ensure to use the returned mlx5 device for a narrow window
 * and put it back with mlx5_vf_put_core_dev() immediately once usage was over.
 *
 * Return: Pointer to the associated mlx5_core_dev or NULL.
 */
struct mlx5_core_dev *mlx5_vf_get_core_dev(struct pci_dev *pdev)
<<<<<<< HEAD
			__acquires(&mdev->intf_state_mutex)
=======
>>>>>>> 88084a3d
{
	struct mlx5_core_dev *mdev;

	mdev = pci_iov_get_pf_drvdata(pdev, &mlx5_core_driver);
	if (IS_ERR(mdev))
		return NULL;

	mutex_lock(&mdev->intf_state_mutex);
	if (!test_bit(MLX5_INTERFACE_STATE_UP, &mdev->intf_state)) {
		mutex_unlock(&mdev->intf_state_mutex);
		return NULL;
	}

	return mdev;
}
EXPORT_SYMBOL(mlx5_vf_get_core_dev);

/**
 * mlx5_vf_put_core_dev - Put the mlx5 core device back.
 * @mdev: The mlx5 core device.
 *
 * Upon return the interface state lock is unlocked and caller should not
 * access the mdev any more.
 */
void mlx5_vf_put_core_dev(struct mlx5_core_dev *mdev)
<<<<<<< HEAD
			__releases(&mdev->intf_state_mutex)
=======
>>>>>>> 88084a3d
{
	mutex_unlock(&mdev->intf_state_mutex);
}
EXPORT_SYMBOL(mlx5_vf_put_core_dev);

static void mlx5_core_verify_params(void)
{
	if (prof_sel >= ARRAY_SIZE(profile)) {
		pr_warn("mlx5_core: WARNING: Invalid module parameter prof_sel %d, valid range 0-%zu, changing back to default(%d)\n",
			prof_sel,
			ARRAY_SIZE(profile) - 1,
			MLX5_DEFAULT_PROF);
		prof_sel = MLX5_DEFAULT_PROF;
	}
}

static int __init init(void)
{
	int err;

	WARN_ONCE(strcmp(MLX5_ADEV_NAME, KBUILD_MODNAME),
		  "mlx5_core name not in sync with kernel module name");

	get_random_bytes(&sw_owner_id, sizeof(sw_owner_id));

	mlx5_core_verify_params();
	mlx5_register_debugfs();

	err = pci_register_driver(&mlx5_core_driver);
	if (err)
		goto err_debug;

	err = mlx5_sf_driver_register();
	if (err)
		goto err_sf;

	err = mlx5e_init();
	if (err)
		goto err_en;

	return 0;

err_en:
	mlx5_sf_driver_unregister();
err_sf:
	pci_unregister_driver(&mlx5_core_driver);
err_debug:
	mlx5_unregister_debugfs();
	return err;
}

static void __exit cleanup(void)
{
	mlx5e_cleanup();
	mlx5_sf_driver_unregister();
	pci_unregister_driver(&mlx5_core_driver);
	mlx5_unregister_debugfs();
}

module_init(init);
module_exit(cleanup);<|MERGE_RESOLUTION|>--- conflicted
+++ resolved
@@ -1190,17 +1190,6 @@
 		goto err_fpga_start;
 	}
 
-<<<<<<< HEAD
-	mlx5_accel_ipsec_init(dev);
-
-	err = mlx5_accel_tls_init(dev);
-	if (err) {
-		mlx5_core_err(dev, "TLS device start failed %d\n", err);
-		goto err_tls_start;
-	}
-
-=======
->>>>>>> 88084a3d
 	err = mlx5_fs_core_init(dev);
 	if (err) {
 		mlx5_core_err(dev, "Failed to init flow steering\n");
@@ -1273,11 +1262,6 @@
 	mlx5_sf_hw_table_destroy(dev);
 	mlx5_vhca_event_stop(dev);
 	mlx5_fs_core_cleanup(dev);
-<<<<<<< HEAD
-	mlx5_accel_ipsec_cleanup(dev);
-	mlx5_accel_tls_cleanup(dev);
-=======
->>>>>>> 88084a3d
 	mlx5_fpga_device_stop(dev);
 	mlx5_rsc_dump_cleanup(dev);
 	mlx5_hv_vhca_cleanup(dev->hv_vhca);
@@ -1637,10 +1621,7 @@
 	 * fw_reset before unregistering the devlink.
 	 */
 	mlx5_drain_fw_reset(dev);
-<<<<<<< HEAD
-=======
 	set_bit(MLX5_BREAK_FW_WAIT, &dev->intf_state);
->>>>>>> 88084a3d
 	devlink_unregister(devlink);
 	mlx5_sriov_disable(pdev);
 	mlx5_crdump_disable(dev);
@@ -1918,10 +1899,6 @@
  * Return: Pointer to the associated mlx5_core_dev or NULL.
  */
 struct mlx5_core_dev *mlx5_vf_get_core_dev(struct pci_dev *pdev)
-<<<<<<< HEAD
-			__acquires(&mdev->intf_state_mutex)
-=======
->>>>>>> 88084a3d
 {
 	struct mlx5_core_dev *mdev;
 
@@ -1947,10 +1924,6 @@
  * access the mdev any more.
  */
 void mlx5_vf_put_core_dev(struct mlx5_core_dev *mdev)
-<<<<<<< HEAD
-			__releases(&mdev->intf_state_mutex)
-=======
->>>>>>> 88084a3d
 {
 	mutex_unlock(&mdev->intf_state_mutex);
 }
