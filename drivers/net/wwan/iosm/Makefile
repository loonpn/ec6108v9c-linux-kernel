--- conflicted
+++ resolved
@@ -22,12 +22,9 @@
 	iosm_ipc_devlink.o		\
 	iosm_ipc_flash.o		\
 	iosm_ipc_coredump.o
-<<<<<<< HEAD
-=======
 
 iosm-$(CONFIG_WWAN_DEBUGFS) += \
 	iosm_ipc_debugfs.o		\
 	iosm_ipc_trace.o
->>>>>>> 754e0b0e
 
 obj-$(CONFIG_IOSM) := iosm.o