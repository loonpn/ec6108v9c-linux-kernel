--- conflicted
+++ resolved
@@ -2303,11 +2303,7 @@
 }
 
 static int its_irq_domain_activate(struct irq_domain *domain,
-<<<<<<< HEAD
-				   struct irq_data *d, bool early)
-=======
 				   struct irq_data *d, bool reserve)
->>>>>>> 5fa4ec9c
 {
 	struct its_device *its_dev = irq_data_get_irq_chip_data(d);
 	u32 event = its_get_event_id(d);
@@ -2822,11 +2818,7 @@
 }
 
 static int its_vpe_irq_domain_activate(struct irq_domain *domain,
-<<<<<<< HEAD
-				       struct irq_data *d, bool early)
-=======
 				       struct irq_data *d, bool reserve)
->>>>>>> 5fa4ec9c
 {
 	struct its_vpe *vpe = irq_data_get_irq_chip_data(d);
 	struct its_node *its;
