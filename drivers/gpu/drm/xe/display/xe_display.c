--- conflicted
+++ resolved
@@ -347,12 +347,9 @@
 	intel_opregion_suspend(display, s2idle ? PCI_D1 : PCI_D3cold);
 
 	intel_dmc_suspend(display);
-<<<<<<< HEAD
 
 	if (runtime && has_display(xe))
 		intel_hpd_poll_enable(xe);
-=======
->>>>>>> 82ab75c4
 }
 
 void xe_display_pm_suspend(struct xe_device *xe)
