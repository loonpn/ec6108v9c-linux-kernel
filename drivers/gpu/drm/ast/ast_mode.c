--- conflicted
+++ resolved
@@ -181,21 +181,13 @@
 		ast_set_index_reg(ast, AST_IO_CRTC_PORT, 0x8d, refresh_rate_index & 0xff);
 		ast_set_index_reg(ast, AST_IO_CRTC_PORT, 0x8e, mode_id & 0xff);
 
-<<<<<<< HEAD
-		ast_set_index_reg(ast, AST_IO_CRTC_PORT, 0x91, 0xa8);
-		ast_set_index_reg(ast, AST_IO_CRTC_PORT, 0x92, crtc->primary->fb->bits_per_pixel);
-		ast_set_index_reg(ast, AST_IO_CRTC_PORT, 0x93, adjusted_mode->clock / 1000);
-		ast_set_index_reg(ast, AST_IO_CRTC_PORT, 0x94, adjusted_mode->crtc_hdisplay);
-		ast_set_index_reg(ast, AST_IO_CRTC_PORT, 0x95, adjusted_mode->crtc_hdisplay >> 8);
-=======
 		ast_set_index_reg(ast, AST_IO_CRTC_PORT, 0x91, 0x00);
 		if (vbios_mode->enh_table->flags & NewModeInfo) {
 			ast_set_index_reg(ast, AST_IO_CRTC_PORT, 0x91, 0xa8);
-			ast_set_index_reg(ast, AST_IO_CRTC_PORT, 0x92, crtc->fb->bits_per_pixel);
+			ast_set_index_reg(ast, AST_IO_CRTC_PORT, 0x92, crtc->primary->fb->bits_per_pixel);
 			ast_set_index_reg(ast, AST_IO_CRTC_PORT, 0x93, adjusted_mode->clock / 1000);
 			ast_set_index_reg(ast, AST_IO_CRTC_PORT, 0x94, adjusted_mode->crtc_hdisplay);
 			ast_set_index_reg(ast, AST_IO_CRTC_PORT, 0x95, adjusted_mode->crtc_hdisplay >> 8);
->>>>>>> 83c6620b
 
 			ast_set_index_reg(ast, AST_IO_CRTC_PORT, 0x96, adjusted_mode->crtc_vdisplay);
 			ast_set_index_reg(ast, AST_IO_CRTC_PORT, 0x97, adjusted_mode->crtc_vdisplay >> 8);
@@ -778,8 +770,6 @@
 	return 0;
 }
 
-<<<<<<< HEAD
-=======
 static int ast_mode_valid(struct drm_connector *connector,
 			  struct drm_display_mode *mode)
 {
@@ -835,7 +825,6 @@
 	return flags;
 }
 
->>>>>>> 83c6620b
 static void ast_connector_destroy(struct drm_connector *connector)
 {
 	struct ast_connector *ast_connector = to_ast_connector(connector);
@@ -852,6 +841,7 @@
 }
 
 static const struct drm_connector_helper_funcs ast_connector_helper_funcs = {
+	.mode_valid = ast_mode_valid,
 	.get_modes = ast_get_modes,
 	.best_encoder = ast_best_single_encoder,
 };
