/*
 * Copyright IBM Corp. 2006, 2012
 * Author(s): Cornelia Huck <cornelia.huck@de.ibm.com>
 *	      Martin Schwidefsky <schwidefsky@de.ibm.com>
 *	      Ralph Wuerthner <rwuerthn@de.ibm.com>
 *	      Felix Beck <felix.beck@de.ibm.com>
 *	      Holger Dengler <hd@linux.vnet.ibm.com>
 *
 * Adjunct processor bus.
 *
 * This program is free software; you can redistribute it and/or modify
 * it under the terms of the GNU General Public License as published by
 * the Free Software Foundation; either version 2, or (at your option)
 * any later version.
 *
 * This program is distributed in the hope that it will be useful,
 * but WITHOUT ANY WARRANTY; without even the implied warranty of
 * MERCHANTABILITY or FITNESS FOR A PARTICULAR PURPOSE. See the
 * GNU General Public License for more details.
 *
 * You should have received a copy of the GNU General Public License
 * along with this program; if not, write to the Free Software
 * Foundation, Inc., 675 Mass Ave, Cambridge, MA 02139, USA.
 */

#define KMSG_COMPONENT "ap"
#define pr_fmt(fmt) KMSG_COMPONENT ": " fmt

#include <linux/kernel_stat.h>
#include <linux/module.h>
#include <linux/init.h>
#include <linux/delay.h>
#include <linux/err.h>
#include <linux/interrupt.h>
#include <linux/workqueue.h>
#include <linux/slab.h>
#include <linux/notifier.h>
#include <linux/kthread.h>
#include <linux/mutex.h>
#include <linux/suspend.h>
#include <asm/reset.h>
#include <asm/airq.h>
#include <linux/atomic.h>
#include <asm/isc.h>
#include <linux/hrtimer.h>
#include <linux/ktime.h>
#include <asm/facility.h>
#include <linux/crypto.h>

#include "ap_bus.h"

/*
 * Module description.
 */
MODULE_AUTHOR("IBM Corporation");
MODULE_DESCRIPTION("Adjunct Processor Bus driver, " \
		   "Copyright IBM Corp. 2006, 2012");
MODULE_LICENSE("GPL");
MODULE_ALIAS_CRYPTO("z90crypt");

/*
 * Module parameter
 */
int ap_domain_index = -1;	/* Adjunct Processor Domain Index */
module_param_named(domain, ap_domain_index, int, S_IRUSR|S_IRGRP);
MODULE_PARM_DESC(domain, "domain index for ap devices");
EXPORT_SYMBOL(ap_domain_index);

static int ap_thread_flag = 0;
module_param_named(poll_thread, ap_thread_flag, int, S_IRUSR|S_IRGRP);
MODULE_PARM_DESC(poll_thread, "Turn on/off poll thread, default is 0 (off).");

static struct device *ap_root_device = NULL;
static struct ap_config_info *ap_configuration;
static DEFINE_SPINLOCK(ap_device_list_lock);
static LIST_HEAD(ap_device_list);
static bool initialised;

/*
 * Workqueue timer for bus rescan.
 */
static struct timer_list ap_config_timer;
static int ap_config_time = AP_CONFIG_TIME;
static void ap_scan_bus(struct work_struct *);
static DECLARE_WORK(ap_scan_work, ap_scan_bus);

/*
 * Tasklet & timer for AP request polling and interrupts
 */
static void ap_tasklet_fn(unsigned long);
static DECLARE_TASKLET(ap_tasklet, ap_tasklet_fn, 0);
static atomic_t ap_poll_requests = ATOMIC_INIT(0);
static DECLARE_WAIT_QUEUE_HEAD(ap_poll_wait);
static struct task_struct *ap_poll_kthread = NULL;
static DEFINE_MUTEX(ap_poll_thread_mutex);
static DEFINE_SPINLOCK(ap_poll_timer_lock);
static struct hrtimer ap_poll_timer;
/* In LPAR poll with 4kHz frequency. Poll every 250000 nanoseconds.
 * If z/VM change to 1500000 nanoseconds to adjust to z/VM polling.*/
static unsigned long long poll_timeout = 250000;

/* Suspend flag */
static int ap_suspend_flag;
/* Maximum domain id */
static int ap_max_domain_id;
/* Flag to check if domain was set through module parameter domain=. This is
 * important when supsend and resume is done in a z/VM environment where the
 * domain might change. */
static int user_set_domain = 0;
static struct bus_type ap_bus_type;

/* Adapter interrupt definitions */
static void ap_interrupt_handler(struct airq_struct *airq);

static int ap_airq_flag;

static struct airq_struct ap_airq = {
	.handler = ap_interrupt_handler,
	.isc = AP_ISC,
};

/**
 * ap_using_interrupts() - Returns non-zero if interrupt support is
 * available.
 */
static inline int ap_using_interrupts(void)
{
	return ap_airq_flag;
}

/**
 * ap_intructions_available() - Test if AP instructions are available.
 *
 * Returns 0 if the AP instructions are installed.
 */
static inline int ap_instructions_available(void)
{
	register unsigned long reg0 asm ("0") = AP_MKQID(0,0);
	register unsigned long reg1 asm ("1") = -ENODEV;
	register unsigned long reg2 asm ("2") = 0UL;

	asm volatile(
		"   .long 0xb2af0000\n"		/* PQAP(TAPQ) */
		"0: la    %1,0\n"
		"1:\n"
		EX_TABLE(0b, 1b)
		: "+d" (reg0), "+d" (reg1), "+d" (reg2) : : "cc" );
	return reg1;
}

/**
 * ap_interrupts_available(): Test if AP interrupts are available.
 *
 * Returns 1 if AP interrupts are available.
 */
static int ap_interrupts_available(void)
{
	return test_facility(65);
}

/**
 * ap_configuration_available(): Test if AP configuration
 * information is available.
 *
 * Returns 1 if AP configuration information is available.
 */
static int ap_configuration_available(void)
{
	return test_facility(12);
}

/**
 * ap_test_queue(): Test adjunct processor queue.
 * @qid: The AP queue number
 * @info: Pointer to queue descriptor
 *
 * Returns AP queue status structure.
 */
static inline struct ap_queue_status
ap_test_queue(ap_qid_t qid, unsigned long *info)
{
	register unsigned long reg0 asm ("0") = qid;
	register struct ap_queue_status reg1 asm ("1");
	register unsigned long reg2 asm ("2") = 0UL;

	if (test_facility(15))
		reg0 |= 1UL << 23;		/* set APFT T bit*/
	asm volatile(".long 0xb2af0000"		/* PQAP(TAPQ) */
		     : "+d" (reg0), "=d" (reg1), "+d" (reg2) : : "cc");
	if (info)
		*info = reg2;
	return reg1;
}

/**
 * ap_reset_queue(): Reset adjunct processor queue.
 * @qid: The AP queue number
 *
 * Returns AP queue status structure.
 */
static inline struct ap_queue_status ap_reset_queue(ap_qid_t qid)
{
	register unsigned long reg0 asm ("0") = qid | 0x01000000UL;
	register struct ap_queue_status reg1 asm ("1");
	register unsigned long reg2 asm ("2") = 0UL;

	asm volatile(
		".long 0xb2af0000"		/* PQAP(RAPQ) */
		: "+d" (reg0), "=d" (reg1), "+d" (reg2) : : "cc");
	return reg1;
}

/**
 * ap_queue_interruption_control(): Enable interruption for a specific AP.
 * @qid: The AP queue number
 * @ind: The notification indicator byte
 *
 * Returns AP queue status.
 */
static inline struct ap_queue_status
ap_queue_interruption_control(ap_qid_t qid, void *ind)
{
	register unsigned long reg0 asm ("0") = qid | 0x03000000UL;
	register unsigned long reg1_in asm ("1") = 0x0000800000000000UL | AP_ISC;
	register struct ap_queue_status reg1_out asm ("1");
	register void *reg2 asm ("2") = ind;
	asm volatile(
		".long 0xb2af0000"		/* PQAP(AQIC) */
		: "+d" (reg0), "+d" (reg1_in), "=d" (reg1_out), "+d" (reg2)
		:
		: "cc" );
	return reg1_out;
}

/**
 * ap_query_configuration(): Get AP configuration data
 *
 * Returns 0 on success, or -EOPNOTSUPP.
 */
static inline int ap_query_configuration(void)
{
	register unsigned long reg0 asm ("0") = 0x04000000UL;
	register unsigned long reg1 asm ("1") = -EINVAL;
	register void *reg2 asm ("2") = (void *) ap_configuration;

	if (!ap_configuration)
		return -EOPNOTSUPP;
	asm volatile(
		".long 0xb2af0000\n"		/* PQAP(QCI) */
		"0: la    %1,0\n"
		"1:\n"
		EX_TABLE(0b, 1b)
		: "+d" (reg0), "+d" (reg1), "+d" (reg2)
		:
		: "cc");

	return reg1;
}

/**
 * ap_init_configuration(): Allocate and query configuration array.
 */
static void ap_init_configuration(void)
{
	if (!ap_configuration_available())
		return;

	ap_configuration = kzalloc(sizeof(*ap_configuration), GFP_KERNEL);
	if (!ap_configuration)
		return;
	if (ap_query_configuration() != 0) {
		kfree(ap_configuration);
		ap_configuration = NULL;
		return;
	}
}

/*
 * ap_test_config(): helper function to extract the nrth bit
 *		     within the unsigned int array field.
 */
static inline int ap_test_config(unsigned int *field, unsigned int nr)
{
	return ap_test_bit((field + (nr >> 5)), (nr & 0x1f));
}

/*
 * ap_test_config_card_id(): Test, whether an AP card ID is configured.
 * @id AP card ID
 *
 * Returns 0 if the card is not configured
 *	   1 if the card is configured or
 *	     if the configuration information is not available
 */
static inline int ap_test_config_card_id(unsigned int id)
{
	if (!ap_configuration)	/* QCI not supported */
		return 1;
	return ap_test_config(ap_configuration->apm, id);
}

/*
 * ap_test_config_domain(): Test, whether an AP usage domain is configured.
 * @domain AP usage domain ID
 *
 * Returns 0 if the usage domain is not configured
 *	   1 if the usage domain is configured or
 *	     if the configuration information is not available
 */
static inline int ap_test_config_domain(unsigned int domain)
{
	if (!ap_configuration)	/* QCI not supported */
		return domain < 16;
	return ap_test_config(ap_configuration->aqm, domain);
}

/**
 * ap_queue_enable_interruption(): Enable interruption on an AP.
 * @qid: The AP queue number
 * @ind: the notification indicator byte
 *
 * Enables interruption on AP queue via ap_queue_interruption_control(). Based
 * on the return value it waits a while and tests the AP queue if interrupts
 * have been switched on using ap_test_queue().
 */
static int ap_queue_enable_interruption(struct ap_device *ap_dev, void *ind)
{
	struct ap_queue_status status;

	status = ap_queue_interruption_control(ap_dev->qid, ind);
	switch (status.response_code) {
	case AP_RESPONSE_NORMAL:
	case AP_RESPONSE_OTHERWISE_CHANGED:
		return 0;
	case AP_RESPONSE_Q_NOT_AVAIL:
	case AP_RESPONSE_DECONFIGURED:
	case AP_RESPONSE_CHECKSTOPPED:
	case AP_RESPONSE_INVALID_ADDRESS:
		pr_err("Registering adapter interrupts for AP %d failed\n",
		       AP_QID_DEVICE(ap_dev->qid));
		return -EOPNOTSUPP;
	case AP_RESPONSE_RESET_IN_PROGRESS:
	case AP_RESPONSE_BUSY:
	default:
		return -EBUSY;
	}
}

/**
 * __ap_send(): Send message to adjunct processor queue.
 * @qid: The AP queue number
 * @psmid: The program supplied message identifier
 * @msg: The message text
 * @length: The message length
 * @special: Special Bit
 *
 * Returns AP queue status structure.
 * Condition code 1 on NQAP can't happen because the L bit is 1.
 * Condition code 2 on NQAP also means the send is incomplete,
 * because a segment boundary was reached. The NQAP is repeated.
 */
static inline struct ap_queue_status
__ap_send(ap_qid_t qid, unsigned long long psmid, void *msg, size_t length,
	  unsigned int special)
{
	typedef struct { char _[length]; } msgblock;
	register unsigned long reg0 asm ("0") = qid | 0x40000000UL;
	register struct ap_queue_status reg1 asm ("1");
	register unsigned long reg2 asm ("2") = (unsigned long) msg;
	register unsigned long reg3 asm ("3") = (unsigned long) length;
	register unsigned long reg4 asm ("4") = (unsigned int) (psmid >> 32);
	register unsigned long reg5 asm ("5") = psmid & 0xffffffff;

	if (special == 1)
		reg0 |= 0x400000UL;

	asm volatile (
		"0: .long 0xb2ad0042\n"		/* NQAP */
		"   brc   2,0b"
		: "+d" (reg0), "=d" (reg1), "+d" (reg2), "+d" (reg3)
		: "d" (reg4), "d" (reg5), "m" (*(msgblock *) msg)
		: "cc" );
	return reg1;
}

int ap_send(ap_qid_t qid, unsigned long long psmid, void *msg, size_t length)
{
	struct ap_queue_status status;

	status = __ap_send(qid, psmid, msg, length, 0);
	switch (status.response_code) {
	case AP_RESPONSE_NORMAL:
		return 0;
	case AP_RESPONSE_Q_FULL:
	case AP_RESPONSE_RESET_IN_PROGRESS:
		return -EBUSY;
	case AP_RESPONSE_REQ_FAC_NOT_INST:
		return -EINVAL;
	default:	/* Device is gone. */
		return -ENODEV;
	}
}
EXPORT_SYMBOL(ap_send);

/**
 * __ap_recv(): Receive message from adjunct processor queue.
 * @qid: The AP queue number
 * @psmid: Pointer to program supplied message identifier
 * @msg: The message text
 * @length: The message length
 *
 * Returns AP queue status structure.
 * Condition code 1 on DQAP means the receive has taken place
 * but only partially.	The response is incomplete, hence the
 * DQAP is repeated.
 * Condition code 2 on DQAP also means the receive is incomplete,
 * this time because a segment boundary was reached. Again, the
 * DQAP is repeated.
 * Note that gpr2 is used by the DQAP instruction to keep track of
 * any 'residual' length, in case the instruction gets interrupted.
 * Hence it gets zeroed before the instruction.
 */
static inline struct ap_queue_status
__ap_recv(ap_qid_t qid, unsigned long long *psmid, void *msg, size_t length)
{
	typedef struct { char _[length]; } msgblock;
	register unsigned long reg0 asm("0") = qid | 0x80000000UL;
	register struct ap_queue_status reg1 asm ("1");
	register unsigned long reg2 asm("2") = 0UL;
	register unsigned long reg4 asm("4") = (unsigned long) msg;
	register unsigned long reg5 asm("5") = (unsigned long) length;
	register unsigned long reg6 asm("6") = 0UL;
	register unsigned long reg7 asm("7") = 0UL;


	asm volatile(
		"0: .long 0xb2ae0064\n"		/* DQAP */
		"   brc   6,0b\n"
		: "+d" (reg0), "=d" (reg1), "+d" (reg2),
		"+d" (reg4), "+d" (reg5), "+d" (reg6), "+d" (reg7),
		"=m" (*(msgblock *) msg) : : "cc" );
	*psmid = (((unsigned long long) reg6) << 32) + reg7;
	return reg1;
}

int ap_recv(ap_qid_t qid, unsigned long long *psmid, void *msg, size_t length)
{
	struct ap_queue_status status;

	status = __ap_recv(qid, psmid, msg, length);
	switch (status.response_code) {
	case AP_RESPONSE_NORMAL:
		return 0;
	case AP_RESPONSE_NO_PENDING_REPLY:
		if (status.queue_empty)
			return -ENOENT;
		return -EBUSY;
	case AP_RESPONSE_RESET_IN_PROGRESS:
		return -EBUSY;
	default:
		return -ENODEV;
	}
}
EXPORT_SYMBOL(ap_recv);

/**
 * ap_query_queue(): Check if an AP queue is available.
 * @qid: The AP queue number
 * @queue_depth: Pointer to queue depth value
 * @device_type: Pointer to device type value
 * @facilities: Pointer to facility indicator
 */
static int ap_query_queue(ap_qid_t qid, int *queue_depth, int *device_type,
			  unsigned int *facilities)
{
	struct ap_queue_status status;
	unsigned long info;
	int nd;

	if (!ap_test_config_card_id(AP_QID_DEVICE(qid)))
		return -ENODEV;

	status = ap_test_queue(qid, &info);
	switch (status.response_code) {
	case AP_RESPONSE_NORMAL:
		*queue_depth = (int)(info & 0xff);
		*device_type = (int)((info >> 24) & 0xff);
		*facilities = (unsigned int)(info >> 32);
		/* Update maximum domain id */
		nd = (info >> 16) & 0xff;
		if ((info & (1UL << 57)) && nd > 0)
			ap_max_domain_id = nd;
		return 0;
	case AP_RESPONSE_Q_NOT_AVAIL:
	case AP_RESPONSE_DECONFIGURED:
	case AP_RESPONSE_CHECKSTOPPED:
	case AP_RESPONSE_INVALID_ADDRESS:
		return -ENODEV;
	case AP_RESPONSE_RESET_IN_PROGRESS:
	case AP_RESPONSE_OTHERWISE_CHANGED:
	case AP_RESPONSE_BUSY:
		return -EBUSY;
	default:
		BUG();
	}
}

/* State machine definitions and helpers */

static void ap_sm_wait(enum ap_wait wait)
{
	ktime_t hr_time;

	switch (wait) {
	case AP_WAIT_AGAIN:
	case AP_WAIT_INTERRUPT:
		if (ap_using_interrupts())
			break;
		if (ap_poll_kthread) {
			wake_up(&ap_poll_wait);
			break;
		}
		/* Fall through */
	case AP_WAIT_TIMEOUT:
		spin_lock_bh(&ap_poll_timer_lock);
		if (!hrtimer_is_queued(&ap_poll_timer)) {
			hr_time = ktime_set(0, poll_timeout);
			hrtimer_forward_now(&ap_poll_timer, hr_time);
			hrtimer_restart(&ap_poll_timer);
		}
		spin_unlock_bh(&ap_poll_timer_lock);
		break;
	case AP_WAIT_NONE:
	default:
		break;
	}
}

static enum ap_wait ap_sm_nop(struct ap_device *ap_dev)
{
	return AP_WAIT_NONE;
}

/**
 * ap_sm_recv(): Receive pending reply messages from an AP device but do
 *	not change the state of the device.
 * @ap_dev: pointer to the AP device
 *
 * Returns AP_WAIT_NONE, AP_WAIT_AGAIN, or AP_WAIT_INTERRUPT
 */
static struct ap_queue_status ap_sm_recv(struct ap_device *ap_dev)
{
	struct ap_queue_status status;
	struct ap_message *ap_msg;

	status = __ap_recv(ap_dev->qid, &ap_dev->reply->psmid,
			   ap_dev->reply->message, ap_dev->reply->length);
	switch (status.response_code) {
	case AP_RESPONSE_NORMAL:
		atomic_dec(&ap_poll_requests);
		ap_dev->queue_count--;
		if (ap_dev->queue_count > 0)
			mod_timer(&ap_dev->timeout,
				  jiffies + ap_dev->drv->request_timeout);
		list_for_each_entry(ap_msg, &ap_dev->pendingq, list) {
			if (ap_msg->psmid != ap_dev->reply->psmid)
				continue;
			list_del_init(&ap_msg->list);
			ap_dev->pendingq_count--;
			ap_msg->receive(ap_dev, ap_msg, ap_dev->reply);
			break;
		}
	case AP_RESPONSE_NO_PENDING_REPLY:
		if (!status.queue_empty || ap_dev->queue_count <= 0)
			break;
		/* The card shouldn't forget requests but who knows. */
		atomic_sub(ap_dev->queue_count, &ap_poll_requests);
		ap_dev->queue_count = 0;
		list_splice_init(&ap_dev->pendingq, &ap_dev->requestq);
		ap_dev->requestq_count += ap_dev->pendingq_count;
		ap_dev->pendingq_count = 0;
		break;
	default:
		break;
	}
	return status;
}

/**
 * ap_sm_read(): Receive pending reply messages from an AP device.
 * @ap_dev: pointer to the AP device
 *
 * Returns AP_WAIT_NONE, AP_WAIT_AGAIN, or AP_WAIT_INTERRUPT
 */
static enum ap_wait ap_sm_read(struct ap_device *ap_dev)
{
	struct ap_queue_status status;

	status = ap_sm_recv(ap_dev);
	switch (status.response_code) {
	case AP_RESPONSE_NORMAL:
		if (ap_dev->queue_count > 0)
			return AP_WAIT_AGAIN;
		ap_dev->state = AP_STATE_IDLE;
		return AP_WAIT_NONE;
	case AP_RESPONSE_NO_PENDING_REPLY:
		if (ap_dev->queue_count > 0)
			return AP_WAIT_INTERRUPT;
		ap_dev->state = AP_STATE_IDLE;
		return AP_WAIT_NONE;
	default:
		ap_dev->state = AP_STATE_BORKED;
		return AP_WAIT_NONE;
	}
}

/**
 * ap_sm_write(): Send messages from the request queue to an AP device.
 * @ap_dev: pointer to the AP device
 *
 * Returns AP_WAIT_NONE, AP_WAIT_AGAIN, or AP_WAIT_INTERRUPT
 */
static enum ap_wait ap_sm_write(struct ap_device *ap_dev)
{
	struct ap_queue_status status;
	struct ap_message *ap_msg;

	if (ap_dev->requestq_count <= 0)
		return AP_WAIT_NONE;
	/* Start the next request on the queue. */
	ap_msg = list_entry(ap_dev->requestq.next, struct ap_message, list);
	status = __ap_send(ap_dev->qid, ap_msg->psmid,
			   ap_msg->message, ap_msg->length, ap_msg->special);
	switch (status.response_code) {
	case AP_RESPONSE_NORMAL:
		atomic_inc(&ap_poll_requests);
		ap_dev->queue_count++;
		if (ap_dev->queue_count == 1)
			mod_timer(&ap_dev->timeout,
				  jiffies + ap_dev->drv->request_timeout);
		list_move_tail(&ap_msg->list, &ap_dev->pendingq);
		ap_dev->requestq_count--;
		ap_dev->pendingq_count++;
		if (ap_dev->queue_count < ap_dev->queue_depth) {
			ap_dev->state = AP_STATE_WORKING;
			return AP_WAIT_AGAIN;
		}
		/* fall through */
	case AP_RESPONSE_Q_FULL:
		ap_dev->state = AP_STATE_QUEUE_FULL;
		return AP_WAIT_INTERRUPT;
	case AP_RESPONSE_RESET_IN_PROGRESS:
		ap_dev->state = AP_STATE_RESET_WAIT;
		return AP_WAIT_TIMEOUT;
	case AP_RESPONSE_MESSAGE_TOO_BIG:
	case AP_RESPONSE_REQ_FAC_NOT_INST:
		list_del_init(&ap_msg->list);
		ap_dev->requestq_count--;
		ap_msg->rc = -EINVAL;
		ap_msg->receive(ap_dev, ap_msg, NULL);
		return AP_WAIT_AGAIN;
	default:
		ap_dev->state = AP_STATE_BORKED;
		return AP_WAIT_NONE;
	}
}

/**
 * ap_sm_read_write(): Send and receive messages to/from an AP device.
 * @ap_dev: pointer to the AP device
 *
 * Returns AP_WAIT_NONE, AP_WAIT_AGAIN, or AP_WAIT_INTERRUPT
 */
static enum ap_wait ap_sm_read_write(struct ap_device *ap_dev)
{
	return min(ap_sm_read(ap_dev), ap_sm_write(ap_dev));
}

/**
 * ap_sm_reset(): Reset an AP queue.
 * @qid: The AP queue number
 *
 * Submit the Reset command to an AP queue.
 */
static enum ap_wait ap_sm_reset(struct ap_device *ap_dev)
{
	struct ap_queue_status status;

	status = ap_reset_queue(ap_dev->qid);
	switch (status.response_code) {
	case AP_RESPONSE_NORMAL:
	case AP_RESPONSE_RESET_IN_PROGRESS:
		ap_dev->state = AP_STATE_RESET_WAIT;
		ap_dev->interrupt = AP_INTR_DISABLED;
		return AP_WAIT_TIMEOUT;
	case AP_RESPONSE_BUSY:
		return AP_WAIT_TIMEOUT;
	case AP_RESPONSE_Q_NOT_AVAIL:
	case AP_RESPONSE_DECONFIGURED:
	case AP_RESPONSE_CHECKSTOPPED:
	default:
		ap_dev->state = AP_STATE_BORKED;
		return AP_WAIT_NONE;
	}
}

/**
 * ap_sm_reset_wait(): Test queue for completion of the reset operation
 * @ap_dev: pointer to the AP device
 *
 * Returns AP_POLL_IMMEDIATELY, AP_POLL_AFTER_TIMEROUT or 0.
 */
static enum ap_wait ap_sm_reset_wait(struct ap_device *ap_dev)
{
	struct ap_queue_status status;
	unsigned long info;

	if (ap_dev->queue_count > 0)
		/* Try to read a completed message and get the status */
		status = ap_sm_recv(ap_dev);
	else
		/* Get the status with TAPQ */
		status = ap_test_queue(ap_dev->qid, &info);

	switch (status.response_code) {
	case AP_RESPONSE_NORMAL:
		if (ap_using_interrupts() &&
		    ap_queue_enable_interruption(ap_dev,
						 ap_airq.lsi_ptr) == 0)
			ap_dev->state = AP_STATE_SETIRQ_WAIT;
		else
			ap_dev->state = (ap_dev->queue_count > 0) ?
				AP_STATE_WORKING : AP_STATE_IDLE;
		return AP_WAIT_AGAIN;
	case AP_RESPONSE_BUSY:
	case AP_RESPONSE_RESET_IN_PROGRESS:
		return AP_WAIT_TIMEOUT;
	case AP_RESPONSE_Q_NOT_AVAIL:
	case AP_RESPONSE_DECONFIGURED:
	case AP_RESPONSE_CHECKSTOPPED:
	default:
		ap_dev->state = AP_STATE_BORKED;
		return AP_WAIT_NONE;
	}
}

/**
 * ap_sm_setirq_wait(): Test queue for completion of the irq enablement
 * @ap_dev: pointer to the AP device
 *
 * Returns AP_POLL_IMMEDIATELY, AP_POLL_AFTER_TIMEROUT or 0.
 */
static enum ap_wait ap_sm_setirq_wait(struct ap_device *ap_dev)
{
	struct ap_queue_status status;
	unsigned long info;

	if (ap_dev->queue_count > 0)
		/* Try to read a completed message and get the status */
		status = ap_sm_recv(ap_dev);
	else
		/* Get the status with TAPQ */
		status = ap_test_queue(ap_dev->qid, &info);

	if (status.int_enabled == 1) {
		/* Irqs are now enabled */
		ap_dev->interrupt = AP_INTR_ENABLED;
		ap_dev->state = (ap_dev->queue_count > 0) ?
			AP_STATE_WORKING : AP_STATE_IDLE;
	}

	switch (status.response_code) {
	case AP_RESPONSE_NORMAL:
		if (ap_dev->queue_count > 0)
			return AP_WAIT_AGAIN;
		/* fallthrough */
	case AP_RESPONSE_NO_PENDING_REPLY:
		return AP_WAIT_TIMEOUT;
	default:
		ap_dev->state = AP_STATE_BORKED;
		return AP_WAIT_NONE;
	}
}

/*
 * AP state machine jump table
 */
ap_func_t *ap_jumptable[NR_AP_STATES][NR_AP_EVENTS] = {
	[AP_STATE_RESET_START] = {
		[AP_EVENT_POLL] = ap_sm_reset,
		[AP_EVENT_TIMEOUT] = ap_sm_nop,
	},
	[AP_STATE_RESET_WAIT] = {
		[AP_EVENT_POLL] = ap_sm_reset_wait,
		[AP_EVENT_TIMEOUT] = ap_sm_nop,
	},
	[AP_STATE_SETIRQ_WAIT] = {
		[AP_EVENT_POLL] = ap_sm_setirq_wait,
		[AP_EVENT_TIMEOUT] = ap_sm_nop,
	},
	[AP_STATE_IDLE] = {
		[AP_EVENT_POLL] = ap_sm_write,
		[AP_EVENT_TIMEOUT] = ap_sm_nop,
	},
	[AP_STATE_WORKING] = {
		[AP_EVENT_POLL] = ap_sm_read_write,
		[AP_EVENT_TIMEOUT] = ap_sm_reset,
	},
	[AP_STATE_QUEUE_FULL] = {
		[AP_EVENT_POLL] = ap_sm_read,
		[AP_EVENT_TIMEOUT] = ap_sm_reset,
	},
	[AP_STATE_SUSPEND_WAIT] = {
		[AP_EVENT_POLL] = ap_sm_read,
		[AP_EVENT_TIMEOUT] = ap_sm_nop,
	},
	[AP_STATE_BORKED] = {
		[AP_EVENT_POLL] = ap_sm_nop,
		[AP_EVENT_TIMEOUT] = ap_sm_nop,
	},
};

static inline enum ap_wait ap_sm_event(struct ap_device *ap_dev,
				       enum ap_event event)
{
	return ap_jumptable[ap_dev->state][event](ap_dev);
}

static inline enum ap_wait ap_sm_event_loop(struct ap_device *ap_dev,
					    enum ap_event event)
{
	enum ap_wait wait;

	while ((wait = ap_sm_event(ap_dev, event)) == AP_WAIT_AGAIN)
		;
	return wait;
}

/**
 * ap_request_timeout(): Handling of request timeouts
 * @data: Holds the AP device.
 *
 * Handles request timeouts.
 */
static void ap_request_timeout(unsigned long data)
{
	struct ap_device *ap_dev = (struct ap_device *) data;

	if (ap_suspend_flag)
		return;
	spin_lock_bh(&ap_dev->lock);
	ap_sm_wait(ap_sm_event(ap_dev, AP_EVENT_TIMEOUT));
	spin_unlock_bh(&ap_dev->lock);
}

/**
 * ap_poll_timeout(): AP receive polling for finished AP requests.
 * @unused: Unused pointer.
 *
 * Schedules the AP tasklet using a high resolution timer.
 */
static enum hrtimer_restart ap_poll_timeout(struct hrtimer *unused)
{
	if (!ap_suspend_flag)
		tasklet_schedule(&ap_tasklet);
	return HRTIMER_NORESTART;
}

/**
 * ap_interrupt_handler() - Schedule ap_tasklet on interrupt
 * @airq: pointer to adapter interrupt descriptor
 */
static void ap_interrupt_handler(struct airq_struct *airq)
{
	inc_irq_stat(IRQIO_APB);
	if (!ap_suspend_flag)
		tasklet_schedule(&ap_tasklet);
}

/**
 * ap_tasklet_fn(): Tasklet to poll all AP devices.
 * @dummy: Unused variable
 *
 * Poll all AP devices on the bus.
 */
static void ap_tasklet_fn(unsigned long dummy)
{
	struct ap_device *ap_dev;
	enum ap_wait wait = AP_WAIT_NONE;

	/* Reset the indicator if interrupts are used. Thus new interrupts can
	 * be received. Doing it in the beginning of the tasklet is therefor
	 * important that no requests on any AP get lost.
	 */
	if (ap_using_interrupts())
		xchg(ap_airq.lsi_ptr, 0);

	spin_lock(&ap_device_list_lock);
	list_for_each_entry(ap_dev, &ap_device_list, list) {
		spin_lock_bh(&ap_dev->lock);
		wait = min(wait, ap_sm_event_loop(ap_dev, AP_EVENT_POLL));
		spin_unlock_bh(&ap_dev->lock);
	}
	spin_unlock(&ap_device_list_lock);
	ap_sm_wait(wait);
}

/**
 * ap_poll_thread(): Thread that polls for finished requests.
 * @data: Unused pointer
 *
 * AP bus poll thread. The purpose of this thread is to poll for
 * finished requests in a loop if there is a "free" cpu - that is
 * a cpu that doesn't have anything better to do. The polling stops
 * as soon as there is another task or if all messages have been
 * delivered.
 */
static int ap_poll_thread(void *data)
{
	DECLARE_WAITQUEUE(wait, current);

	set_user_nice(current, MAX_NICE);
	set_freezable();
	while (!kthread_should_stop()) {
		add_wait_queue(&ap_poll_wait, &wait);
		set_current_state(TASK_INTERRUPTIBLE);
		if (ap_suspend_flag ||
		    atomic_read(&ap_poll_requests) <= 0) {
			schedule();
			try_to_freeze();
		}
		set_current_state(TASK_RUNNING);
		remove_wait_queue(&ap_poll_wait, &wait);
		if (need_resched()) {
			schedule();
			try_to_freeze();
			continue;
		}
		ap_tasklet_fn(0);
	} while (!kthread_should_stop());
	return 0;
}

static int ap_poll_thread_start(void)
{
	int rc;

	if (ap_using_interrupts() || ap_poll_kthread)
		return 0;
	mutex_lock(&ap_poll_thread_mutex);
	ap_poll_kthread = kthread_run(ap_poll_thread, NULL, "appoll");
	rc = PTR_RET(ap_poll_kthread);
	if (rc)
		ap_poll_kthread = NULL;
	mutex_unlock(&ap_poll_thread_mutex);
	return rc;
}

static void ap_poll_thread_stop(void)
{
	if (!ap_poll_kthread)
		return;
	mutex_lock(&ap_poll_thread_mutex);
	kthread_stop(ap_poll_kthread);
	ap_poll_kthread = NULL;
	mutex_unlock(&ap_poll_thread_mutex);
}

/**
 * ap_queue_message(): Queue a request to an AP device.
 * @ap_dev: The AP device to queue the message to
 * @ap_msg: The message that is to be added
 */
void ap_queue_message(struct ap_device *ap_dev, struct ap_message *ap_msg)
{
	/* For asynchronous message handling a valid receive-callback
	 * is required. */
	BUG_ON(!ap_msg->receive);

	spin_lock_bh(&ap_dev->lock);
	/* Queue the message. */
	list_add_tail(&ap_msg->list, &ap_dev->requestq);
	ap_dev->requestq_count++;
	ap_dev->total_request_count++;
	/* Send/receive as many request from the queue as possible. */
	ap_sm_wait(ap_sm_event_loop(ap_dev, AP_EVENT_POLL));
	spin_unlock_bh(&ap_dev->lock);
}
EXPORT_SYMBOL(ap_queue_message);

/**
 * ap_cancel_message(): Cancel a crypto request.
 * @ap_dev: The AP device that has the message queued
 * @ap_msg: The message that is to be removed
 *
 * Cancel a crypto request. This is done by removing the request
 * from the device pending or request queue. Note that the
 * request stays on the AP queue. When it finishes the message
 * reply will be discarded because the psmid can't be found.
 */
void ap_cancel_message(struct ap_device *ap_dev, struct ap_message *ap_msg)
{
	struct ap_message *tmp;

	spin_lock_bh(&ap_dev->lock);
	if (!list_empty(&ap_msg->list)) {
		list_for_each_entry(tmp, &ap_dev->pendingq, list)
			if (tmp->psmid == ap_msg->psmid) {
				ap_dev->pendingq_count--;
				goto found;
			}
		ap_dev->requestq_count--;
found:
		list_del_init(&ap_msg->list);
	}
	spin_unlock_bh(&ap_dev->lock);
}
EXPORT_SYMBOL(ap_cancel_message);

/*
 * AP device related attributes.
 */
static ssize_t ap_hwtype_show(struct device *dev,
			      struct device_attribute *attr, char *buf)
{
	struct ap_device *ap_dev = to_ap_dev(dev);
	return snprintf(buf, PAGE_SIZE, "%d\n", ap_dev->device_type);
}

static DEVICE_ATTR(hwtype, 0444, ap_hwtype_show, NULL);

static ssize_t ap_raw_hwtype_show(struct device *dev,
			      struct device_attribute *attr, char *buf)
{
	struct ap_device *ap_dev = to_ap_dev(dev);

	return snprintf(buf, PAGE_SIZE, "%d\n", ap_dev->raw_hwtype);
}

static DEVICE_ATTR(raw_hwtype, 0444, ap_raw_hwtype_show, NULL);

static ssize_t ap_depth_show(struct device *dev, struct device_attribute *attr,
			     char *buf)
{
	struct ap_device *ap_dev = to_ap_dev(dev);
	return snprintf(buf, PAGE_SIZE, "%d\n", ap_dev->queue_depth);
}

static DEVICE_ATTR(depth, 0444, ap_depth_show, NULL);
static ssize_t ap_request_count_show(struct device *dev,
				     struct device_attribute *attr,
				     char *buf)
{
	struct ap_device *ap_dev = to_ap_dev(dev);
	int rc;

	spin_lock_bh(&ap_dev->lock);
	rc = snprintf(buf, PAGE_SIZE, "%d\n", ap_dev->total_request_count);
	spin_unlock_bh(&ap_dev->lock);
	return rc;
}

static DEVICE_ATTR(request_count, 0444, ap_request_count_show, NULL);

static ssize_t ap_requestq_count_show(struct device *dev,
				      struct device_attribute *attr, char *buf)
{
	struct ap_device *ap_dev = to_ap_dev(dev);
	int rc;

	spin_lock_bh(&ap_dev->lock);
	rc = snprintf(buf, PAGE_SIZE, "%d\n", ap_dev->requestq_count);
	spin_unlock_bh(&ap_dev->lock);
	return rc;
}

static DEVICE_ATTR(requestq_count, 0444, ap_requestq_count_show, NULL);

static ssize_t ap_pendingq_count_show(struct device *dev,
				      struct device_attribute *attr, char *buf)
{
	struct ap_device *ap_dev = to_ap_dev(dev);
	int rc;

	spin_lock_bh(&ap_dev->lock);
	rc = snprintf(buf, PAGE_SIZE, "%d\n", ap_dev->pendingq_count);
	spin_unlock_bh(&ap_dev->lock);
	return rc;
}

static DEVICE_ATTR(pendingq_count, 0444, ap_pendingq_count_show, NULL);

static ssize_t ap_reset_show(struct device *dev,
				      struct device_attribute *attr, char *buf)
{
	struct ap_device *ap_dev = to_ap_dev(dev);
	int rc = 0;

	spin_lock_bh(&ap_dev->lock);
	switch (ap_dev->state) {
	case AP_STATE_RESET_START:
	case AP_STATE_RESET_WAIT:
		rc = snprintf(buf, PAGE_SIZE, "Reset in progress.\n");
		break;
	case AP_STATE_WORKING:
	case AP_STATE_QUEUE_FULL:
		rc = snprintf(buf, PAGE_SIZE, "Reset Timer armed.\n");
		break;
	default:
		rc = snprintf(buf, PAGE_SIZE, "No Reset Timer set.\n");
	}
	spin_unlock_bh(&ap_dev->lock);
	return rc;
}

static DEVICE_ATTR(reset, 0444, ap_reset_show, NULL);

static ssize_t ap_interrupt_show(struct device *dev,
				      struct device_attribute *attr, char *buf)
{
	struct ap_device *ap_dev = to_ap_dev(dev);
	int rc = 0;

	spin_lock_bh(&ap_dev->lock);
	if (ap_dev->state == AP_STATE_SETIRQ_WAIT)
		rc = snprintf(buf, PAGE_SIZE, "Enable Interrupt pending.\n");
	else if (ap_dev->interrupt == AP_INTR_ENABLED)
		rc = snprintf(buf, PAGE_SIZE, "Interrupts enabled.\n");
	else
		rc = snprintf(buf, PAGE_SIZE, "Interrupts disabled.\n");
	spin_unlock_bh(&ap_dev->lock);
	return rc;
}

static DEVICE_ATTR(interrupt, 0444, ap_interrupt_show, NULL);

static ssize_t ap_modalias_show(struct device *dev,
				struct device_attribute *attr, char *buf)
{
	return sprintf(buf, "ap:t%02X\n", to_ap_dev(dev)->device_type);
}

static DEVICE_ATTR(modalias, 0444, ap_modalias_show, NULL);

static ssize_t ap_functions_show(struct device *dev,
				 struct device_attribute *attr, char *buf)
{
	struct ap_device *ap_dev = to_ap_dev(dev);
	return snprintf(buf, PAGE_SIZE, "0x%08X\n", ap_dev->functions);
}

static DEVICE_ATTR(ap_functions, 0444, ap_functions_show, NULL);

static struct attribute *ap_dev_attrs[] = {
	&dev_attr_hwtype.attr,
	&dev_attr_raw_hwtype.attr,
	&dev_attr_depth.attr,
	&dev_attr_request_count.attr,
	&dev_attr_requestq_count.attr,
	&dev_attr_pendingq_count.attr,
	&dev_attr_reset.attr,
	&dev_attr_interrupt.attr,
	&dev_attr_modalias.attr,
	&dev_attr_ap_functions.attr,
	NULL
};
static struct attribute_group ap_dev_attr_group = {
	.attrs = ap_dev_attrs
};

/**
 * ap_bus_match()
 * @dev: Pointer to device
 * @drv: Pointer to device_driver
 *
 * AP bus driver registration/unregistration.
 */
static int ap_bus_match(struct device *dev, struct device_driver *drv)
{
	struct ap_device *ap_dev = to_ap_dev(dev);
	struct ap_driver *ap_drv = to_ap_drv(drv);
	struct ap_device_id *id;

	/*
	 * Compare device type of the device with the list of
	 * supported types of the device_driver.
	 */
	for (id = ap_drv->ids; id->match_flags; id++) {
		if ((id->match_flags & AP_DEVICE_ID_MATCH_DEVICE_TYPE) &&
		    (id->dev_type != ap_dev->device_type))
			continue;
		return 1;
	}
	return 0;
}

/**
 * ap_uevent(): Uevent function for AP devices.
 * @dev: Pointer to device
 * @env: Pointer to kobj_uevent_env
 *
 * It sets up a single environment variable DEV_TYPE which contains the
 * hardware device type.
 */
static int ap_uevent (struct device *dev, struct kobj_uevent_env *env)
{
	struct ap_device *ap_dev = to_ap_dev(dev);
	int retval = 0;

	if (!ap_dev)
		return -ENODEV;

	/* Set up DEV_TYPE environment variable. */
	retval = add_uevent_var(env, "DEV_TYPE=%04X", ap_dev->device_type);
	if (retval)
		return retval;

	/* Add MODALIAS= */
	retval = add_uevent_var(env, "MODALIAS=ap:t%02X", ap_dev->device_type);

	return retval;
}

static int ap_dev_suspend(struct device *dev, pm_message_t state)
{
	struct ap_device *ap_dev = to_ap_dev(dev);

	/* Poll on the device until all requests are finished. */
	spin_lock_bh(&ap_dev->lock);
	ap_dev->state = AP_STATE_SUSPEND_WAIT;
	while (ap_sm_event(ap_dev, AP_EVENT_POLL) != AP_WAIT_NONE)
		;
	ap_dev->state = AP_STATE_BORKED;
	spin_unlock_bh(&ap_dev->lock);
	return 0;
}

static int ap_dev_resume(struct device *dev)
{
	return 0;
}

static void ap_bus_suspend(void)
{
	ap_suspend_flag = 1;
	/*
	 * Disable scanning for devices, thus we do not want to scan
	 * for them after removing.
	 */
	flush_work(&ap_scan_work);
	tasklet_disable(&ap_tasklet);
}

static int __ap_devices_unregister(struct device *dev, void *dummy)
{
	device_unregister(dev);
	return 0;
}

static void ap_bus_resume(void)
{
	int rc;

	/* Unconditionally remove all AP devices */
	bus_for_each_dev(&ap_bus_type, NULL, NULL, __ap_devices_unregister);
	/* Reset thin interrupt setting */
	if (ap_interrupts_available() && !ap_using_interrupts()) {
		rc = register_adapter_interrupt(&ap_airq);
		ap_airq_flag = (rc == 0);
	}
	if (!ap_interrupts_available() && ap_using_interrupts()) {
		unregister_adapter_interrupt(&ap_airq);
		ap_airq_flag = 0;
	}
	/* Reset domain */
	if (!user_set_domain)
		ap_domain_index = -1;
	/* Get things going again */
	ap_suspend_flag = 0;
	if (ap_airq_flag)
		xchg(ap_airq.lsi_ptr, 0);
	tasklet_enable(&ap_tasklet);
	queue_work(system_long_wq, &ap_scan_work);
}

static int ap_power_event(struct notifier_block *this, unsigned long event,
			  void *ptr)
{
	switch (event) {
	case PM_HIBERNATION_PREPARE:
	case PM_SUSPEND_PREPARE:
		ap_bus_suspend();
		break;
	case PM_POST_HIBERNATION:
	case PM_POST_SUSPEND:
		ap_bus_resume();
		break;
	default:
		break;
	}
	return NOTIFY_DONE;
}
static struct notifier_block ap_power_notifier = {
	.notifier_call = ap_power_event,
};

static struct bus_type ap_bus_type = {
	.name = "ap",
	.match = &ap_bus_match,
	.uevent = &ap_uevent,
	.suspend = ap_dev_suspend,
	.resume = ap_dev_resume,
};

static int ap_device_probe(struct device *dev)
{
	struct ap_device *ap_dev = to_ap_dev(dev);
	struct ap_driver *ap_drv = to_ap_drv(dev->driver);
	int rc;

	ap_dev->drv = ap_drv;
	rc = ap_drv->probe ? ap_drv->probe(ap_dev) : -ENODEV;
	if (rc)
		ap_dev->drv = NULL;
	return rc;
}

/**
 * __ap_flush_queue(): Flush requests.
 * @ap_dev: Pointer to the AP device
 *
 * Flush all requests from the request/pending queue of an AP device.
 */
static void __ap_flush_queue(struct ap_device *ap_dev)
{
	struct ap_message *ap_msg, *next;

	list_for_each_entry_safe(ap_msg, next, &ap_dev->pendingq, list) {
		list_del_init(&ap_msg->list);
		ap_dev->pendingq_count--;
		ap_msg->rc = -EAGAIN;
		ap_msg->receive(ap_dev, ap_msg, NULL);
	}
	list_for_each_entry_safe(ap_msg, next, &ap_dev->requestq, list) {
		list_del_init(&ap_msg->list);
		ap_dev->requestq_count--;
		ap_msg->rc = -EAGAIN;
		ap_msg->receive(ap_dev, ap_msg, NULL);
	}
}

void ap_flush_queue(struct ap_device *ap_dev)
{
	spin_lock_bh(&ap_dev->lock);
	__ap_flush_queue(ap_dev);
	spin_unlock_bh(&ap_dev->lock);
}
EXPORT_SYMBOL(ap_flush_queue);

static int ap_device_remove(struct device *dev)
{
	struct ap_device *ap_dev = to_ap_dev(dev);
	struct ap_driver *ap_drv = ap_dev->drv;

	ap_flush_queue(ap_dev);
	del_timer_sync(&ap_dev->timeout);
	spin_lock_bh(&ap_device_list_lock);
	list_del_init(&ap_dev->list);
	spin_unlock_bh(&ap_device_list_lock);
	if (ap_drv->remove)
		ap_drv->remove(ap_dev);
	spin_lock_bh(&ap_dev->lock);
	atomic_sub(ap_dev->queue_count, &ap_poll_requests);
	spin_unlock_bh(&ap_dev->lock);
	return 0;
}

static void ap_device_release(struct device *dev)
{
	kfree(to_ap_dev(dev));
}

int ap_driver_register(struct ap_driver *ap_drv, struct module *owner,
		       char *name)
{
	struct device_driver *drv = &ap_drv->driver;

	if (!initialised)
		return -ENODEV;

	drv->bus = &ap_bus_type;
	drv->probe = ap_device_probe;
	drv->remove = ap_device_remove;
	drv->owner = owner;
	drv->name = name;
	return driver_register(drv);
}
EXPORT_SYMBOL(ap_driver_register);

void ap_driver_unregister(struct ap_driver *ap_drv)
{
	driver_unregister(&ap_drv->driver);
}
EXPORT_SYMBOL(ap_driver_unregister);

void ap_bus_force_rescan(void)
{
	if (ap_suspend_flag)
		return;
	/* processing a asynchronous bus rescan */
	del_timer(&ap_config_timer);
	queue_work(system_long_wq, &ap_scan_work);
	flush_work(&ap_scan_work);
}
EXPORT_SYMBOL(ap_bus_force_rescan);

/*
 * AP bus attributes.
 */
static ssize_t ap_domain_show(struct bus_type *bus, char *buf)
{
	return snprintf(buf, PAGE_SIZE, "%d\n", ap_domain_index);
}

static BUS_ATTR(ap_domain, 0444, ap_domain_show, NULL);

static ssize_t ap_control_domain_mask_show(struct bus_type *bus, char *buf)
{
	if (!ap_configuration)	/* QCI not supported */
		return snprintf(buf, PAGE_SIZE, "not supported\n");
	if (!test_facility(76))
		/* format 0 - 16 bit domain field */
		return snprintf(buf, PAGE_SIZE, "%08x%08x\n",
				ap_configuration->adm[0],
				ap_configuration->adm[1]);
	/* format 1 - 256 bit domain field */
	return snprintf(buf, PAGE_SIZE,
			"0x%08x%08x%08x%08x%08x%08x%08x%08x\n",
			ap_configuration->adm[0], ap_configuration->adm[1],
			ap_configuration->adm[2], ap_configuration->adm[3],
			ap_configuration->adm[4], ap_configuration->adm[5],
			ap_configuration->adm[6], ap_configuration->adm[7]);
}

static BUS_ATTR(ap_control_domain_mask, 0444,
		ap_control_domain_mask_show, NULL);

static ssize_t ap_config_time_show(struct bus_type *bus, char *buf)
{
	return snprintf(buf, PAGE_SIZE, "%d\n", ap_config_time);
}

static ssize_t ap_interrupts_show(struct bus_type *bus, char *buf)
{
	return snprintf(buf, PAGE_SIZE, "%d\n",
			ap_using_interrupts() ? 1 : 0);
}

static BUS_ATTR(ap_interrupts, 0444, ap_interrupts_show, NULL);

static ssize_t ap_config_time_store(struct bus_type *bus,
				    const char *buf, size_t count)
{
	int time;

	if (sscanf(buf, "%d\n", &time) != 1 || time < 5 || time > 120)
		return -EINVAL;
	ap_config_time = time;
	mod_timer(&ap_config_timer, jiffies + ap_config_time * HZ);
	return count;
}

static BUS_ATTR(config_time, 0644, ap_config_time_show, ap_config_time_store);

static ssize_t ap_poll_thread_show(struct bus_type *bus, char *buf)
{
	return snprintf(buf, PAGE_SIZE, "%d\n", ap_poll_kthread ? 1 : 0);
}

static ssize_t ap_poll_thread_store(struct bus_type *bus,
				    const char *buf, size_t count)
{
	int flag, rc;

	if (sscanf(buf, "%d\n", &flag) != 1)
		return -EINVAL;
	if (flag) {
		rc = ap_poll_thread_start();
		if (rc)
			count = rc;
	} else
		ap_poll_thread_stop();
	return count;
}

static BUS_ATTR(poll_thread, 0644, ap_poll_thread_show, ap_poll_thread_store);

static ssize_t poll_timeout_show(struct bus_type *bus, char *buf)
{
	return snprintf(buf, PAGE_SIZE, "%llu\n", poll_timeout);
}

static ssize_t poll_timeout_store(struct bus_type *bus, const char *buf,
				  size_t count)
{
	unsigned long long time;
	ktime_t hr_time;

	/* 120 seconds = maximum poll interval */
	if (sscanf(buf, "%llu\n", &time) != 1 || time < 1 ||
	    time > 120000000000ULL)
		return -EINVAL;
	poll_timeout = time;
	hr_time = ktime_set(0, poll_timeout);

	spin_lock_bh(&ap_poll_timer_lock);
	hrtimer_cancel(&ap_poll_timer);
	hrtimer_set_expires(&ap_poll_timer, hr_time);
	hrtimer_start_expires(&ap_poll_timer, HRTIMER_MODE_ABS);
	spin_unlock_bh(&ap_poll_timer_lock);

	return count;
}

static BUS_ATTR(poll_timeout, 0644, poll_timeout_show, poll_timeout_store);

static ssize_t ap_max_domain_id_show(struct bus_type *bus, char *buf)
{
	int max_domain_id;

	if (ap_configuration)
		max_domain_id = ap_max_domain_id ? : -1;
	else
		max_domain_id = 15;
	return snprintf(buf, PAGE_SIZE, "%d\n", max_domain_id);
}

static BUS_ATTR(ap_max_domain_id, 0444, ap_max_domain_id_show, NULL);

static struct bus_attribute *const ap_bus_attrs[] = {
	&bus_attr_ap_domain,
	&bus_attr_ap_control_domain_mask,
	&bus_attr_config_time,
	&bus_attr_poll_thread,
	&bus_attr_ap_interrupts,
	&bus_attr_poll_timeout,
	&bus_attr_ap_max_domain_id,
	NULL,
};

/**
 * ap_select_domain(): Select an AP domain.
 *
 * Pick one of the 16 AP domains.
 */
static int ap_select_domain(void)
{
	int count, max_count, best_domain;
	struct ap_queue_status status;
	int i, j;

	/*
	 * We want to use a single domain. Either the one specified with
	 * the "domain=" parameter or the domain with the maximum number
	 * of devices.
	 */
	if (ap_domain_index >= 0)
		/* Domain has already been selected. */
		return 0;
	best_domain = -1;
	max_count = 0;
	for (i = 0; i < AP_DOMAINS; i++) {
		if (!ap_test_config_domain(i))
			continue;
		count = 0;
		for (j = 0; j < AP_DEVICES; j++) {
			if (!ap_test_config_card_id(j))
				continue;
			status = ap_test_queue(AP_MKQID(j, i), NULL);
			if (status.response_code != AP_RESPONSE_NORMAL)
				continue;
			count++;
		}
		if (count > max_count) {
			max_count = count;
			best_domain = i;
		}
	}
	if (best_domain >= 0){
		ap_domain_index = best_domain;
		return 0;
	}
	return -ENODEV;
}

/**
 * __ap_scan_bus(): Scan the AP bus.
 * @dev: Pointer to device
 * @data: Pointer to data
 *
 * Scan the AP bus for new devices.
 */
static int __ap_scan_bus(struct device *dev, void *data)
{
	return to_ap_dev(dev)->qid == (ap_qid_t)(unsigned long) data;
}

static void ap_scan_bus(struct work_struct *unused)
{
	struct ap_device *ap_dev;
	struct device *dev;
	ap_qid_t qid;
	int queue_depth = 0, device_type = 0;
	unsigned int device_functions = 0;
	int rc, i, borked;

	ap_query_configuration();
	if (ap_select_domain() != 0)
		goto out;

	for (i = 0; i < AP_DEVICES; i++) {
		qid = AP_MKQID(i, ap_domain_index);
		dev = bus_find_device(&ap_bus_type, NULL,
				      (void *)(unsigned long)qid,
				      __ap_scan_bus);
		rc = ap_query_queue(qid, &queue_depth, &device_type,
				    &device_functions);
		if (dev) {
			ap_dev = to_ap_dev(dev);
			spin_lock_bh(&ap_dev->lock);
			if (rc == -ENODEV)
				ap_dev->state = AP_STATE_BORKED;
			borked = ap_dev->state == AP_STATE_BORKED;
			spin_unlock_bh(&ap_dev->lock);
			if (borked)	/* Remove broken device */
				device_unregister(dev);
			put_device(dev);
			if (!borked)
				continue;
		}
		if (rc)
			continue;
		ap_dev = kzalloc(sizeof(*ap_dev), GFP_KERNEL);
		if (!ap_dev)
			break;
		ap_dev->qid = qid;
		ap_dev->state = AP_STATE_RESET_START;
		ap_dev->interrupt = AP_INTR_DISABLED;
		ap_dev->queue_depth = queue_depth;
		ap_dev->raw_hwtype = device_type;
		ap_dev->device_type = device_type;
		ap_dev->functions = device_functions;
		spin_lock_init(&ap_dev->lock);
		INIT_LIST_HEAD(&ap_dev->pendingq);
		INIT_LIST_HEAD(&ap_dev->requestq);
		INIT_LIST_HEAD(&ap_dev->list);
		setup_timer(&ap_dev->timeout, ap_request_timeout,
			    (unsigned long) ap_dev);

		ap_dev->device.bus = &ap_bus_type;
		ap_dev->device.parent = ap_root_device;
		rc = dev_set_name(&ap_dev->device, "card%02x",
				  AP_QID_DEVICE(ap_dev->qid));
		if (rc) {
			kfree(ap_dev);
			continue;
		}
		/* Add to list of devices */
		spin_lock_bh(&ap_device_list_lock);
		list_add(&ap_dev->list, &ap_device_list);
		spin_unlock_bh(&ap_device_list_lock);
		/* Start with a device reset */
		spin_lock_bh(&ap_dev->lock);
		ap_sm_wait(ap_sm_event(ap_dev, AP_EVENT_POLL));
		spin_unlock_bh(&ap_dev->lock);
		/* Register device */
		ap_dev->device.release = ap_device_release;
		rc = device_register(&ap_dev->device);
		if (rc) {
			spin_lock_bh(&ap_dev->lock);
			list_del_init(&ap_dev->list);
			spin_unlock_bh(&ap_dev->lock);
			put_device(&ap_dev->device);
			continue;
		}
		/* Add device attributes. */
		rc = sysfs_create_group(&ap_dev->device.kobj,
					&ap_dev_attr_group);
		if (rc) {
			device_unregister(&ap_dev->device);
			continue;
		}
	}
out:
	mod_timer(&ap_config_timer, jiffies + ap_config_time * HZ);
}

static void ap_config_timeout(unsigned long ptr)
{
	if (ap_suspend_flag)
		return;
	queue_work(system_long_wq, &ap_scan_work);
}

static void ap_reset_domain(void)
{
	int i;

	if (ap_domain_index == -1 || !ap_test_config_domain(ap_domain_index))
		return;
	for (i = 0; i < AP_DEVICES; i++)
		ap_reset_queue(AP_MKQID(i, ap_domain_index));
}

static void ap_reset_all(void)
{
	int i, j;

	for (i = 0; i < AP_DOMAINS; i++) {
		if (!ap_test_config_domain(i))
			continue;
		for (j = 0; j < AP_DEVICES; j++) {
			if (!ap_test_config_card_id(j))
				continue;
			ap_reset_queue(AP_MKQID(j, i));
		}
	}
}

static struct reset_call ap_reset_call = {
	.fn = ap_reset_all,
};

/**
 * ap_module_init(): The module initialization code.
 *
 * Initializes the module.
 */
int __init ap_module_init(void)
{
	int max_domain_id;
	int rc, i;

	if (ap_instructions_available() != 0) {
		pr_warn("The hardware system does not support AP instructions\n");
		return -ENODEV;
	}

	/* Get AP configuration data if available */
	ap_init_configuration();

	if (ap_configuration)
		max_domain_id = ap_max_domain_id ? : (AP_DOMAINS - 1);
	else
		max_domain_id = 15;
	if (ap_domain_index < -1 || ap_domain_index > max_domain_id) {
		pr_warn("%d is not a valid cryptographic domain\n",
			ap_domain_index);
		return -EINVAL;
	}
	/* In resume callback we need to know if the user had set the domain.
	 * If so, we can not just reset it.
	 */
	if (ap_domain_index >= 0)
		user_set_domain = 1;

	if (ap_interrupts_available()) {
		rc = register_adapter_interrupt(&ap_airq);
		ap_airq_flag = (rc == 0);
	}

	register_reset_call(&ap_reset_call);

	/* Create /sys/bus/ap. */
	rc = bus_register(&ap_bus_type);
	if (rc)
		goto out;
	for (i = 0; ap_bus_attrs[i]; i++) {
		rc = bus_create_file(&ap_bus_type, ap_bus_attrs[i]);
		if (rc)
			goto out_bus;
	}

	/* Create /sys/devices/ap. */
	ap_root_device = root_device_register("ap");
	rc = PTR_RET(ap_root_device);
	if (rc)
		goto out_bus;

	/* Setup the AP bus rescan timer. */
	setup_timer(&ap_config_timer, ap_config_timeout, 0);

	/*
	 * Setup the high resultion poll timer.
	 * If we are running under z/VM adjust polling to z/VM polling rate.
	 */
	if (MACHINE_IS_VM)
		poll_timeout = 1500000;
	spin_lock_init(&ap_poll_timer_lock);
	hrtimer_init(&ap_poll_timer, CLOCK_MONOTONIC, HRTIMER_MODE_ABS);
	ap_poll_timer.function = ap_poll_timeout;

	/* Start the low priority AP bus poll thread. */
	if (ap_thread_flag) {
		rc = ap_poll_thread_start();
		if (rc)
			goto out_work;
	}

	rc = register_pm_notifier(&ap_power_notifier);
	if (rc)
		goto out_pm;

	queue_work(system_long_wq, &ap_scan_work);
<<<<<<< HEAD
=======
	initialised = true;
>>>>>>> 06a691e6

	return 0;

out_pm:
	ap_poll_thread_stop();
out_work:
	hrtimer_cancel(&ap_poll_timer);
	root_device_unregister(ap_root_device);
out_bus:
	while (i--)
		bus_remove_file(&ap_bus_type, ap_bus_attrs[i]);
	bus_unregister(&ap_bus_type);
out:
	unregister_reset_call(&ap_reset_call);
	if (ap_using_interrupts())
		unregister_adapter_interrupt(&ap_airq);
	kfree(ap_configuration);
	return rc;
}

/**
 * ap_modules_exit(): The module termination code
 *
 * Terminates the module.
 */
void ap_module_exit(void)
{
	int i;

	initialised = false;
	ap_reset_domain();
	ap_poll_thread_stop();
	del_timer_sync(&ap_config_timer);
	hrtimer_cancel(&ap_poll_timer);
	tasklet_kill(&ap_tasklet);
	bus_for_each_dev(&ap_bus_type, NULL, NULL, __ap_devices_unregister);
	for (i = 0; ap_bus_attrs[i]; i++)
		bus_remove_file(&ap_bus_type, ap_bus_attrs[i]);
	unregister_pm_notifier(&ap_power_notifier);
	root_device_unregister(ap_root_device);
	bus_unregister(&ap_bus_type);
	kfree(ap_configuration);
	unregister_reset_call(&ap_reset_call);
	if (ap_using_interrupts())
		unregister_adapter_interrupt(&ap_airq);
}

module_init(ap_module_init);
module_exit(ap_module_exit);<|MERGE_RESOLUTION|>--- conflicted
+++ resolved
@@ -1812,10 +1812,7 @@
 		goto out_pm;
 
 	queue_work(system_long_wq, &ap_scan_work);
-<<<<<<< HEAD
-=======
 	initialised = true;
->>>>>>> 06a691e6
 
 	return 0;
 
