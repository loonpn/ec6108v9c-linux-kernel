--- conflicted
+++ resolved
@@ -757,13 +757,9 @@
 	bool flush_all = (wbc->sync_mode == WB_SYNC_ALL || gfs2_is_jdata(ip));
 
 	if (flush_all)
-<<<<<<< HEAD
-		gfs2_log_flush(GFS2_SB(inode), ip->i_gl, NORMAL_FLUSH);
-=======
 		gfs2_log_flush(GFS2_SB(inode), ip->i_gl,
 			       GFS2_LOG_HEAD_FLUSH_NORMAL |
 			       GFS2_LFC_WRITE_INODE);
->>>>>>> 661e50bc
 	if (bdi->wb.dirty_exceeded)
 		gfs2_ail1_flush(sdp, wbc);
 	else
