// SPDX-License-Identifier: LGPL-2.1
/*
 *
 *   Copyright (C) International Business Machines  Corp., 2002,2010
 *   Author(s): Steve French (sfrench@us.ibm.com)
 *
 */
#include <linux/fs.h>
#include <linux/stat.h>
#include <linux/slab.h>
#include <linux/pagemap.h>
#include <linux/freezer.h>
#include <linux/sched/signal.h>
#include <linux/wait_bit.h>
#include <linux/fiemap.h>
#include <asm/div64.h>
#include "cifsfs.h"
#include "cifspdu.h"
#include "cifsglob.h"
#include "cifsproto.h"
#include "smb2proto.h"
#include "cifs_debug.h"
#include "cifs_fs_sb.h"
#include "cifs_unicode.h"
#include "fscache.h"
#include "fs_context.h"
#include "cifs_ioctl.h"
#include "cached_dir.h"

static void cifs_set_ops(struct inode *inode)
{
	struct cifs_sb_info *cifs_sb = CIFS_SB(inode->i_sb);

	switch (inode->i_mode & S_IFMT) {
	case S_IFREG:
		inode->i_op = &cifs_file_inode_ops;
		if (cifs_sb->mnt_cifs_flags & CIFS_MOUNT_DIRECT_IO) {
			if (cifs_sb->mnt_cifs_flags & CIFS_MOUNT_NO_BRL)
				inode->i_fop = &cifs_file_direct_nobrl_ops;
			else
				inode->i_fop = &cifs_file_direct_ops;
		} else if (cifs_sb->mnt_cifs_flags & CIFS_MOUNT_STRICT_IO) {
			if (cifs_sb->mnt_cifs_flags & CIFS_MOUNT_NO_BRL)
				inode->i_fop = &cifs_file_strict_nobrl_ops;
			else
				inode->i_fop = &cifs_file_strict_ops;
		} else if (cifs_sb->mnt_cifs_flags & CIFS_MOUNT_NO_BRL)
			inode->i_fop = &cifs_file_nobrl_ops;
		else { /* not direct, send byte range locks */
			inode->i_fop = &cifs_file_ops;
		}

		/* check if server can support readahead */
		if (cifs_sb_master_tcon(cifs_sb)->ses->server->max_read <
				PAGE_SIZE + MAX_CIFS_HDR_SIZE)
			inode->i_data.a_ops = &cifs_addr_ops_smallbuf;
		else
			inode->i_data.a_ops = &cifs_addr_ops;
		break;
	case S_IFDIR:
#ifdef CONFIG_CIFS_DFS_UPCALL
		if (IS_AUTOMOUNT(inode)) {
			inode->i_op = &cifs_dfs_referral_inode_operations;
		} else {
#else /* NO DFS support, treat as a directory */
		{
#endif
			inode->i_op = &cifs_dir_inode_ops;
			inode->i_fop = &cifs_dir_ops;
		}
		break;
	case S_IFLNK:
		inode->i_op = &cifs_symlink_inode_ops;
		break;
	default:
		init_special_inode(inode, inode->i_mode, inode->i_rdev);
		break;
	}
}

/* check inode attributes against fattr. If they don't match, tag the
 * inode for cache invalidation
 */
static void
cifs_revalidate_cache(struct inode *inode, struct cifs_fattr *fattr)
{
	struct cifs_fscache_inode_coherency_data cd;
	struct cifsInodeInfo *cifs_i = CIFS_I(inode);

	cifs_dbg(FYI, "%s: revalidating inode %llu\n",
		 __func__, cifs_i->uniqueid);

	if (inode->i_state & I_NEW) {
		cifs_dbg(FYI, "%s: inode %llu is new\n",
			 __func__, cifs_i->uniqueid);
		return;
	}

	/* don't bother with revalidation if we have an oplock */
	if (CIFS_CACHE_READ(cifs_i)) {
		cifs_dbg(FYI, "%s: inode %llu is oplocked\n",
			 __func__, cifs_i->uniqueid);
		return;
	}

	 /* revalidate if mtime or size have changed */
	fattr->cf_mtime = timestamp_truncate(fattr->cf_mtime, inode);
	if (timespec64_equal(&inode->i_mtime, &fattr->cf_mtime) &&
	    cifs_i->server_eof == fattr->cf_eof) {
		cifs_dbg(FYI, "%s: inode %llu is unchanged\n",
			 __func__, cifs_i->uniqueid);
		return;
	}

	cifs_dbg(FYI, "%s: invalidating inode %llu mapping\n",
		 __func__, cifs_i->uniqueid);
	set_bit(CIFS_INO_INVALID_MAPPING, &cifs_i->flags);
	/* Invalidate fscache cookie */
	cifs_fscache_fill_coherency(&cifs_i->netfs.inode, &cd);
	fscache_invalidate(cifs_inode_cookie(inode), &cd, i_size_read(inode), 0);
}

/*
 * copy nlink to the inode, unless it wasn't provided.  Provide
 * sane values if we don't have an existing one and none was provided
 */
static void
cifs_nlink_fattr_to_inode(struct inode *inode, struct cifs_fattr *fattr)
{
	/*
	 * if we're in a situation where we can't trust what we
	 * got from the server (readdir, some non-unix cases)
	 * fake reasonable values
	 */
	if (fattr->cf_flags & CIFS_FATTR_UNKNOWN_NLINK) {
		/* only provide fake values on a new inode */
		if (inode->i_state & I_NEW) {
			if (fattr->cf_cifsattrs & ATTR_DIRECTORY)
				set_nlink(inode, 2);
			else
				set_nlink(inode, 1);
		}
		return;
	}

	/* we trust the server, so update it */
	set_nlink(inode, fattr->cf_nlink);
}

/* populate an inode with info from a cifs_fattr struct */
int
cifs_fattr_to_inode(struct inode *inode, struct cifs_fattr *fattr)
{
	struct cifsInodeInfo *cifs_i = CIFS_I(inode);
	struct cifs_sb_info *cifs_sb = CIFS_SB(inode->i_sb);

	if (!(inode->i_state & I_NEW) &&
	    unlikely(inode_wrong_type(inode, fattr->cf_mode))) {
		CIFS_I(inode)->time = 0; /* force reval */
		return -ESTALE;
	}

	cifs_revalidate_cache(inode, fattr);

	spin_lock(&inode->i_lock);
	fattr->cf_mtime = timestamp_truncate(fattr->cf_mtime, inode);
	fattr->cf_atime = timestamp_truncate(fattr->cf_atime, inode);
	fattr->cf_ctime = timestamp_truncate(fattr->cf_ctime, inode);
	/* we do not want atime to be less than mtime, it broke some apps */
	if (timespec64_compare(&fattr->cf_atime, &fattr->cf_mtime) < 0)
		inode->i_atime = fattr->cf_mtime;
	else
		inode->i_atime = fattr->cf_atime;
	inode->i_mtime = fattr->cf_mtime;
	inode->i_ctime = fattr->cf_ctime;
	inode->i_rdev = fattr->cf_rdev;
	cifs_nlink_fattr_to_inode(inode, fattr);
	inode->i_uid = fattr->cf_uid;
	inode->i_gid = fattr->cf_gid;

	/* if dynperm is set, don't clobber existing mode */
	if (inode->i_state & I_NEW ||
	    !(cifs_sb->mnt_cifs_flags & CIFS_MOUNT_DYNPERM))
		inode->i_mode = fattr->cf_mode;

	cifs_i->cifsAttrs = fattr->cf_cifsattrs;

	if (fattr->cf_flags & CIFS_FATTR_NEED_REVAL)
		cifs_i->time = 0;
	else
		cifs_i->time = jiffies;

	if (fattr->cf_flags & CIFS_FATTR_DELETE_PENDING)
		set_bit(CIFS_INO_DELETE_PENDING, &cifs_i->flags);
	else
		clear_bit(CIFS_INO_DELETE_PENDING, &cifs_i->flags);

	cifs_i->server_eof = fattr->cf_eof;
	/*
	 * Can't safely change the file size here if the client is writing to
	 * it due to potential races.
	 */
	if (is_size_safe_to_change(cifs_i, fattr->cf_eof)) {
		i_size_write(inode, fattr->cf_eof);

		/*
		 * i_blocks is not related to (i_size / i_blksize),
		 * but instead 512 byte (2**9) size is required for
		 * calculating num blocks.
		 */
		inode->i_blocks = (512 - 1 + fattr->cf_bytes) >> 9;
	}

	if (S_ISLNK(fattr->cf_mode)) {
		kfree(cifs_i->symlink_target);
		cifs_i->symlink_target = fattr->cf_symlink_target;
		fattr->cf_symlink_target = NULL;
<<<<<<< HEAD

		if (unlikely(!cifs_i->symlink_target))
			inode->i_link = ERR_PTR(-EOPNOTSUPP);
		else
			inode->i_link = cifs_i->symlink_target;
=======
>>>>>>> 163a7fbf
	}
	spin_unlock(&inode->i_lock);

	if (fattr->cf_flags & CIFS_FATTR_DFS_REFERRAL)
		inode->i_flags |= S_AUTOMOUNT;
	if (inode->i_state & I_NEW)
		cifs_set_ops(inode);
	return 0;
}

void
cifs_fill_uniqueid(struct super_block *sb, struct cifs_fattr *fattr)
{
	struct cifs_sb_info *cifs_sb = CIFS_SB(sb);

	if (cifs_sb->mnt_cifs_flags & CIFS_MOUNT_SERVER_INUM)
		return;

	fattr->cf_uniqueid = iunique(sb, ROOT_I);
}

/* Fill a cifs_fattr struct with info from FILE_UNIX_BASIC_INFO. */
void
cifs_unix_basic_to_fattr(struct cifs_fattr *fattr, FILE_UNIX_BASIC_INFO *info,
			 struct cifs_sb_info *cifs_sb)
{
	memset(fattr, 0, sizeof(*fattr));
	fattr->cf_uniqueid = le64_to_cpu(info->UniqueId);
	fattr->cf_bytes = le64_to_cpu(info->NumOfBytes);
	fattr->cf_eof = le64_to_cpu(info->EndOfFile);

	fattr->cf_atime = cifs_NTtimeToUnix(info->LastAccessTime);
	fattr->cf_mtime = cifs_NTtimeToUnix(info->LastModificationTime);
	fattr->cf_ctime = cifs_NTtimeToUnix(info->LastStatusChange);
	/* old POSIX extensions don't get create time */

	fattr->cf_mode = le64_to_cpu(info->Permissions);

	/*
	 * Since we set the inode type below we need to mask off
	 * to avoid strange results if bits set above.
	 */
	fattr->cf_mode &= ~S_IFMT;
	switch (le32_to_cpu(info->Type)) {
	case UNIX_FILE:
		fattr->cf_mode |= S_IFREG;
		fattr->cf_dtype = DT_REG;
		break;
	case UNIX_SYMLINK:
		fattr->cf_mode |= S_IFLNK;
		fattr->cf_dtype = DT_LNK;
		break;
	case UNIX_DIR:
		fattr->cf_mode |= S_IFDIR;
		fattr->cf_dtype = DT_DIR;
		break;
	case UNIX_CHARDEV:
		fattr->cf_mode |= S_IFCHR;
		fattr->cf_dtype = DT_CHR;
		fattr->cf_rdev = MKDEV(le64_to_cpu(info->DevMajor),
				       le64_to_cpu(info->DevMinor) & MINORMASK);
		break;
	case UNIX_BLOCKDEV:
		fattr->cf_mode |= S_IFBLK;
		fattr->cf_dtype = DT_BLK;
		fattr->cf_rdev = MKDEV(le64_to_cpu(info->DevMajor),
				       le64_to_cpu(info->DevMinor) & MINORMASK);
		break;
	case UNIX_FIFO:
		fattr->cf_mode |= S_IFIFO;
		fattr->cf_dtype = DT_FIFO;
		break;
	case UNIX_SOCKET:
		fattr->cf_mode |= S_IFSOCK;
		fattr->cf_dtype = DT_SOCK;
		break;
	default:
		/* safest to call it a file if we do not know */
		fattr->cf_mode |= S_IFREG;
		fattr->cf_dtype = DT_REG;
		cifs_dbg(FYI, "unknown type %d\n", le32_to_cpu(info->Type));
		break;
	}

	fattr->cf_uid = cifs_sb->ctx->linux_uid;
	if (!(cifs_sb->mnt_cifs_flags & CIFS_MOUNT_OVERR_UID)) {
		u64 id = le64_to_cpu(info->Uid);
		if (id < ((uid_t)-1)) {
			kuid_t uid = make_kuid(&init_user_ns, id);
			if (uid_valid(uid))
				fattr->cf_uid = uid;
		}
	}
	
	fattr->cf_gid = cifs_sb->ctx->linux_gid;
	if (!(cifs_sb->mnt_cifs_flags & CIFS_MOUNT_OVERR_GID)) {
		u64 id = le64_to_cpu(info->Gid);
		if (id < ((gid_t)-1)) {
			kgid_t gid = make_kgid(&init_user_ns, id);
			if (gid_valid(gid))
				fattr->cf_gid = gid;
		}
	}

	fattr->cf_nlink = le64_to_cpu(info->Nlinks);
}

/*
 * Fill a cifs_fattr struct with fake inode info.
 *
 * Needed to setup cifs_fattr data for the directory which is the
 * junction to the new submount (ie to setup the fake directory
 * which represents a DFS referral).
 */
static void
cifs_create_dfs_fattr(struct cifs_fattr *fattr, struct super_block *sb)
{
	struct cifs_sb_info *cifs_sb = CIFS_SB(sb);

	cifs_dbg(FYI, "creating fake fattr for DFS referral\n");

	memset(fattr, 0, sizeof(*fattr));
	fattr->cf_mode = S_IFDIR | S_IXUGO | S_IRWXU;
	fattr->cf_uid = cifs_sb->ctx->linux_uid;
	fattr->cf_gid = cifs_sb->ctx->linux_gid;
	ktime_get_coarse_real_ts64(&fattr->cf_mtime);
	fattr->cf_atime = fattr->cf_ctime = fattr->cf_mtime;
	fattr->cf_nlink = 2;
	fattr->cf_flags = CIFS_FATTR_DFS_REFERRAL;
}

#ifdef CONFIG_CIFS_ALLOW_INSECURE_LEGACY
static int
cifs_get_file_info_unix(struct file *filp)
{
	int rc;
	unsigned int xid;
	FILE_UNIX_BASIC_INFO find_data;
	struct cifs_fattr fattr = {};
	struct inode *inode = file_inode(filp);
	struct cifs_sb_info *cifs_sb = CIFS_SB(inode->i_sb);
	struct cifsFileInfo *cfile = filp->private_data;
	struct cifs_tcon *tcon = tlink_tcon(cfile->tlink);

	xid = get_xid();

	if (cfile->symlink_target) {
		fattr.cf_symlink_target = kstrdup(cfile->symlink_target, GFP_KERNEL);
		if (!fattr.cf_symlink_target) {
			rc = -ENOMEM;
			goto cifs_gfiunix_out;
		}
	}

	rc = CIFSSMBUnixQFileInfo(xid, tcon, cfile->fid.netfid, &find_data);
	if (!rc) {
		cifs_unix_basic_to_fattr(&fattr, &find_data, cifs_sb);
	} else if (rc == -EREMOTE) {
		cifs_create_dfs_fattr(&fattr, inode->i_sb);
		rc = 0;
	} else
		goto cifs_gfiunix_out;

	rc = cifs_fattr_to_inode(inode, &fattr);

cifs_gfiunix_out:
	free_xid(xid);
	return rc;
}

int cifs_get_inode_info_unix(struct inode **pinode,
			     const unsigned char *full_path,
			     struct super_block *sb, unsigned int xid)
{
	int rc;
	FILE_UNIX_BASIC_INFO find_data;
	struct cifs_fattr fattr;
	struct cifs_tcon *tcon;
	struct TCP_Server_Info *server;
	struct tcon_link *tlink;
	struct cifs_sb_info *cifs_sb = CIFS_SB(sb);

	cifs_dbg(FYI, "Getting info on %s\n", full_path);

	tlink = cifs_sb_tlink(cifs_sb);
	if (IS_ERR(tlink))
		return PTR_ERR(tlink);
	tcon = tlink_tcon(tlink);
	server = tcon->ses->server;

	/* could have done a find first instead but this returns more info */
	rc = CIFSSMBUnixQPathInfo(xid, tcon, full_path, &find_data,
				  cifs_sb->local_nls, cifs_remap(cifs_sb));
	cifs_dbg(FYI, "%s: query path info: rc = %d\n", __func__, rc);
	cifs_put_tlink(tlink);

	if (!rc) {
		cifs_unix_basic_to_fattr(&fattr, &find_data, cifs_sb);
	} else if (rc == -EREMOTE) {
		cifs_create_dfs_fattr(&fattr, sb);
		rc = 0;
	} else {
		return rc;
	}

	/* check for Minshall+French symlinks */
	if (cifs_sb->mnt_cifs_flags & CIFS_MOUNT_MF_SYMLINKS) {
		int tmprc = check_mf_symlink(xid, tcon, cifs_sb, &fattr,
					     full_path);
		if (tmprc)
			cifs_dbg(FYI, "check_mf_symlink: %d\n", tmprc);
	}

	if (S_ISLNK(fattr.cf_mode) && !fattr.cf_symlink_target) {
		if (!server->ops->query_symlink)
			return -EOPNOTSUPP;
		rc = server->ops->query_symlink(xid, tcon, cifs_sb, full_path,
						&fattr.cf_symlink_target, false);
		if (rc) {
			cifs_dbg(FYI, "%s: query_symlink: %d\n", __func__, rc);
			goto cgiiu_exit;
		}
	}

	if (*pinode == NULL) {
		/* get new inode */
		cifs_fill_uniqueid(sb, &fattr);
		*pinode = cifs_iget(sb, &fattr);
		if (!*pinode)
			rc = -ENOMEM;
	} else {
		/* we already have inode, update it */

		/* if uniqueid is different, return error */
		if (unlikely(cifs_sb->mnt_cifs_flags & CIFS_MOUNT_SERVER_INUM &&
		    CIFS_I(*pinode)->uniqueid != fattr.cf_uniqueid)) {
			CIFS_I(*pinode)->time = 0; /* force reval */
			rc = -ESTALE;
			goto cgiiu_exit;
		}

		/* if filetype is different, return error */
		rc = cifs_fattr_to_inode(*pinode, &fattr);
	}

cgiiu_exit:
	kfree(fattr.cf_symlink_target);
	return rc;
}
#else
int cifs_get_inode_info_unix(struct inode **pinode,
			     const unsigned char *full_path,
			     struct super_block *sb, unsigned int xid)
{
	return -EOPNOTSUPP;
}
#endif /* CONFIG_CIFS_ALLOW_INSECURE_LEGACY */

static int
cifs_sfu_type(struct cifs_fattr *fattr, const char *path,
	      struct cifs_sb_info *cifs_sb, unsigned int xid)
{
	int rc;
	__u32 oplock;
	struct tcon_link *tlink;
	struct cifs_tcon *tcon;
	struct cifs_fid fid;
	struct cifs_open_parms oparms;
	struct cifs_io_parms io_parms = {0};
	char buf[24];
	unsigned int bytes_read;
	char *pbuf;
	int buf_type = CIFS_NO_BUFFER;

	pbuf = buf;

	fattr->cf_mode &= ~S_IFMT;

	if (fattr->cf_eof == 0) {
		fattr->cf_mode |= S_IFIFO;
		fattr->cf_dtype = DT_FIFO;
		return 0;
	} else if (fattr->cf_eof < 8) {
		fattr->cf_mode |= S_IFREG;
		fattr->cf_dtype = DT_REG;
		return -EINVAL;	 /* EOPNOTSUPP? */
	}

	tlink = cifs_sb_tlink(cifs_sb);
	if (IS_ERR(tlink))
		return PTR_ERR(tlink);
	tcon = tlink_tcon(tlink);

	oparms.tcon = tcon;
	oparms.cifs_sb = cifs_sb;
	oparms.desired_access = GENERIC_READ;
	oparms.create_options = cifs_create_options(cifs_sb, CREATE_NOT_DIR);
	oparms.disposition = FILE_OPEN;
	oparms.path = path;
	oparms.fid = &fid;
	oparms.reconnect = false;

	if (tcon->ses->server->oplocks)
		oplock = REQ_OPLOCK;
	else
		oplock = 0;
	rc = tcon->ses->server->ops->open(xid, &oparms, &oplock, NULL);
	if (rc) {
		cifs_dbg(FYI, "check sfu type of %s, open rc = %d\n", path, rc);
		cifs_put_tlink(tlink);
		return rc;
	}

	/* Read header */
	io_parms.netfid = fid.netfid;
	io_parms.pid = current->tgid;
	io_parms.tcon = tcon;
	io_parms.offset = 0;
	io_parms.length = 24;

	rc = tcon->ses->server->ops->sync_read(xid, &fid, &io_parms,
					&bytes_read, &pbuf, &buf_type);
	if ((rc == 0) && (bytes_read >= 8)) {
		if (memcmp("IntxBLK", pbuf, 8) == 0) {
			cifs_dbg(FYI, "Block device\n");
			fattr->cf_mode |= S_IFBLK;
			fattr->cf_dtype = DT_BLK;
			if (bytes_read == 24) {
				/* we have enough to decode dev num */
				__u64 mjr; /* major */
				__u64 mnr; /* minor */
				mjr = le64_to_cpu(*(__le64 *)(pbuf+8));
				mnr = le64_to_cpu(*(__le64 *)(pbuf+16));
				fattr->cf_rdev = MKDEV(mjr, mnr);
			}
		} else if (memcmp("IntxCHR", pbuf, 8) == 0) {
			cifs_dbg(FYI, "Char device\n");
			fattr->cf_mode |= S_IFCHR;
			fattr->cf_dtype = DT_CHR;
			if (bytes_read == 24) {
				/* we have enough to decode dev num */
				__u64 mjr; /* major */
				__u64 mnr; /* minor */
				mjr = le64_to_cpu(*(__le64 *)(pbuf+8));
				mnr = le64_to_cpu(*(__le64 *)(pbuf+16));
				fattr->cf_rdev = MKDEV(mjr, mnr);
			}
		} else if (memcmp("IntxLNK", pbuf, 7) == 0) {
			cifs_dbg(FYI, "Symlink\n");
			fattr->cf_mode |= S_IFLNK;
			fattr->cf_dtype = DT_LNK;
		} else {
			fattr->cf_mode |= S_IFREG; /* file? */
			fattr->cf_dtype = DT_REG;
			rc = -EOPNOTSUPP;
		}
	} else {
		fattr->cf_mode |= S_IFREG; /* then it is a file */
		fattr->cf_dtype = DT_REG;
		rc = -EOPNOTSUPP; /* or some unknown SFU type */
	}

	tcon->ses->server->ops->close(xid, tcon, &fid);
	cifs_put_tlink(tlink);
	return rc;
}

#define SFBITS_MASK (S_ISVTX | S_ISGID | S_ISUID)  /* SETFILEBITS valid bits */

/*
 * Fetch mode bits as provided by SFU.
 *
 * FIXME: Doesn't this clobber the type bit we got from cifs_sfu_type ?
 */
static int cifs_sfu_mode(struct cifs_fattr *fattr, const unsigned char *path,
			 struct cifs_sb_info *cifs_sb, unsigned int xid)
{
#ifdef CONFIG_CIFS_XATTR
	ssize_t rc;
	char ea_value[4];
	__u32 mode;
	struct tcon_link *tlink;
	struct cifs_tcon *tcon;

	tlink = cifs_sb_tlink(cifs_sb);
	if (IS_ERR(tlink))
		return PTR_ERR(tlink);
	tcon = tlink_tcon(tlink);

	if (tcon->ses->server->ops->query_all_EAs == NULL) {
		cifs_put_tlink(tlink);
		return -EOPNOTSUPP;
	}

	rc = tcon->ses->server->ops->query_all_EAs(xid, tcon, path,
			"SETFILEBITS", ea_value, 4 /* size of buf */,
			cifs_sb);
	cifs_put_tlink(tlink);
	if (rc < 0)
		return (int)rc;
	else if (rc > 3) {
		mode = le32_to_cpu(*((__le32 *)ea_value));
		fattr->cf_mode &= ~SFBITS_MASK;
		cifs_dbg(FYI, "special bits 0%o org mode 0%o\n",
			 mode, fattr->cf_mode);
		fattr->cf_mode = (mode & SFBITS_MASK) | fattr->cf_mode;
		cifs_dbg(FYI, "special mode bits 0%o\n", mode);
	}

	return 0;
#else
	return -EOPNOTSUPP;
#endif
}

/* Fill a cifs_fattr struct with info from POSIX info struct */
static void smb311_posix_info_to_fattr(struct cifs_fattr *fattr, struct cifs_open_info_data *data,
				       struct super_block *sb, bool adjust_tz, bool symlink)
{
	struct smb311_posix_qinfo *info = &data->posix_fi;
	struct cifs_sb_info *cifs_sb = CIFS_SB(sb);
	struct cifs_tcon *tcon = cifs_sb_master_tcon(cifs_sb);

	memset(fattr, 0, sizeof(*fattr));

	/* no fattr->flags to set */
	fattr->cf_cifsattrs = le32_to_cpu(info->DosAttributes);
	fattr->cf_uniqueid = le64_to_cpu(info->Inode);

	if (info->LastAccessTime)
		fattr->cf_atime = cifs_NTtimeToUnix(info->LastAccessTime);
	else
		ktime_get_coarse_real_ts64(&fattr->cf_atime);

	fattr->cf_ctime = cifs_NTtimeToUnix(info->ChangeTime);
	fattr->cf_mtime = cifs_NTtimeToUnix(info->LastWriteTime);

	if (adjust_tz) {
		fattr->cf_ctime.tv_sec += tcon->ses->server->timeAdj;
		fattr->cf_mtime.tv_sec += tcon->ses->server->timeAdj;
	}

	fattr->cf_eof = le64_to_cpu(info->EndOfFile);
	fattr->cf_bytes = le64_to_cpu(info->AllocationSize);
	fattr->cf_createtime = le64_to_cpu(info->CreationTime);

	fattr->cf_nlink = le32_to_cpu(info->HardLinks);
	fattr->cf_mode = (umode_t) le32_to_cpu(info->Mode);
	/* The srv fs device id is overridden on network mount so setting rdev isn't needed here */
	/* fattr->cf_rdev = le32_to_cpu(info->DeviceId); */

	if (symlink) {
		fattr->cf_mode |= S_IFLNK;
		fattr->cf_dtype = DT_LNK;
		fattr->cf_symlink_target = data->symlink_target;
		data->symlink_target = NULL;
	} else if (fattr->cf_cifsattrs & ATTR_DIRECTORY) {
		fattr->cf_mode |= S_IFDIR;
		fattr->cf_dtype = DT_DIR;
	} else { /* file */
		fattr->cf_mode |= S_IFREG;
		fattr->cf_dtype = DT_REG;
	}
	/* else if reparse point ... TODO: add support for FIFO and blk dev; special file types */

	fattr->cf_uid = cifs_sb->ctx->linux_uid; /* TODO: map uid and gid from SID */
	fattr->cf_gid = cifs_sb->ctx->linux_gid;

	cifs_dbg(FYI, "POSIX query info: mode 0x%x uniqueid 0x%llx nlink %d\n",
		fattr->cf_mode, fattr->cf_uniqueid, fattr->cf_nlink);
}

static void cifs_open_info_to_fattr(struct cifs_fattr *fattr, struct cifs_open_info_data *data,
				    struct super_block *sb, bool adjust_tz, bool symlink,
				    u32 reparse_tag)
{
	struct smb2_file_all_info *info = &data->fi;
	struct cifs_sb_info *cifs_sb = CIFS_SB(sb);
	struct cifs_tcon *tcon = cifs_sb_master_tcon(cifs_sb);

	memset(fattr, 0, sizeof(*fattr));
	fattr->cf_cifsattrs = le32_to_cpu(info->Attributes);
	if (info->DeletePending)
		fattr->cf_flags |= CIFS_FATTR_DELETE_PENDING;

	if (info->LastAccessTime)
		fattr->cf_atime = cifs_NTtimeToUnix(info->LastAccessTime);
	else
		ktime_get_coarse_real_ts64(&fattr->cf_atime);

	fattr->cf_ctime = cifs_NTtimeToUnix(info->ChangeTime);
	fattr->cf_mtime = cifs_NTtimeToUnix(info->LastWriteTime);

	if (adjust_tz) {
		fattr->cf_ctime.tv_sec += tcon->ses->server->timeAdj;
		fattr->cf_mtime.tv_sec += tcon->ses->server->timeAdj;
	}

	fattr->cf_eof = le64_to_cpu(info->EndOfFile);
	fattr->cf_bytes = le64_to_cpu(info->AllocationSize);
	fattr->cf_createtime = le64_to_cpu(info->CreationTime);

	fattr->cf_nlink = le32_to_cpu(info->NumberOfLinks);
	if (reparse_tag == IO_REPARSE_TAG_LX_SYMLINK) {
		fattr->cf_mode |= S_IFLNK | cifs_sb->ctx->file_mode;
		fattr->cf_dtype = DT_LNK;
	} else if (reparse_tag == IO_REPARSE_TAG_LX_FIFO) {
		fattr->cf_mode |= S_IFIFO | cifs_sb->ctx->file_mode;
		fattr->cf_dtype = DT_FIFO;
	} else if (reparse_tag == IO_REPARSE_TAG_AF_UNIX) {
		fattr->cf_mode |= S_IFSOCK | cifs_sb->ctx->file_mode;
		fattr->cf_dtype = DT_SOCK;
	} else if (reparse_tag == IO_REPARSE_TAG_LX_CHR) {
		fattr->cf_mode |= S_IFCHR | cifs_sb->ctx->file_mode;
		fattr->cf_dtype = DT_CHR;
	} else if (reparse_tag == IO_REPARSE_TAG_LX_BLK) {
		fattr->cf_mode |= S_IFBLK | cifs_sb->ctx->file_mode;
		fattr->cf_dtype = DT_BLK;
	} else if (symlink || reparse_tag == IO_REPARSE_TAG_SYMLINK ||
		   reparse_tag == IO_REPARSE_TAG_NFS) {
		fattr->cf_mode = S_IFLNK;
		fattr->cf_dtype = DT_LNK;
	} else if (fattr->cf_cifsattrs & ATTR_DIRECTORY) {
		fattr->cf_mode = S_IFDIR | cifs_sb->ctx->dir_mode;
		fattr->cf_dtype = DT_DIR;
		/*
		 * Server can return wrong NumberOfLinks value for directories
		 * when Unix extensions are disabled - fake it.
		 */
		if (!tcon->unix_ext)
			fattr->cf_flags |= CIFS_FATTR_UNKNOWN_NLINK;
	} else {
		fattr->cf_mode = S_IFREG | cifs_sb->ctx->file_mode;
		fattr->cf_dtype = DT_REG;

		/* clear write bits if ATTR_READONLY is set */
		if (fattr->cf_cifsattrs & ATTR_READONLY)
			fattr->cf_mode &= ~(S_IWUGO);

		/*
		 * Don't accept zero nlink from non-unix servers unless
		 * delete is pending.  Instead mark it as unknown.
		 */
		if ((fattr->cf_nlink < 1) && !tcon->unix_ext &&
		    !info->DeletePending) {
			cifs_dbg(VFS, "bogus file nlink value %u\n",
				 fattr->cf_nlink);
			fattr->cf_flags |= CIFS_FATTR_UNKNOWN_NLINK;
		}
	}

	if (S_ISLNK(fattr->cf_mode)) {
		fattr->cf_symlink_target = data->symlink_target;
		data->symlink_target = NULL;
	}

	fattr->cf_uid = cifs_sb->ctx->linux_uid;
	fattr->cf_gid = cifs_sb->ctx->linux_gid;
}

static int
cifs_get_file_info(struct file *filp)
{
	int rc;
	unsigned int xid;
	struct cifs_open_info_data data = {};
	struct cifs_fattr fattr;
	struct inode *inode = file_inode(filp);
	struct cifsFileInfo *cfile = filp->private_data;
	struct cifs_tcon *tcon = tlink_tcon(cfile->tlink);
	struct TCP_Server_Info *server = tcon->ses->server;
	bool symlink = false;
	u32 tag = 0;

	if (!server->ops->query_file_info)
		return -ENOSYS;

	xid = get_xid();
	rc = server->ops->query_file_info(xid, tcon, cfile, &data);
	switch (rc) {
	case 0:
		/* TODO: add support to query reparse tag */
		if (data.symlink_target) {
			symlink = true;
			tag = IO_REPARSE_TAG_SYMLINK;
		}
		cifs_open_info_to_fattr(&fattr, &data, inode->i_sb, false, symlink, tag);
		break;
	case -EREMOTE:
		cifs_create_dfs_fattr(&fattr, inode->i_sb);
		rc = 0;
		break;
	case -EOPNOTSUPP:
	case -EINVAL:
		/*
		 * FIXME: legacy server -- fall back to path-based call?
		 * for now, just skip revalidating and mark inode for
		 * immediate reval.
		 */
		rc = 0;
		CIFS_I(inode)->time = 0;
		goto cgfi_exit;
	default:
		goto cgfi_exit;
	}

	/*
	 * don't bother with SFU junk here -- just mark inode as needing
	 * revalidation.
	 */
	fattr.cf_uniqueid = CIFS_I(inode)->uniqueid;
	fattr.cf_flags |= CIFS_FATTR_NEED_REVAL;
	/* if filetype is different, return error */
	rc = cifs_fattr_to_inode(inode, &fattr);
cgfi_exit:
	cifs_free_open_info(&data);
	free_xid(xid);
	return rc;
}

/* Simple function to return a 64 bit hash of string.  Rarely called */
static __u64 simple_hashstr(const char *str)
{
	const __u64 hash_mult =  1125899906842597ULL; /* a big enough prime */
	__u64 hash = 0;

	while (*str)
		hash = (hash + (__u64) *str++) * hash_mult;

	return hash;
}

#ifdef CONFIG_CIFS_ALLOW_INSECURE_LEGACY
/**
 * cifs_backup_query_path_info - SMB1 fallback code to get ino
 *
 * Fallback code to get file metadata when we don't have access to
 * full_path (EACCES) and have backup creds.
 *
 * @xid:	transaction id used to identify original request in logs
 * @tcon:	information about the server share we have mounted
 * @sb:	the superblock stores info such as disk space available
 * @full_path:	name of the file we are getting the metadata for
 * @resp_buf:	will be set to cifs resp buf and needs to be freed with
 * 		cifs_buf_release() when done with @data
 * @data:	will be set to search info result buffer
 */
static int
cifs_backup_query_path_info(int xid,
			    struct cifs_tcon *tcon,
			    struct super_block *sb,
			    const char *full_path,
			    void **resp_buf,
			    FILE_ALL_INFO **data)
{
	struct cifs_sb_info *cifs_sb = CIFS_SB(sb);
	struct cifs_search_info info = {0};
	u16 flags;
	int rc;

	*resp_buf = NULL;
	info.endOfSearch = false;
	if (tcon->unix_ext)
		info.info_level = SMB_FIND_FILE_UNIX;
	else if ((tcon->ses->capabilities &
		  tcon->ses->server->vals->cap_nt_find) == 0)
		info.info_level = SMB_FIND_FILE_INFO_STANDARD;
	else if (cifs_sb->mnt_cifs_flags & CIFS_MOUNT_SERVER_INUM)
		info.info_level = SMB_FIND_FILE_ID_FULL_DIR_INFO;
	else /* no srvino useful for fallback to some netapp */
		info.info_level = SMB_FIND_FILE_DIRECTORY_INFO;

	flags = CIFS_SEARCH_CLOSE_ALWAYS |
		CIFS_SEARCH_CLOSE_AT_END |
		CIFS_SEARCH_BACKUP_SEARCH;

	rc = CIFSFindFirst(xid, tcon, full_path,
			   cifs_sb, NULL, flags, &info, false);
	if (rc)
		return rc;

	*resp_buf = (void *)info.ntwrk_buf_start;
	*data = (FILE_ALL_INFO *)info.srch_entries_start;
	return 0;
}
#endif /* CONFIG_CIFS_ALLOW_INSECURE_LEGACY */

static void cifs_set_fattr_ino(int xid, struct cifs_tcon *tcon, struct super_block *sb,
			       struct inode **inode, const char *full_path,
			       struct cifs_open_info_data *data, struct cifs_fattr *fattr)
{
	struct cifs_sb_info *cifs_sb = CIFS_SB(sb);
	struct TCP_Server_Info *server = tcon->ses->server;
	int rc;

	if (!(cifs_sb->mnt_cifs_flags & CIFS_MOUNT_SERVER_INUM)) {
		if (*inode)
			fattr->cf_uniqueid = CIFS_I(*inode)->uniqueid;
		else
			fattr->cf_uniqueid = iunique(sb, ROOT_I);
		return;
	}

	/*
	 * If we have an inode pass a NULL tcon to ensure we don't
	 * make a round trip to the server. This only works for SMB2+.
	 */
	rc = server->ops->get_srv_inum(xid, *inode ? NULL : tcon, cifs_sb, full_path,
				       &fattr->cf_uniqueid, data);
	if (rc) {
		/*
		 * If that fails reuse existing ino or generate one
		 * and disable server ones
		 */
		if (*inode)
			fattr->cf_uniqueid = CIFS_I(*inode)->uniqueid;
		else {
			fattr->cf_uniqueid = iunique(sb, ROOT_I);
			cifs_autodisable_serverino(cifs_sb);
		}
		return;
	}

	/* If no errors, check for zero root inode (invalid) */
	if (fattr->cf_uniqueid == 0 && strlen(full_path) == 0) {
		cifs_dbg(FYI, "Invalid (0) inodenum\n");
		if (*inode) {
			/* reuse */
			fattr->cf_uniqueid = CIFS_I(*inode)->uniqueid;
		} else {
			/* make an ino by hashing the UNC */
			fattr->cf_flags |= CIFS_FATTR_FAKE_ROOT_INO;
			fattr->cf_uniqueid = simple_hashstr(tcon->tree_name);
		}
	}
}

static inline bool is_inode_cache_good(struct inode *ino)
{
	return ino && CIFS_CACHE_READ(CIFS_I(ino)) && CIFS_I(ino)->time != 0;
}

int cifs_get_inode_info(struct inode **inode, const char *full_path,
			struct cifs_open_info_data *data, struct super_block *sb, int xid,
			const struct cifs_fid *fid)
{
	struct cifs_tcon *tcon;
	struct TCP_Server_Info *server;
	struct tcon_link *tlink;
	struct cifs_sb_info *cifs_sb = CIFS_SB(sb);
	bool adjust_tz = false;
	struct cifs_fattr fattr = {0};
	bool is_reparse_point = false;
	struct cifs_open_info_data tmp_data = {};
	void *smb1_backup_rsp_buf = NULL;
	int rc = 0;
	int tmprc = 0;
	__u32 reparse_tag = 0;

	tlink = cifs_sb_tlink(cifs_sb);
	if (IS_ERR(tlink))
		return PTR_ERR(tlink);
	tcon = tlink_tcon(tlink);
	server = tcon->ses->server;

	/*
	 * 1. Fetch file metadata if not provided (data)
	 */

	if (!data) {
		if (is_inode_cache_good(*inode)) {
			cifs_dbg(FYI, "No need to revalidate cached inode sizes\n");
			goto out;
		}
		rc = server->ops->query_path_info(xid, tcon, cifs_sb, full_path, &tmp_data,
						  &adjust_tz, &is_reparse_point);
#ifdef CONFIG_CIFS_DFS_UPCALL
		if (rc == -ENOENT && is_tcon_dfs(tcon))
			rc = cifs_dfs_query_info_nonascii_quirk(xid, tcon,
								cifs_sb,
								full_path);
#endif
		data = &tmp_data;
	}

	/*
	 * 2. Convert it to internal cifs metadata (fattr)
	 */

	switch (rc) {
	case 0:
		/*
		 * If the file is a reparse point, it is more complicated
		 * since we have to check if its reparse tag matches a known
		 * special file type e.g. symlink or fifo or char etc.
		 */
		if (is_reparse_point && data->symlink_target) {
			reparse_tag = IO_REPARSE_TAG_SYMLINK;
		} else if ((le32_to_cpu(data->fi.Attributes) & ATTR_REPARSE) &&
			   server->ops->query_reparse_tag) {
			tmprc = server->ops->query_reparse_tag(xid, tcon, cifs_sb, full_path,
							    &reparse_tag);
			if (tmprc)
				cifs_dbg(FYI, "%s: query_reparse_tag: rc = %d\n", __func__, tmprc);
			if (server->ops->query_symlink) {
				tmprc = server->ops->query_symlink(xid, tcon, cifs_sb, full_path,
								   &data->symlink_target,
								   is_reparse_point);
				if (tmprc)
					cifs_dbg(FYI, "%s: query_symlink: rc = %d\n", __func__,
						 tmprc);
			}
		}
		cifs_open_info_to_fattr(&fattr, data, sb, adjust_tz, is_reparse_point, reparse_tag);
		break;
	case -EREMOTE:
		/* DFS link, no metadata available on this server */
		cifs_create_dfs_fattr(&fattr, sb);
		rc = 0;
		break;
	case -EACCES:
#ifdef CONFIG_CIFS_ALLOW_INSECURE_LEGACY
		/*
		 * perm errors, try again with backup flags if possible
		 *
		 * For SMB2 and later the backup intent flag
		 * is already sent if needed on open and there
		 * is no path based FindFirst operation to use
		 * to retry with
		 */
		if (backup_cred(cifs_sb) && is_smb1_server(server)) {
			/* for easier reading */
			FILE_ALL_INFO *fi;
			FILE_DIRECTORY_INFO *fdi;
			SEARCH_ID_FULL_DIR_INFO *si;

			rc = cifs_backup_query_path_info(xid, tcon, sb,
							 full_path,
							 &smb1_backup_rsp_buf,
							 &fi);
			if (rc)
				goto out;

			move_cifs_info_to_smb2(&data->fi, fi);
			fdi = (FILE_DIRECTORY_INFO *)fi;
			si = (SEARCH_ID_FULL_DIR_INFO *)fi;

			cifs_dir_info_to_fattr(&fattr, fdi, cifs_sb);
			fattr.cf_uniqueid = le64_to_cpu(si->UniqueId);
			/* uniqueid set, skip get inum step */
			goto handle_mnt_opt;
		} else {
			/* nothing we can do, bail out */
			goto out;
		}
#else
		goto out;
#endif /* CONFIG_CIFS_ALLOW_INSECURE_LEGACY */
		break;
	default:
		cifs_dbg(FYI, "%s: unhandled err rc %d\n", __func__, rc);
		goto out;
	}

	/*
	 * 3. Get or update inode number (fattr.cf_uniqueid)
	 */

	cifs_set_fattr_ino(xid, tcon, sb, inode, full_path, data, &fattr);

	/*
	 * 4. Tweak fattr based on mount options
	 */
#ifdef CONFIG_CIFS_ALLOW_INSECURE_LEGACY
handle_mnt_opt:
#endif /* CONFIG_CIFS_ALLOW_INSECURE_LEGACY */
	/* query for SFU type info if supported and needed */
	if (fattr.cf_cifsattrs & ATTR_SYSTEM &&
	    cifs_sb->mnt_cifs_flags & CIFS_MOUNT_UNX_EMUL) {
		tmprc = cifs_sfu_type(&fattr, full_path, cifs_sb, xid);
		if (tmprc)
			cifs_dbg(FYI, "cifs_sfu_type failed: %d\n", tmprc);
	}

	/* fill in 0777 bits from ACL */
	if (cifs_sb->mnt_cifs_flags & CIFS_MOUNT_MODE_FROM_SID) {
		rc = cifs_acl_to_fattr(cifs_sb, &fattr, *inode, true,
				       full_path, fid);
		if (rc == -EREMOTE)
			rc = 0;
		if (rc) {
			cifs_dbg(FYI, "%s: Get mode from SID failed. rc=%d\n",
				 __func__, rc);
			goto out;
		}
	} else if (cifs_sb->mnt_cifs_flags & CIFS_MOUNT_CIFS_ACL) {
		rc = cifs_acl_to_fattr(cifs_sb, &fattr, *inode, false,
				       full_path, fid);
		if (rc == -EREMOTE)
			rc = 0;
		if (rc) {
			cifs_dbg(FYI, "%s: Getting ACL failed with error: %d\n",
				 __func__, rc);
			goto out;
		}
	}

	/* fill in remaining high mode bits e.g. SUID, VTX */
	if (cifs_sb->mnt_cifs_flags & CIFS_MOUNT_UNX_EMUL)
		cifs_sfu_mode(&fattr, full_path, cifs_sb, xid);

	/* check for Minshall+French symlinks */
	if (cifs_sb->mnt_cifs_flags & CIFS_MOUNT_MF_SYMLINKS) {
		tmprc = check_mf_symlink(xid, tcon, cifs_sb, &fattr,
					 full_path);
		if (tmprc)
			cifs_dbg(FYI, "check_mf_symlink: %d\n", tmprc);
	}

	/*
	 * 5. Update inode with final fattr data
	 */

	if (!*inode) {
		*inode = cifs_iget(sb, &fattr);
		if (!*inode)
			rc = -ENOMEM;
	} else {
		/* we already have inode, update it */

		/* if uniqueid is different, return error */
		if (unlikely(cifs_sb->mnt_cifs_flags & CIFS_MOUNT_SERVER_INUM &&
		    CIFS_I(*inode)->uniqueid != fattr.cf_uniqueid)) {
			CIFS_I(*inode)->time = 0; /* force reval */
			rc = -ESTALE;
			goto out;
		}
		/* if filetype is different, return error */
		rc = cifs_fattr_to_inode(*inode, &fattr);
	}
out:
	cifs_buf_release(smb1_backup_rsp_buf);
	cifs_put_tlink(tlink);
	cifs_free_open_info(&tmp_data);
	kfree(fattr.cf_symlink_target);
	return rc;
}

int
smb311_posix_get_inode_info(struct inode **inode,
		    const char *full_path,
		    struct super_block *sb, unsigned int xid)
{
	struct cifs_tcon *tcon;
	struct tcon_link *tlink;
	struct cifs_sb_info *cifs_sb = CIFS_SB(sb);
	bool adjust_tz = false;
	struct cifs_fattr fattr = {0};
	bool symlink = false;
	struct cifs_open_info_data data = {};
	int rc = 0;
	int tmprc = 0;

	tlink = cifs_sb_tlink(cifs_sb);
	if (IS_ERR(tlink))
		return PTR_ERR(tlink);
	tcon = tlink_tcon(tlink);

	/*
	 * 1. Fetch file metadata
	 */

	if (is_inode_cache_good(*inode)) {
		cifs_dbg(FYI, "No need to revalidate cached inode sizes\n");
		goto out;
	}

	rc = smb311_posix_query_path_info(xid, tcon, cifs_sb, full_path, &data, &adjust_tz,
					  &symlink);

	/*
	 * 2. Convert it to internal cifs metadata (fattr)
	 */

	switch (rc) {
	case 0:
		smb311_posix_info_to_fattr(&fattr, &data, sb, adjust_tz, symlink);
		break;
	case -EREMOTE:
		/* DFS link, no metadata available on this server */
		cifs_create_dfs_fattr(&fattr, sb);
		rc = 0;
		break;
	case -EACCES:
		/*
		 * For SMB2 and later the backup intent flag
		 * is already sent if needed on open and there
		 * is no path based FindFirst operation to use
		 * to retry with so nothing we can do, bail out
		 */
		goto out;
	default:
		cifs_dbg(FYI, "%s: unhandled err rc %d\n", __func__, rc);
		goto out;
	}


	/*
	 * 3. Tweak fattr based on mount options
	 */

	/* check for Minshall+French symlinks */
	if (cifs_sb->mnt_cifs_flags & CIFS_MOUNT_MF_SYMLINKS) {
		tmprc = check_mf_symlink(xid, tcon, cifs_sb, &fattr,
					 full_path);
		if (tmprc)
			cifs_dbg(FYI, "check_mf_symlink: %d\n", tmprc);
	}

	/*
	 * 4. Update inode with final fattr data
	 */

	if (!*inode) {
		*inode = cifs_iget(sb, &fattr);
		if (!*inode)
			rc = -ENOMEM;
	} else {
		/* we already have inode, update it */

		/* if uniqueid is different, return error */
		if (unlikely(cifs_sb->mnt_cifs_flags & CIFS_MOUNT_SERVER_INUM &&
		    CIFS_I(*inode)->uniqueid != fattr.cf_uniqueid)) {
			CIFS_I(*inode)->time = 0; /* force reval */
			rc = -ESTALE;
			goto out;
		}

		/* if filetype is different, return error */
		rc = cifs_fattr_to_inode(*inode, &fattr);
	}
out:
	cifs_put_tlink(tlink);
	cifs_free_open_info(&data);
	kfree(fattr.cf_symlink_target);
	return rc;
}


static const struct inode_operations cifs_ipc_inode_ops = {
	.lookup = cifs_lookup,
};

static int
cifs_find_inode(struct inode *inode, void *opaque)
{
	struct cifs_fattr *fattr = opaque;

	/* don't match inode with different uniqueid */
	if (CIFS_I(inode)->uniqueid != fattr->cf_uniqueid)
		return 0;

	/* use createtime like an i_generation field */
	if (CIFS_I(inode)->createtime != fattr->cf_createtime)
		return 0;

	/* don't match inode of different type */
	if (inode_wrong_type(inode, fattr->cf_mode))
		return 0;

	/* if it's not a directory or has no dentries, then flag it */
	if (S_ISDIR(inode->i_mode) && !hlist_empty(&inode->i_dentry))
		fattr->cf_flags |= CIFS_FATTR_INO_COLLISION;

	return 1;
}

static int
cifs_init_inode(struct inode *inode, void *opaque)
{
	struct cifs_fattr *fattr = opaque;

	CIFS_I(inode)->uniqueid = fattr->cf_uniqueid;
	CIFS_I(inode)->createtime = fattr->cf_createtime;
	return 0;
}

/*
 * walk dentry list for an inode and report whether it has aliases that
 * are hashed. We use this to determine if a directory inode can actually
 * be used.
 */
static bool
inode_has_hashed_dentries(struct inode *inode)
{
	struct dentry *dentry;

	spin_lock(&inode->i_lock);
	hlist_for_each_entry(dentry, &inode->i_dentry, d_u.d_alias) {
		if (!d_unhashed(dentry) || IS_ROOT(dentry)) {
			spin_unlock(&inode->i_lock);
			return true;
		}
	}
	spin_unlock(&inode->i_lock);
	return false;
}

/* Given fattrs, get a corresponding inode */
struct inode *
cifs_iget(struct super_block *sb, struct cifs_fattr *fattr)
{
	unsigned long hash;
	struct inode *inode;

retry_iget5_locked:
	cifs_dbg(FYI, "looking for uniqueid=%llu\n", fattr->cf_uniqueid);

	/* hash down to 32-bits on 32-bit arch */
	hash = cifs_uniqueid_to_ino_t(fattr->cf_uniqueid);

	inode = iget5_locked(sb, hash, cifs_find_inode, cifs_init_inode, fattr);
	if (inode) {
		/* was there a potentially problematic inode collision? */
		if (fattr->cf_flags & CIFS_FATTR_INO_COLLISION) {
			fattr->cf_flags &= ~CIFS_FATTR_INO_COLLISION;

			if (inode_has_hashed_dentries(inode)) {
				cifs_autodisable_serverino(CIFS_SB(sb));
				iput(inode);
				fattr->cf_uniqueid = iunique(sb, ROOT_I);
				goto retry_iget5_locked;
			}
		}

		/* can't fail - see cifs_find_inode() */
		cifs_fattr_to_inode(inode, fattr);
		if (sb->s_flags & SB_NOATIME)
			inode->i_flags |= S_NOATIME | S_NOCMTIME;
		if (inode->i_state & I_NEW) {
			inode->i_ino = hash;
			cifs_fscache_get_inode_cookie(inode);
			unlock_new_inode(inode);
		}
	}

	return inode;
}

/* gets root inode */
struct inode *cifs_root_iget(struct super_block *sb)
{
	unsigned int xid;
	struct cifs_sb_info *cifs_sb = CIFS_SB(sb);
	struct inode *inode = NULL;
	long rc;
	struct cifs_tcon *tcon = cifs_sb_master_tcon(cifs_sb);
	char *path = NULL;
	int len;

	if ((cifs_sb->mnt_cifs_flags & CIFS_MOUNT_USE_PREFIX_PATH)
	    && cifs_sb->prepath) {
		len = strlen(cifs_sb->prepath);
		path = kzalloc(len + 2 /* leading sep + null */, GFP_KERNEL);
		if (path == NULL)
			return ERR_PTR(-ENOMEM);
		path[0] = '/';
		memcpy(path+1, cifs_sb->prepath, len);
	} else {
		path = kstrdup("", GFP_KERNEL);
		if (path == NULL)
			return ERR_PTR(-ENOMEM);
	}

	xid = get_xid();
	if (tcon->unix_ext) {
		rc = cifs_get_inode_info_unix(&inode, path, sb, xid);
		/* some servers mistakenly claim POSIX support */
		if (rc != -EOPNOTSUPP)
			goto iget_no_retry;
		cifs_dbg(VFS, "server does not support POSIX extensions\n");
		tcon->unix_ext = false;
	}

	convert_delimiter(path, CIFS_DIR_SEP(cifs_sb));
	if (tcon->posix_extensions)
		rc = smb311_posix_get_inode_info(&inode, path, sb, xid);
	else
		rc = cifs_get_inode_info(&inode, path, NULL, sb, xid, NULL);

iget_no_retry:
	if (!inode) {
		inode = ERR_PTR(rc);
		goto out;
	}

	if (rc && tcon->pipe) {
		cifs_dbg(FYI, "ipc connection - fake read inode\n");
		spin_lock(&inode->i_lock);
		inode->i_mode |= S_IFDIR;
		set_nlink(inode, 2);
		inode->i_op = &cifs_ipc_inode_ops;
		inode->i_fop = &simple_dir_operations;
		inode->i_uid = cifs_sb->ctx->linux_uid;
		inode->i_gid = cifs_sb->ctx->linux_gid;
		spin_unlock(&inode->i_lock);
	} else if (rc) {
		iget_failed(inode);
		inode = ERR_PTR(rc);
	}

out:
	kfree(path);
	free_xid(xid);
	return inode;
}

int
cifs_set_file_info(struct inode *inode, struct iattr *attrs, unsigned int xid,
		   const char *full_path, __u32 dosattr)
{
	bool set_time = false;
	struct cifs_sb_info *cifs_sb = CIFS_SB(inode->i_sb);
	struct TCP_Server_Info *server;
	FILE_BASIC_INFO	info_buf;

	if (attrs == NULL)
		return -EINVAL;

	server = cifs_sb_master_tcon(cifs_sb)->ses->server;
	if (!server->ops->set_file_info)
		return -ENOSYS;

	info_buf.Pad = 0;

	if (attrs->ia_valid & ATTR_ATIME) {
		set_time = true;
		info_buf.LastAccessTime =
			cpu_to_le64(cifs_UnixTimeToNT(attrs->ia_atime));
	} else
		info_buf.LastAccessTime = 0;

	if (attrs->ia_valid & ATTR_MTIME) {
		set_time = true;
		info_buf.LastWriteTime =
		    cpu_to_le64(cifs_UnixTimeToNT(attrs->ia_mtime));
	} else
		info_buf.LastWriteTime = 0;

	/*
	 * Samba throws this field away, but windows may actually use it.
	 * Do not set ctime unless other time stamps are changed explicitly
	 * (i.e. by utimes()) since we would then have a mix of client and
	 * server times.
	 */
	if (set_time && (attrs->ia_valid & ATTR_CTIME)) {
		cifs_dbg(FYI, "CIFS - CTIME changed\n");
		info_buf.ChangeTime =
		    cpu_to_le64(cifs_UnixTimeToNT(attrs->ia_ctime));
	} else
		info_buf.ChangeTime = 0;

	info_buf.CreationTime = 0;	/* don't change */
	info_buf.Attributes = cpu_to_le32(dosattr);

	return server->ops->set_file_info(inode, full_path, &info_buf, xid);
}

#ifdef CONFIG_CIFS_ALLOW_INSECURE_LEGACY
/*
 * Open the given file (if it isn't already), set the DELETE_ON_CLOSE bit
 * and rename it to a random name that hopefully won't conflict with
 * anything else.
 */
int
cifs_rename_pending_delete(const char *full_path, struct dentry *dentry,
			   const unsigned int xid)
{
	int oplock = 0;
	int rc;
	struct cifs_fid fid;
	struct cifs_open_parms oparms;
	struct inode *inode = d_inode(dentry);
	struct cifsInodeInfo *cifsInode = CIFS_I(inode);
	struct cifs_sb_info *cifs_sb = CIFS_SB(inode->i_sb);
	struct tcon_link *tlink;
	struct cifs_tcon *tcon;
	__u32 dosattr, origattr;
	FILE_BASIC_INFO *info_buf = NULL;

	tlink = cifs_sb_tlink(cifs_sb);
	if (IS_ERR(tlink))
		return PTR_ERR(tlink);
	tcon = tlink_tcon(tlink);

	/*
	 * We cannot rename the file if the server doesn't support
	 * CAP_INFOLEVEL_PASSTHRU
	 */
	if (!(tcon->ses->capabilities & CAP_INFOLEVEL_PASSTHRU)) {
		rc = -EBUSY;
		goto out;
	}

	oparms.tcon = tcon;
	oparms.cifs_sb = cifs_sb;
	oparms.desired_access = DELETE | FILE_WRITE_ATTRIBUTES;
	oparms.create_options = cifs_create_options(cifs_sb, CREATE_NOT_DIR);
	oparms.disposition = FILE_OPEN;
	oparms.path = full_path;
	oparms.fid = &fid;
	oparms.reconnect = false;

	rc = CIFS_open(xid, &oparms, &oplock, NULL);
	if (rc != 0)
		goto out;

	origattr = cifsInode->cifsAttrs;
	if (origattr == 0)
		origattr |= ATTR_NORMAL;

	dosattr = origattr & ~ATTR_READONLY;
	if (dosattr == 0)
		dosattr |= ATTR_NORMAL;
	dosattr |= ATTR_HIDDEN;

	/* set ATTR_HIDDEN and clear ATTR_READONLY, but only if needed */
	if (dosattr != origattr) {
		info_buf = kzalloc(sizeof(*info_buf), GFP_KERNEL);
		if (info_buf == NULL) {
			rc = -ENOMEM;
			goto out_close;
		}
		info_buf->Attributes = cpu_to_le32(dosattr);
		rc = CIFSSMBSetFileInfo(xid, tcon, info_buf, fid.netfid,
					current->tgid);
		/* although we would like to mark the file hidden
 		   if that fails we will still try to rename it */
		if (!rc)
			cifsInode->cifsAttrs = dosattr;
		else
			dosattr = origattr; /* since not able to change them */
	}

	/* rename the file */
	rc = CIFSSMBRenameOpenFile(xid, tcon, fid.netfid, NULL,
				   cifs_sb->local_nls,
				   cifs_remap(cifs_sb));
	if (rc != 0) {
		rc = -EBUSY;
		goto undo_setattr;
	}

	/* try to set DELETE_ON_CLOSE */
	if (!test_bit(CIFS_INO_DELETE_PENDING, &cifsInode->flags)) {
		rc = CIFSSMBSetFileDisposition(xid, tcon, true, fid.netfid,
					       current->tgid);
		/*
		 * some samba versions return -ENOENT when we try to set the
		 * file disposition here. Likely a samba bug, but work around
		 * it for now. This means that some cifsXXX files may hang
		 * around after they shouldn't.
		 *
		 * BB: remove this hack after more servers have the fix
		 */
		if (rc == -ENOENT)
			rc = 0;
		else if (rc != 0) {
			rc = -EBUSY;
			goto undo_rename;
		}
		set_bit(CIFS_INO_DELETE_PENDING, &cifsInode->flags);
	}

out_close:
	CIFSSMBClose(xid, tcon, fid.netfid);
out:
	kfree(info_buf);
	cifs_put_tlink(tlink);
	return rc;

	/*
	 * reset everything back to the original state. Don't bother
	 * dealing with errors here since we can't do anything about
	 * them anyway.
	 */
undo_rename:
	CIFSSMBRenameOpenFile(xid, tcon, fid.netfid, dentry->d_name.name,
				cifs_sb->local_nls, cifs_remap(cifs_sb));
undo_setattr:
	if (dosattr != origattr) {
		info_buf->Attributes = cpu_to_le32(origattr);
		if (!CIFSSMBSetFileInfo(xid, tcon, info_buf, fid.netfid,
					current->tgid))
			cifsInode->cifsAttrs = origattr;
	}

	goto out_close;
}
#endif /* CONFIG_CIFS_ALLOW_INSECURE_LEGACY */

/* copied from fs/nfs/dir.c with small changes */
static void
cifs_drop_nlink(struct inode *inode)
{
	spin_lock(&inode->i_lock);
	if (inode->i_nlink > 0)
		drop_nlink(inode);
	spin_unlock(&inode->i_lock);
}

/*
 * If d_inode(dentry) is null (usually meaning the cached dentry
 * is a negative dentry) then we would attempt a standard SMB delete, but
 * if that fails we can not attempt the fall back mechanisms on EACCES
 * but will return the EACCES to the caller. Note that the VFS does not call
 * unlink on negative dentries currently.
 */
int cifs_unlink(struct inode *dir, struct dentry *dentry)
{
	int rc = 0;
	unsigned int xid;
	const char *full_path;
	void *page;
	struct inode *inode = d_inode(dentry);
	struct cifsInodeInfo *cifs_inode;
	struct super_block *sb = dir->i_sb;
	struct cifs_sb_info *cifs_sb = CIFS_SB(sb);
	struct tcon_link *tlink;
	struct cifs_tcon *tcon;
	struct TCP_Server_Info *server;
	struct iattr *attrs = NULL;
	__u32 dosattr = 0, origattr = 0;

	cifs_dbg(FYI, "cifs_unlink, dir=0x%p, dentry=0x%p\n", dir, dentry);

	if (unlikely(cifs_forced_shutdown(cifs_sb)))
		return -EIO;

	tlink = cifs_sb_tlink(cifs_sb);
	if (IS_ERR(tlink))
		return PTR_ERR(tlink);
	tcon = tlink_tcon(tlink);
	server = tcon->ses->server;

	xid = get_xid();
	page = alloc_dentry_path();

	if (tcon->nodelete) {
		rc = -EACCES;
		goto unlink_out;
	}

	/* Unlink can be called from rename so we can not take the
	 * sb->s_vfs_rename_mutex here */
	full_path = build_path_from_dentry(dentry, page);
	if (IS_ERR(full_path)) {
		rc = PTR_ERR(full_path);
		goto unlink_out;
	}

	cifs_close_deferred_file_under_dentry(tcon, full_path);
#ifdef CONFIG_CIFS_ALLOW_INSECURE_LEGACY
	if (cap_unix(tcon->ses) && (CIFS_UNIX_POSIX_PATH_OPS_CAP &
				le64_to_cpu(tcon->fsUnixInfo.Capability))) {
		rc = CIFSPOSIXDelFile(xid, tcon, full_path,
			SMB_POSIX_UNLINK_FILE_TARGET, cifs_sb->local_nls,
			cifs_remap(cifs_sb));
		cifs_dbg(FYI, "posix del rc %d\n", rc);
		if ((rc == 0) || (rc == -ENOENT))
			goto psx_del_no_retry;
	}
#endif /* CONFIG_CIFS_ALLOW_INSECURE_LEGACY */

retry_std_delete:
	if (!server->ops->unlink) {
		rc = -ENOSYS;
		goto psx_del_no_retry;
	}

	rc = server->ops->unlink(xid, tcon, full_path, cifs_sb);

psx_del_no_retry:
	if (!rc) {
		if (inode)
			cifs_drop_nlink(inode);
	} else if (rc == -ENOENT) {
		d_drop(dentry);
	} else if (rc == -EBUSY) {
		if (server->ops->rename_pending_delete) {
			rc = server->ops->rename_pending_delete(full_path,
								dentry, xid);
			if (rc == 0)
				cifs_drop_nlink(inode);
		}
	} else if ((rc == -EACCES) && (dosattr == 0) && inode) {
		attrs = kzalloc(sizeof(*attrs), GFP_KERNEL);
		if (attrs == NULL) {
			rc = -ENOMEM;
			goto out_reval;
		}

		/* try to reset dos attributes */
		cifs_inode = CIFS_I(inode);
		origattr = cifs_inode->cifsAttrs;
		if (origattr == 0)
			origattr |= ATTR_NORMAL;
		dosattr = origattr & ~ATTR_READONLY;
		if (dosattr == 0)
			dosattr |= ATTR_NORMAL;
		dosattr |= ATTR_HIDDEN;

		rc = cifs_set_file_info(inode, attrs, xid, full_path, dosattr);
		if (rc != 0)
			goto out_reval;

		goto retry_std_delete;
	}

	/* undo the setattr if we errored out and it's needed */
	if (rc != 0 && dosattr != 0)
		cifs_set_file_info(inode, attrs, xid, full_path, origattr);

out_reval:
	if (inode) {
		cifs_inode = CIFS_I(inode);
		cifs_inode->time = 0;	/* will force revalidate to get info
					   when needed */
		inode->i_ctime = current_time(inode);
	}
	dir->i_ctime = dir->i_mtime = current_time(dir);
	cifs_inode = CIFS_I(dir);
	CIFS_I(dir)->time = 0;	/* force revalidate of dir as well */
unlink_out:
	free_dentry_path(page);
	kfree(attrs);
	free_xid(xid);
	cifs_put_tlink(tlink);
	return rc;
}

static int
cifs_mkdir_qinfo(struct inode *parent, struct dentry *dentry, umode_t mode,
		 const char *full_path, struct cifs_sb_info *cifs_sb,
		 struct cifs_tcon *tcon, const unsigned int xid)
{
	int rc = 0;
	struct inode *inode = NULL;

	if (tcon->posix_extensions)
		rc = smb311_posix_get_inode_info(&inode, full_path, parent->i_sb, xid);
#ifdef CONFIG_CIFS_ALLOW_INSECURE_LEGACY
	else if (tcon->unix_ext)
		rc = cifs_get_inode_info_unix(&inode, full_path, parent->i_sb,
					      xid);
#endif /* CONFIG_CIFS_ALLOW_INSECURE_LEGACY */
	else
		rc = cifs_get_inode_info(&inode, full_path, NULL, parent->i_sb,
					 xid, NULL);

	if (rc)
		return rc;

	if (!S_ISDIR(inode->i_mode)) {
		/*
		 * mkdir succeeded, but another client has managed to remove the
		 * sucker and replace it with non-directory.  Return success,
		 * but don't leave the child in dcache.
		 */
		 iput(inode);
		 d_drop(dentry);
		 return 0;
	}
	/*
	 * setting nlink not necessary except in cases where we failed to get it
	 * from the server or was set bogus. Also, since this is a brand new
	 * inode, no need to grab the i_lock before setting the i_nlink.
	 */
	if (inode->i_nlink < 2)
		set_nlink(inode, 2);
	mode &= ~current_umask();
	/* must turn on setgid bit if parent dir has it */
	if (parent->i_mode & S_ISGID)
		mode |= S_ISGID;

#ifdef CONFIG_CIFS_ALLOW_INSECURE_LEGACY
	if (tcon->unix_ext) {
		struct cifs_unix_set_info_args args = {
			.mode	= mode,
			.ctime	= NO_CHANGE_64,
			.atime	= NO_CHANGE_64,
			.mtime	= NO_CHANGE_64,
			.device	= 0,
		};
		if (cifs_sb->mnt_cifs_flags & CIFS_MOUNT_SET_UID) {
			args.uid = current_fsuid();
			if (parent->i_mode & S_ISGID)
				args.gid = parent->i_gid;
			else
				args.gid = current_fsgid();
		} else {
			args.uid = INVALID_UID; /* no change */
			args.gid = INVALID_GID; /* no change */
		}
		CIFSSMBUnixSetPathInfo(xid, tcon, full_path, &args,
				       cifs_sb->local_nls,
				       cifs_remap(cifs_sb));
	} else {
#else
	{
#endif /* CONFIG_CIFS_ALLOW_INSECURE_LEGACY */
		struct TCP_Server_Info *server = tcon->ses->server;
		if (!(cifs_sb->mnt_cifs_flags & CIFS_MOUNT_CIFS_ACL) &&
		    (mode & S_IWUGO) == 0 && server->ops->mkdir_setinfo)
			server->ops->mkdir_setinfo(inode, full_path, cifs_sb,
						   tcon, xid);
		if (cifs_sb->mnt_cifs_flags & CIFS_MOUNT_DYNPERM)
			inode->i_mode = (mode | S_IFDIR);

		if (cifs_sb->mnt_cifs_flags & CIFS_MOUNT_SET_UID) {
			inode->i_uid = current_fsuid();
			if (inode->i_mode & S_ISGID)
				inode->i_gid = parent->i_gid;
			else
				inode->i_gid = current_fsgid();
		}
	}
	d_instantiate(dentry, inode);
	return 0;
}

#ifdef CONFIG_CIFS_ALLOW_INSECURE_LEGACY
static int
cifs_posix_mkdir(struct inode *inode, struct dentry *dentry, umode_t mode,
		 const char *full_path, struct cifs_sb_info *cifs_sb,
		 struct cifs_tcon *tcon, const unsigned int xid)
{
	int rc = 0;
	u32 oplock = 0;
	FILE_UNIX_BASIC_INFO *info = NULL;
	struct inode *newinode = NULL;
	struct cifs_fattr fattr;

	info = kzalloc(sizeof(FILE_UNIX_BASIC_INFO), GFP_KERNEL);
	if (info == NULL) {
		rc = -ENOMEM;
		goto posix_mkdir_out;
	}

	mode &= ~current_umask();
	rc = CIFSPOSIXCreate(xid, tcon, SMB_O_DIRECTORY | SMB_O_CREAT, mode,
			     NULL /* netfid */, info, &oplock, full_path,
			     cifs_sb->local_nls, cifs_remap(cifs_sb));
	if (rc == -EOPNOTSUPP)
		goto posix_mkdir_out;
	else if (rc) {
		cifs_dbg(FYI, "posix mkdir returned 0x%x\n", rc);
		d_drop(dentry);
		goto posix_mkdir_out;
	}

	if (info->Type == cpu_to_le32(-1))
		/* no return info, go query for it */
		goto posix_mkdir_get_info;
	/*
	 * BB check (cifs_sb->mnt_cifs_flags & CIFS_MOUNT_SET_UID ) to see if
	 * need to set uid/gid.
	 */

	cifs_unix_basic_to_fattr(&fattr, info, cifs_sb);
	cifs_fill_uniqueid(inode->i_sb, &fattr);
	newinode = cifs_iget(inode->i_sb, &fattr);
	if (!newinode)
		goto posix_mkdir_get_info;

	d_instantiate(dentry, newinode);

#ifdef CONFIG_CIFS_DEBUG2
	cifs_dbg(FYI, "instantiated dentry %p %pd to inode %p\n",
		 dentry, dentry, newinode);

	if (newinode->i_nlink != 2)
		cifs_dbg(FYI, "unexpected number of links %d\n",
			 newinode->i_nlink);
#endif

posix_mkdir_out:
	kfree(info);
	return rc;
posix_mkdir_get_info:
	rc = cifs_mkdir_qinfo(inode, dentry, mode, full_path, cifs_sb, tcon,
			      xid);
	goto posix_mkdir_out;
}
#endif /* CONFIG_CIFS_ALLOW_INSECURE_LEGACY */

int cifs_mkdir(struct user_namespace *mnt_userns, struct inode *inode,
	       struct dentry *direntry, umode_t mode)
{
	int rc = 0;
	unsigned int xid;
	struct cifs_sb_info *cifs_sb;
	struct tcon_link *tlink;
	struct cifs_tcon *tcon;
	struct TCP_Server_Info *server;
	const char *full_path;
	void *page;

	cifs_dbg(FYI, "In cifs_mkdir, mode = %04ho inode = 0x%p\n",
		 mode, inode);

	cifs_sb = CIFS_SB(inode->i_sb);
	if (unlikely(cifs_forced_shutdown(cifs_sb)))
		return -EIO;
	tlink = cifs_sb_tlink(cifs_sb);
	if (IS_ERR(tlink))
		return PTR_ERR(tlink);
	tcon = tlink_tcon(tlink);

	xid = get_xid();

	page = alloc_dentry_path();
	full_path = build_path_from_dentry(direntry, page);
	if (IS_ERR(full_path)) {
		rc = PTR_ERR(full_path);
		goto mkdir_out;
	}

	server = tcon->ses->server;

	if ((server->ops->posix_mkdir) && (tcon->posix_extensions)) {
		rc = server->ops->posix_mkdir(xid, inode, mode, tcon, full_path,
					      cifs_sb);
		d_drop(direntry); /* for time being always refresh inode info */
		goto mkdir_out;
	}

#ifdef CONFIG_CIFS_ALLOW_INSECURE_LEGACY
	if (cap_unix(tcon->ses) && (CIFS_UNIX_POSIX_PATH_OPS_CAP &
				le64_to_cpu(tcon->fsUnixInfo.Capability))) {
		rc = cifs_posix_mkdir(inode, direntry, mode, full_path, cifs_sb,
				      tcon, xid);
		if (rc != -EOPNOTSUPP)
			goto mkdir_out;
	}
#endif /* CONFIG_CIFS_ALLOW_INSECURE_LEGACY */

	if (!server->ops->mkdir) {
		rc = -ENOSYS;
		goto mkdir_out;
	}

	/* BB add setting the equivalent of mode via CreateX w/ACLs */
	rc = server->ops->mkdir(xid, inode, mode, tcon, full_path, cifs_sb);
	if (rc) {
		cifs_dbg(FYI, "cifs_mkdir returned 0x%x\n", rc);
		d_drop(direntry);
		goto mkdir_out;
	}

	/* TODO: skip this for smb2/smb3 */
	rc = cifs_mkdir_qinfo(inode, direntry, mode, full_path, cifs_sb, tcon,
			      xid);
mkdir_out:
	/*
	 * Force revalidate to get parent dir info when needed since cached
	 * attributes are invalid now.
	 */
	CIFS_I(inode)->time = 0;
	free_dentry_path(page);
	free_xid(xid);
	cifs_put_tlink(tlink);
	return rc;
}

int cifs_rmdir(struct inode *inode, struct dentry *direntry)
{
	int rc = 0;
	unsigned int xid;
	struct cifs_sb_info *cifs_sb;
	struct tcon_link *tlink;
	struct cifs_tcon *tcon;
	struct TCP_Server_Info *server;
	const char *full_path;
	void *page = alloc_dentry_path();
	struct cifsInodeInfo *cifsInode;

	cifs_dbg(FYI, "cifs_rmdir, inode = 0x%p\n", inode);

	xid = get_xid();

	full_path = build_path_from_dentry(direntry, page);
	if (IS_ERR(full_path)) {
		rc = PTR_ERR(full_path);
		goto rmdir_exit;
	}

	cifs_sb = CIFS_SB(inode->i_sb);
	if (unlikely(cifs_forced_shutdown(cifs_sb))) {
		rc = -EIO;
		goto rmdir_exit;
	}

	tlink = cifs_sb_tlink(cifs_sb);
	if (IS_ERR(tlink)) {
		rc = PTR_ERR(tlink);
		goto rmdir_exit;
	}
	tcon = tlink_tcon(tlink);
	server = tcon->ses->server;

	if (!server->ops->rmdir) {
		rc = -ENOSYS;
		cifs_put_tlink(tlink);
		goto rmdir_exit;
	}

	if (tcon->nodelete) {
		rc = -EACCES;
		cifs_put_tlink(tlink);
		goto rmdir_exit;
	}

	rc = server->ops->rmdir(xid, tcon, full_path, cifs_sb);
	cifs_put_tlink(tlink);

	if (!rc) {
		spin_lock(&d_inode(direntry)->i_lock);
		i_size_write(d_inode(direntry), 0);
		clear_nlink(d_inode(direntry));
		spin_unlock(&d_inode(direntry)->i_lock);
	}

	cifsInode = CIFS_I(d_inode(direntry));
	/* force revalidate to go get info when needed */
	cifsInode->time = 0;

	cifsInode = CIFS_I(inode);
	/*
	 * Force revalidate to get parent dir info when needed since cached
	 * attributes are invalid now.
	 */
	cifsInode->time = 0;

	d_inode(direntry)->i_ctime = inode->i_ctime = inode->i_mtime =
		current_time(inode);

rmdir_exit:
	free_dentry_path(page);
	free_xid(xid);
	return rc;
}

static int
cifs_do_rename(const unsigned int xid, struct dentry *from_dentry,
	       const char *from_path, struct dentry *to_dentry,
	       const char *to_path)
{
	struct cifs_sb_info *cifs_sb = CIFS_SB(from_dentry->d_sb);
	struct tcon_link *tlink;
	struct cifs_tcon *tcon;
	struct TCP_Server_Info *server;
#ifdef CONFIG_CIFS_ALLOW_INSECURE_LEGACY
	struct cifs_fid fid;
	struct cifs_open_parms oparms;
	int oplock;
#endif /* CONFIG_CIFS_ALLOW_INSECURE_LEGACY */
	int rc;

	tlink = cifs_sb_tlink(cifs_sb);
	if (IS_ERR(tlink))
		return PTR_ERR(tlink);
	tcon = tlink_tcon(tlink);
	server = tcon->ses->server;

	if (!server->ops->rename)
		return -ENOSYS;

	/* try path-based rename first */
	rc = server->ops->rename(xid, tcon, from_path, to_path, cifs_sb);

	/*
	 * Don't bother with rename by filehandle unless file is busy and
	 * source. Note that cross directory moves do not work with
	 * rename by filehandle to various Windows servers.
	 */
	if (rc == 0 || rc != -EBUSY)
		goto do_rename_exit;

	/* Don't fall back to using SMB on SMB 2+ mount */
	if (server->vals->protocol_id != 0)
		goto do_rename_exit;

#ifdef CONFIG_CIFS_ALLOW_INSECURE_LEGACY
	/* open-file renames don't work across directories */
	if (to_dentry->d_parent != from_dentry->d_parent)
		goto do_rename_exit;

	oparms.tcon = tcon;
	oparms.cifs_sb = cifs_sb;
	/* open the file to be renamed -- we need DELETE perms */
	oparms.desired_access = DELETE;
	oparms.create_options = cifs_create_options(cifs_sb, CREATE_NOT_DIR);
	oparms.disposition = FILE_OPEN;
	oparms.path = from_path;
	oparms.fid = &fid;
	oparms.reconnect = false;

	rc = CIFS_open(xid, &oparms, &oplock, NULL);
	if (rc == 0) {
		rc = CIFSSMBRenameOpenFile(xid, tcon, fid.netfid,
				(const char *) to_dentry->d_name.name,
				cifs_sb->local_nls, cifs_remap(cifs_sb));
		CIFSSMBClose(xid, tcon, fid.netfid);
	}
#endif /* CONFIG_CIFS_ALLOW_INSECURE_LEGACY */
do_rename_exit:
	if (rc == 0)
		d_move(from_dentry, to_dentry);
	cifs_put_tlink(tlink);
	return rc;
}

int
cifs_rename2(struct user_namespace *mnt_userns, struct inode *source_dir,
	     struct dentry *source_dentry, struct inode *target_dir,
	     struct dentry *target_dentry, unsigned int flags)
{
	const char *from_name, *to_name;
	void *page1, *page2;
	struct cifs_sb_info *cifs_sb;
	struct tcon_link *tlink;
	struct cifs_tcon *tcon;
	unsigned int xid;
	int rc, tmprc;
	int retry_count = 0;
	FILE_UNIX_BASIC_INFO *info_buf_source = NULL;
#ifdef CONFIG_CIFS_ALLOW_INSECURE_LEGACY
	FILE_UNIX_BASIC_INFO *info_buf_target;
#endif /* CONFIG_CIFS_ALLOW_INSECURE_LEGACY */

	if (flags & ~RENAME_NOREPLACE)
		return -EINVAL;

	cifs_sb = CIFS_SB(source_dir->i_sb);
	if (unlikely(cifs_forced_shutdown(cifs_sb)))
		return -EIO;

	tlink = cifs_sb_tlink(cifs_sb);
	if (IS_ERR(tlink))
		return PTR_ERR(tlink);
	tcon = tlink_tcon(tlink);

	page1 = alloc_dentry_path();
	page2 = alloc_dentry_path();
	xid = get_xid();

	from_name = build_path_from_dentry(source_dentry, page1);
	if (IS_ERR(from_name)) {
		rc = PTR_ERR(from_name);
		goto cifs_rename_exit;
	}

	to_name = build_path_from_dentry(target_dentry, page2);
	if (IS_ERR(to_name)) {
		rc = PTR_ERR(to_name);
		goto cifs_rename_exit;
	}

	cifs_close_deferred_file_under_dentry(tcon, from_name);
	if (d_inode(target_dentry) != NULL)
		cifs_close_deferred_file_under_dentry(tcon, to_name);

	rc = cifs_do_rename(xid, source_dentry, from_name, target_dentry,
			    to_name);

	if (rc == -EACCES) {
		while (retry_count < 3) {
			cifs_close_all_deferred_files(tcon);
			rc = cifs_do_rename(xid, source_dentry, from_name, target_dentry,
					    to_name);
			if (rc != -EACCES)
				break;
			retry_count++;
		}
	}

	/*
	 * No-replace is the natural behavior for CIFS, so skip unlink hacks.
	 */
	if (flags & RENAME_NOREPLACE)
		goto cifs_rename_exit;

#ifdef CONFIG_CIFS_ALLOW_INSECURE_LEGACY
	if (rc == -EEXIST && tcon->unix_ext) {
		/*
		 * Are src and dst hardlinks of same inode? We can only tell
		 * with unix extensions enabled.
		 */
		info_buf_source =
			kmalloc_array(2, sizeof(FILE_UNIX_BASIC_INFO),
					GFP_KERNEL);
		if (info_buf_source == NULL) {
			rc = -ENOMEM;
			goto cifs_rename_exit;
		}

		info_buf_target = info_buf_source + 1;
		tmprc = CIFSSMBUnixQPathInfo(xid, tcon, from_name,
					     info_buf_source,
					     cifs_sb->local_nls,
					     cifs_remap(cifs_sb));
		if (tmprc != 0)
			goto unlink_target;

		tmprc = CIFSSMBUnixQPathInfo(xid, tcon, to_name,
					     info_buf_target,
					     cifs_sb->local_nls,
					     cifs_remap(cifs_sb));

		if (tmprc == 0 && (info_buf_source->UniqueId ==
				   info_buf_target->UniqueId)) {
			/* same file, POSIX says that this is a noop */
			rc = 0;
			goto cifs_rename_exit;
		}
	}
	/*
	 * else ... BB we could add the same check for Windows by
	 * checking the UniqueId via FILE_INTERNAL_INFO
	 */

unlink_target:
#endif /* CONFIG_CIFS_ALLOW_INSECURE_LEGACY */

	/* Try unlinking the target dentry if it's not negative */
	if (d_really_is_positive(target_dentry) && (rc == -EACCES || rc == -EEXIST)) {
		if (d_is_dir(target_dentry))
			tmprc = cifs_rmdir(target_dir, target_dentry);
		else
			tmprc = cifs_unlink(target_dir, target_dentry);
		if (tmprc)
			goto cifs_rename_exit;
		rc = cifs_do_rename(xid, source_dentry, from_name,
				    target_dentry, to_name);
	}

	/* force revalidate to go get info when needed */
	CIFS_I(source_dir)->time = CIFS_I(target_dir)->time = 0;

	source_dir->i_ctime = source_dir->i_mtime = target_dir->i_ctime =
		target_dir->i_mtime = current_time(source_dir);

cifs_rename_exit:
	kfree(info_buf_source);
	free_dentry_path(page2);
	free_dentry_path(page1);
	free_xid(xid);
	cifs_put_tlink(tlink);
	return rc;
}

static bool
cifs_dentry_needs_reval(struct dentry *dentry)
{
	struct inode *inode = d_inode(dentry);
	struct cifsInodeInfo *cifs_i = CIFS_I(inode);
	struct cifs_sb_info *cifs_sb = CIFS_SB(inode->i_sb);
	struct cifs_tcon *tcon = cifs_sb_master_tcon(cifs_sb);
	struct cached_fid *cfid = NULL;

	if (cifs_i->time == 0)
		return true;

	if (CIFS_CACHE_READ(cifs_i))
		return false;

	if (!lookupCacheEnabled)
		return true;

	if (!open_cached_dir_by_dentry(tcon, dentry->d_parent, &cfid)) {
		spin_lock(&cfid->fid_lock);
		if (cfid->time && cifs_i->time > cfid->time) {
			spin_unlock(&cfid->fid_lock);
			close_cached_dir(cfid);
			return false;
		}
		spin_unlock(&cfid->fid_lock);
		close_cached_dir(cfid);
	}
	/*
	 * depending on inode type, check if attribute caching disabled for
	 * files or directories
	 */
	if (S_ISDIR(inode->i_mode)) {
		if (!cifs_sb->ctx->acdirmax)
			return true;
		if (!time_in_range(jiffies, cifs_i->time,
				   cifs_i->time + cifs_sb->ctx->acdirmax))
			return true;
	} else { /* file */
		if (!cifs_sb->ctx->acregmax)
			return true;
		if (!time_in_range(jiffies, cifs_i->time,
				   cifs_i->time + cifs_sb->ctx->acregmax))
			return true;
	}

	/* hardlinked files w/ noserverino get "special" treatment */
	if (!(cifs_sb->mnt_cifs_flags & CIFS_MOUNT_SERVER_INUM) &&
	    S_ISREG(inode->i_mode) && inode->i_nlink != 1)
		return true;

	return false;
}

/*
 * Zap the cache. Called when invalid_mapping flag is set.
 */
int
cifs_invalidate_mapping(struct inode *inode)
{
	int rc = 0;

	if (inode->i_mapping && inode->i_mapping->nrpages != 0) {
		rc = invalidate_inode_pages2(inode->i_mapping);
		if (rc)
			cifs_dbg(VFS, "%s: Could not invalidate inode %p\n",
				 __func__, inode);
	}

	return rc;
}

/**
 * cifs_wait_bit_killable - helper for functions that are sleeping on bit locks
 *
 * @key:	currently unused
 * @mode:	the task state to sleep in
 */
static int
cifs_wait_bit_killable(struct wait_bit_key *key, int mode)
{
	schedule();
	if (signal_pending_state(mode, current))
		return -ERESTARTSYS;
	return 0;
}

int
cifs_revalidate_mapping(struct inode *inode)
{
	int rc;
	unsigned long *flags = &CIFS_I(inode)->flags;
	struct cifs_sb_info *cifs_sb = CIFS_SB(inode->i_sb);

	/* swapfiles are not supposed to be shared */
	if (IS_SWAPFILE(inode))
		return 0;

	rc = wait_on_bit_lock_action(flags, CIFS_INO_LOCK, cifs_wait_bit_killable,
				     TASK_KILLABLE|TASK_FREEZABLE_UNSAFE);
	if (rc)
		return rc;

	if (test_and_clear_bit(CIFS_INO_INVALID_MAPPING, flags)) {
		/* for cache=singleclient, do not invalidate */
		if (cifs_sb->mnt_cifs_flags & CIFS_MOUNT_RW_CACHE)
			goto skip_invalidate;

		rc = cifs_invalidate_mapping(inode);
		if (rc)
			set_bit(CIFS_INO_INVALID_MAPPING, flags);
	}

skip_invalidate:
	clear_bit_unlock(CIFS_INO_LOCK, flags);
	smp_mb__after_atomic();
	wake_up_bit(flags, CIFS_INO_LOCK);

	return rc;
}

int
cifs_zap_mapping(struct inode *inode)
{
	set_bit(CIFS_INO_INVALID_MAPPING, &CIFS_I(inode)->flags);
	return cifs_revalidate_mapping(inode);
}

int cifs_revalidate_file_attr(struct file *filp)
{
	int rc = 0;
	struct dentry *dentry = file_dentry(filp);
#ifdef CONFIG_CIFS_ALLOW_INSECURE_LEGACY
	struct cifsFileInfo *cfile = (struct cifsFileInfo *) filp->private_data;
#endif /* CONFIG_CIFS_ALLOW_INSECURE_LEGACY */

	if (!cifs_dentry_needs_reval(dentry))
		return rc;

#ifdef CONFIG_CIFS_ALLOW_INSECURE_LEGACY
	if (tlink_tcon(cfile->tlink)->unix_ext)
		rc = cifs_get_file_info_unix(filp);
	else
#endif /* CONFIG_CIFS_ALLOW_INSECURE_LEGACY */
		rc = cifs_get_file_info(filp);

	return rc;
}

int cifs_revalidate_dentry_attr(struct dentry *dentry)
{
	unsigned int xid;
	int rc = 0;
	struct inode *inode = d_inode(dentry);
	struct super_block *sb = dentry->d_sb;
	const char *full_path;
	void *page;
	int count = 0;

	if (inode == NULL)
		return -ENOENT;

	if (!cifs_dentry_needs_reval(dentry))
		return rc;

	xid = get_xid();

	page = alloc_dentry_path();
	full_path = build_path_from_dentry(dentry, page);
	if (IS_ERR(full_path)) {
		rc = PTR_ERR(full_path);
		goto out;
	}

	cifs_dbg(FYI, "Update attributes: %s inode 0x%p count %d dentry: 0x%p d_time %ld jiffies %ld\n",
		 full_path, inode, inode->i_count.counter,
		 dentry, cifs_get_time(dentry), jiffies);

again:
	if (cifs_sb_master_tcon(CIFS_SB(sb))->posix_extensions)
		rc = smb311_posix_get_inode_info(&inode, full_path, sb, xid);
	else if (cifs_sb_master_tcon(CIFS_SB(sb))->unix_ext)
		rc = cifs_get_inode_info_unix(&inode, full_path, sb, xid);
	else
		rc = cifs_get_inode_info(&inode, full_path, NULL, sb,
					 xid, NULL);
	if (rc == -EAGAIN && count++ < 10)
		goto again;
out:
	free_dentry_path(page);
	free_xid(xid);

	return rc;
}

int cifs_revalidate_file(struct file *filp)
{
	int rc;
	struct inode *inode = file_inode(filp);

	rc = cifs_revalidate_file_attr(filp);
	if (rc)
		return rc;

	return cifs_revalidate_mapping(inode);
}

/* revalidate a dentry's inode attributes */
int cifs_revalidate_dentry(struct dentry *dentry)
{
	int rc;
	struct inode *inode = d_inode(dentry);

	rc = cifs_revalidate_dentry_attr(dentry);
	if (rc)
		return rc;

	return cifs_revalidate_mapping(inode);
}

int cifs_getattr(struct user_namespace *mnt_userns, const struct path *path,
		 struct kstat *stat, u32 request_mask, unsigned int flags)
{
	struct dentry *dentry = path->dentry;
	struct cifs_sb_info *cifs_sb = CIFS_SB(dentry->d_sb);
	struct cifs_tcon *tcon = cifs_sb_master_tcon(cifs_sb);
	struct inode *inode = d_inode(dentry);
	int rc;

	if (unlikely(cifs_forced_shutdown(CIFS_SB(inode->i_sb))))
		return -EIO;

	/*
	 * We need to be sure that all dirty pages are written and the server
	 * has actual ctime, mtime and file length.
	 */
	if ((request_mask & (STATX_CTIME | STATX_MTIME | STATX_SIZE | STATX_BLOCKS)) &&
	    !CIFS_CACHE_READ(CIFS_I(inode)) &&
	    inode->i_mapping && inode->i_mapping->nrpages != 0) {
		rc = filemap_fdatawait(inode->i_mapping);
		if (rc) {
			mapping_set_error(inode->i_mapping, rc);
			return rc;
		}
	}

	if ((flags & AT_STATX_SYNC_TYPE) == AT_STATX_FORCE_SYNC)
		CIFS_I(inode)->time = 0; /* force revalidate */

	/*
	 * If the caller doesn't require syncing, only sync if
	 * necessary (e.g. due to earlier truncate or setattr
	 * invalidating the cached metadata)
	 */
	if (((flags & AT_STATX_SYNC_TYPE) != AT_STATX_DONT_SYNC) ||
	    (CIFS_I(inode)->time == 0)) {
		rc = cifs_revalidate_dentry_attr(dentry);
		if (rc)
			return rc;
	}

	generic_fillattr(&init_user_ns, inode, stat);
	stat->blksize = cifs_sb->ctx->bsize;
	stat->ino = CIFS_I(inode)->uniqueid;

	/* old CIFS Unix Extensions doesn't return create time */
	if (CIFS_I(inode)->createtime) {
		stat->result_mask |= STATX_BTIME;
		stat->btime =
		      cifs_NTtimeToUnix(cpu_to_le64(CIFS_I(inode)->createtime));
	}

	stat->attributes_mask |= (STATX_ATTR_COMPRESSED | STATX_ATTR_ENCRYPTED);
	if (CIFS_I(inode)->cifsAttrs & FILE_ATTRIBUTE_COMPRESSED)
		stat->attributes |= STATX_ATTR_COMPRESSED;
	if (CIFS_I(inode)->cifsAttrs & FILE_ATTRIBUTE_ENCRYPTED)
		stat->attributes |= STATX_ATTR_ENCRYPTED;

	/*
	 * If on a multiuser mount without unix extensions or cifsacl being
	 * enabled, and the admin hasn't overridden them, set the ownership
	 * to the fsuid/fsgid of the current process.
	 */
	if ((cifs_sb->mnt_cifs_flags & CIFS_MOUNT_MULTIUSER) &&
	    !(cifs_sb->mnt_cifs_flags & CIFS_MOUNT_CIFS_ACL) &&
	    !tcon->unix_ext) {
		if (!(cifs_sb->mnt_cifs_flags & CIFS_MOUNT_OVERR_UID))
			stat->uid = current_fsuid();
		if (!(cifs_sb->mnt_cifs_flags & CIFS_MOUNT_OVERR_GID))
			stat->gid = current_fsgid();
	}
	return 0;
}

int cifs_fiemap(struct inode *inode, struct fiemap_extent_info *fei, u64 start,
		u64 len)
{
	struct cifsInodeInfo *cifs_i = CIFS_I(inode);
	struct cifs_sb_info *cifs_sb = CIFS_SB(cifs_i->netfs.inode.i_sb);
	struct cifs_tcon *tcon = cifs_sb_master_tcon(cifs_sb);
	struct TCP_Server_Info *server = tcon->ses->server;
	struct cifsFileInfo *cfile;
	int rc;

	if (unlikely(cifs_forced_shutdown(cifs_sb)))
		return -EIO;

	/*
	 * We need to be sure that all dirty pages are written as they
	 * might fill holes on the server.
	 */
	if (!CIFS_CACHE_READ(CIFS_I(inode)) && inode->i_mapping &&
	    inode->i_mapping->nrpages != 0) {
		rc = filemap_fdatawait(inode->i_mapping);
		if (rc) {
			mapping_set_error(inode->i_mapping, rc);
			return rc;
		}
	}

	cfile = find_readable_file(cifs_i, false);
	if (cfile == NULL)
		return -EINVAL;

	if (server->ops->fiemap) {
		rc = server->ops->fiemap(tcon, cfile, fei, start, len);
		cifsFileInfo_put(cfile);
		return rc;
	}

	cifsFileInfo_put(cfile);
	return -ENOTSUPP;
}

int cifs_truncate_page(struct address_space *mapping, loff_t from)
{
	pgoff_t index = from >> PAGE_SHIFT;
	unsigned offset = from & (PAGE_SIZE - 1);
	struct page *page;
	int rc = 0;

	page = grab_cache_page(mapping, index);
	if (!page)
		return -ENOMEM;

	zero_user_segment(page, offset, PAGE_SIZE);
	unlock_page(page);
	put_page(page);
	return rc;
}

void cifs_setsize(struct inode *inode, loff_t offset)
{
	struct cifsInodeInfo *cifs_i = CIFS_I(inode);

	spin_lock(&inode->i_lock);
	i_size_write(inode, offset);
	spin_unlock(&inode->i_lock);

	/* Cached inode must be refreshed on truncate */
	cifs_i->time = 0;
	truncate_pagecache(inode, offset);
}

static int
cifs_set_file_size(struct inode *inode, struct iattr *attrs,
		   unsigned int xid, const char *full_path)
{
	int rc;
	struct cifsFileInfo *open_file;
	struct cifsInodeInfo *cifsInode = CIFS_I(inode);
	struct cifs_sb_info *cifs_sb = CIFS_SB(inode->i_sb);
	struct tcon_link *tlink = NULL;
	struct cifs_tcon *tcon = NULL;
	struct TCP_Server_Info *server;

	/*
	 * To avoid spurious oplock breaks from server, in the case of
	 * inodes that we already have open, avoid doing path based
	 * setting of file size if we can do it by handle.
	 * This keeps our caching token (oplock) and avoids timeouts
	 * when the local oplock break takes longer to flush
	 * writebehind data than the SMB timeout for the SetPathInfo
	 * request would allow
	 */
	open_file = find_writable_file(cifsInode, FIND_WR_FSUID_ONLY);
	if (open_file) {
		tcon = tlink_tcon(open_file->tlink);
		server = tcon->ses->server;
		if (server->ops->set_file_size)
			rc = server->ops->set_file_size(xid, tcon, open_file,
							attrs->ia_size, false);
		else
			rc = -ENOSYS;
		cifsFileInfo_put(open_file);
		cifs_dbg(FYI, "SetFSize for attrs rc = %d\n", rc);
	} else
		rc = -EINVAL;

	if (!rc)
		goto set_size_out;

	if (tcon == NULL) {
		tlink = cifs_sb_tlink(cifs_sb);
		if (IS_ERR(tlink))
			return PTR_ERR(tlink);
		tcon = tlink_tcon(tlink);
		server = tcon->ses->server;
	}

	/*
	 * Set file size by pathname rather than by handle either because no
	 * valid, writeable file handle for it was found or because there was
	 * an error setting it by handle.
	 */
	if (server->ops->set_path_size)
		rc = server->ops->set_path_size(xid, tcon, full_path,
						attrs->ia_size, cifs_sb, false);
	else
		rc = -ENOSYS;
	cifs_dbg(FYI, "SetEOF by path (setattrs) rc = %d\n", rc);

	if (tlink)
		cifs_put_tlink(tlink);

set_size_out:
	if (rc == 0) {
		cifsInode->server_eof = attrs->ia_size;
		cifs_setsize(inode, attrs->ia_size);
		/*
		 * i_blocks is not related to (i_size / i_blksize), but instead
		 * 512 byte (2**9) size is required for calculating num blocks.
		 * Until we can query the server for actual allocation size,
		 * this is best estimate we have for blocks allocated for a file
		 * Number of blocks must be rounded up so size 1 is not 0 blocks
		 */
		inode->i_blocks = (512 - 1 + attrs->ia_size) >> 9;

		/*
		 * The man page of truncate says if the size changed,
		 * then the st_ctime and st_mtime fields for the file
		 * are updated.
		 */
		attrs->ia_ctime = attrs->ia_mtime = current_time(inode);
		attrs->ia_valid |= ATTR_CTIME | ATTR_MTIME;

		cifs_truncate_page(inode->i_mapping, inode->i_size);
	}

	return rc;
}

#ifdef CONFIG_CIFS_ALLOW_INSECURE_LEGACY
static int
cifs_setattr_unix(struct dentry *direntry, struct iattr *attrs)
{
	int rc;
	unsigned int xid;
	const char *full_path;
	void *page = alloc_dentry_path();
	struct inode *inode = d_inode(direntry);
	struct cifsInodeInfo *cifsInode = CIFS_I(inode);
	struct cifs_sb_info *cifs_sb = CIFS_SB(inode->i_sb);
	struct tcon_link *tlink;
	struct cifs_tcon *pTcon;
	struct cifs_unix_set_info_args *args = NULL;
	struct cifsFileInfo *open_file;

	cifs_dbg(FYI, "setattr_unix on file %pd attrs->ia_valid=0x%x\n",
		 direntry, attrs->ia_valid);

	xid = get_xid();

	if (cifs_sb->mnt_cifs_flags & CIFS_MOUNT_NO_PERM)
		attrs->ia_valid |= ATTR_FORCE;

	rc = setattr_prepare(&init_user_ns, direntry, attrs);
	if (rc < 0)
		goto out;

	full_path = build_path_from_dentry(direntry, page);
	if (IS_ERR(full_path)) {
		rc = PTR_ERR(full_path);
		goto out;
	}

	/*
	 * Attempt to flush data before changing attributes. We need to do
	 * this for ATTR_SIZE and ATTR_MTIME for sure, and if we change the
	 * ownership or mode then we may also need to do this. Here, we take
	 * the safe way out and just do the flush on all setattr requests. If
	 * the flush returns error, store it to report later and continue.
	 *
	 * BB: This should be smarter. Why bother flushing pages that
	 * will be truncated anyway? Also, should we error out here if
	 * the flush returns error?
	 */
	rc = filemap_write_and_wait(inode->i_mapping);
	if (is_interrupt_error(rc)) {
		rc = -ERESTARTSYS;
		goto out;
	}

	mapping_set_error(inode->i_mapping, rc);
	rc = 0;

	if (attrs->ia_valid & ATTR_SIZE) {
		rc = cifs_set_file_size(inode, attrs, xid, full_path);
		if (rc != 0)
			goto out;
	}

	/* skip mode change if it's just for clearing setuid/setgid */
	if (attrs->ia_valid & (ATTR_KILL_SUID|ATTR_KILL_SGID))
		attrs->ia_valid &= ~ATTR_MODE;

	args = kmalloc(sizeof(*args), GFP_KERNEL);
	if (args == NULL) {
		rc = -ENOMEM;
		goto out;
	}

	/* set up the struct */
	if (attrs->ia_valid & ATTR_MODE)
		args->mode = attrs->ia_mode;
	else
		args->mode = NO_CHANGE_64;

	if (attrs->ia_valid & ATTR_UID)
		args->uid = attrs->ia_uid;
	else
		args->uid = INVALID_UID; /* no change */

	if (attrs->ia_valid & ATTR_GID)
		args->gid = attrs->ia_gid;
	else
		args->gid = INVALID_GID; /* no change */

	if (attrs->ia_valid & ATTR_ATIME)
		args->atime = cifs_UnixTimeToNT(attrs->ia_atime);
	else
		args->atime = NO_CHANGE_64;

	if (attrs->ia_valid & ATTR_MTIME)
		args->mtime = cifs_UnixTimeToNT(attrs->ia_mtime);
	else
		args->mtime = NO_CHANGE_64;

	if (attrs->ia_valid & ATTR_CTIME)
		args->ctime = cifs_UnixTimeToNT(attrs->ia_ctime);
	else
		args->ctime = NO_CHANGE_64;

	args->device = 0;
	open_file = find_writable_file(cifsInode, FIND_WR_FSUID_ONLY);
	if (open_file) {
		u16 nfid = open_file->fid.netfid;
		u32 npid = open_file->pid;
		pTcon = tlink_tcon(open_file->tlink);
		rc = CIFSSMBUnixSetFileInfo(xid, pTcon, args, nfid, npid);
		cifsFileInfo_put(open_file);
	} else {
		tlink = cifs_sb_tlink(cifs_sb);
		if (IS_ERR(tlink)) {
			rc = PTR_ERR(tlink);
			goto out;
		}
		pTcon = tlink_tcon(tlink);
		rc = CIFSSMBUnixSetPathInfo(xid, pTcon, full_path, args,
				    cifs_sb->local_nls,
				    cifs_remap(cifs_sb));
		cifs_put_tlink(tlink);
	}

	if (rc)
		goto out;

	if ((attrs->ia_valid & ATTR_SIZE) &&
	    attrs->ia_size != i_size_read(inode)) {
		truncate_setsize(inode, attrs->ia_size);
		fscache_resize_cookie(cifs_inode_cookie(inode), attrs->ia_size);
	}

	setattr_copy(&init_user_ns, inode, attrs);
	mark_inode_dirty(inode);

	/* force revalidate when any of these times are set since some
	   of the fs types (eg ext3, fat) do not have fine enough
	   time granularity to match protocol, and we do not have a
	   a way (yet) to query the server fs's time granularity (and
	   whether it rounds times down).
	*/
	if (attrs->ia_valid & (ATTR_MTIME | ATTR_CTIME))
		cifsInode->time = 0;
out:
	kfree(args);
	free_dentry_path(page);
	free_xid(xid);
	return rc;
}
#endif /* CONFIG_CIFS_ALLOW_INSECURE_LEGACY */

static int
cifs_setattr_nounix(struct dentry *direntry, struct iattr *attrs)
{
	unsigned int xid;
	kuid_t uid = INVALID_UID;
	kgid_t gid = INVALID_GID;
	struct inode *inode = d_inode(direntry);
	struct cifs_sb_info *cifs_sb = CIFS_SB(inode->i_sb);
	struct cifsInodeInfo *cifsInode = CIFS_I(inode);
	struct cifsFileInfo *wfile;
	struct cifs_tcon *tcon;
	const char *full_path;
	void *page = alloc_dentry_path();
	int rc = -EACCES;
	__u32 dosattr = 0;
	__u64 mode = NO_CHANGE_64;

	xid = get_xid();

	cifs_dbg(FYI, "setattr on file %pd attrs->ia_valid 0x%x\n",
		 direntry, attrs->ia_valid);

	if (cifs_sb->mnt_cifs_flags & CIFS_MOUNT_NO_PERM)
		attrs->ia_valid |= ATTR_FORCE;

	rc = setattr_prepare(&init_user_ns, direntry, attrs);
	if (rc < 0)
		goto cifs_setattr_exit;

	full_path = build_path_from_dentry(direntry, page);
	if (IS_ERR(full_path)) {
		rc = PTR_ERR(full_path);
		goto cifs_setattr_exit;
	}

	/*
	 * Attempt to flush data before changing attributes. We need to do
	 * this for ATTR_SIZE and ATTR_MTIME.  If the flush of the data
	 * returns error, store it to report later and continue.
	 *
	 * BB: This should be smarter. Why bother flushing pages that
	 * will be truncated anyway? Also, should we error out here if
	 * the flush returns error? Do we need to check for ATTR_MTIME_SET flag?
	 */
	if (attrs->ia_valid & (ATTR_MTIME | ATTR_SIZE | ATTR_CTIME)) {
		rc = filemap_write_and_wait(inode->i_mapping);
		if (is_interrupt_error(rc)) {
			rc = -ERESTARTSYS;
			goto cifs_setattr_exit;
		}
		mapping_set_error(inode->i_mapping, rc);
	}

	rc = 0;

	if ((attrs->ia_valid & ATTR_MTIME) &&
	    !(cifs_sb->mnt_cifs_flags & CIFS_MOUNT_NOSSYNC)) {
		rc = cifs_get_writable_file(cifsInode, FIND_WR_ANY, &wfile);
		if (!rc) {
			tcon = tlink_tcon(wfile->tlink);
			rc = tcon->ses->server->ops->flush(xid, tcon, &wfile->fid);
			cifsFileInfo_put(wfile);
			if (rc)
				goto cifs_setattr_exit;
		} else if (rc != -EBADF)
			goto cifs_setattr_exit;
		else
			rc = 0;
	}

	if (attrs->ia_valid & ATTR_SIZE) {
		rc = cifs_set_file_size(inode, attrs, xid, full_path);
		if (rc != 0)
			goto cifs_setattr_exit;
	}

	if (attrs->ia_valid & ATTR_UID)
		uid = attrs->ia_uid;

	if (attrs->ia_valid & ATTR_GID)
		gid = attrs->ia_gid;

	if ((cifs_sb->mnt_cifs_flags & CIFS_MOUNT_CIFS_ACL) ||
	    (cifs_sb->mnt_cifs_flags & CIFS_MOUNT_MODE_FROM_SID)) {
		if (uid_valid(uid) || gid_valid(gid)) {
			mode = NO_CHANGE_64;
			rc = id_mode_to_cifs_acl(inode, full_path, &mode,
							uid, gid);
			if (rc) {
				cifs_dbg(FYI, "%s: Setting id failed with error: %d\n",
					 __func__, rc);
				goto cifs_setattr_exit;
			}
		}
	} else
	if (!(cifs_sb->mnt_cifs_flags & CIFS_MOUNT_SET_UID))
		attrs->ia_valid &= ~(ATTR_UID | ATTR_GID);

	/* skip mode change if it's just for clearing setuid/setgid */
	if (attrs->ia_valid & (ATTR_KILL_SUID|ATTR_KILL_SGID))
		attrs->ia_valid &= ~ATTR_MODE;

	if (attrs->ia_valid & ATTR_MODE) {
		mode = attrs->ia_mode;
		rc = 0;
		if ((cifs_sb->mnt_cifs_flags & CIFS_MOUNT_CIFS_ACL) ||
		    (cifs_sb->mnt_cifs_flags & CIFS_MOUNT_MODE_FROM_SID)) {
			rc = id_mode_to_cifs_acl(inode, full_path, &mode,
						INVALID_UID, INVALID_GID);
			if (rc) {
				cifs_dbg(FYI, "%s: Setting ACL failed with error: %d\n",
					 __func__, rc);
				goto cifs_setattr_exit;
			}

			/*
			 * In case of CIFS_MOUNT_CIFS_ACL, we cannot support all modes.
			 * Pick up the actual mode bits that were set.
			 */
			if (mode != attrs->ia_mode)
				attrs->ia_mode = mode;
		} else
		if (((mode & S_IWUGO) == 0) &&
		    (cifsInode->cifsAttrs & ATTR_READONLY) == 0) {

			dosattr = cifsInode->cifsAttrs | ATTR_READONLY;

			/* fix up mode if we're not using dynperm */
			if ((cifs_sb->mnt_cifs_flags & CIFS_MOUNT_DYNPERM) == 0)
				attrs->ia_mode = inode->i_mode & ~S_IWUGO;
		} else if ((mode & S_IWUGO) &&
			   (cifsInode->cifsAttrs & ATTR_READONLY)) {

			dosattr = cifsInode->cifsAttrs & ~ATTR_READONLY;
			/* Attributes of 0 are ignored */
			if (dosattr == 0)
				dosattr |= ATTR_NORMAL;

			/* reset local inode permissions to normal */
			if (!(cifs_sb->mnt_cifs_flags & CIFS_MOUNT_DYNPERM)) {
				attrs->ia_mode &= ~(S_IALLUGO);
				if (S_ISDIR(inode->i_mode))
					attrs->ia_mode |=
						cifs_sb->ctx->dir_mode;
				else
					attrs->ia_mode |=
						cifs_sb->ctx->file_mode;
			}
		} else if (!(cifs_sb->mnt_cifs_flags & CIFS_MOUNT_DYNPERM)) {
			/* ignore mode change - ATTR_READONLY hasn't changed */
			attrs->ia_valid &= ~ATTR_MODE;
		}
	}

	if (attrs->ia_valid & (ATTR_MTIME|ATTR_ATIME|ATTR_CTIME) ||
	    ((attrs->ia_valid & ATTR_MODE) && dosattr)) {
		rc = cifs_set_file_info(inode, attrs, xid, full_path, dosattr);
		/* BB: check for rc = -EOPNOTSUPP and switch to legacy mode */

		/* Even if error on time set, no sense failing the call if
		the server would set the time to a reasonable value anyway,
		and this check ensures that we are not being called from
		sys_utimes in which case we ought to fail the call back to
		the user when the server rejects the call */
		if ((rc) && (attrs->ia_valid &
				(ATTR_MODE | ATTR_GID | ATTR_UID | ATTR_SIZE)))
			rc = 0;
	}

	/* do not need local check to inode_check_ok since the server does
	   that */
	if (rc)
		goto cifs_setattr_exit;

	if ((attrs->ia_valid & ATTR_SIZE) &&
	    attrs->ia_size != i_size_read(inode)) {
		truncate_setsize(inode, attrs->ia_size);
		fscache_resize_cookie(cifs_inode_cookie(inode), attrs->ia_size);
	}

	setattr_copy(&init_user_ns, inode, attrs);
	mark_inode_dirty(inode);

cifs_setattr_exit:
	free_xid(xid);
	free_dentry_path(page);
	return rc;
}

int
cifs_setattr(struct user_namespace *mnt_userns, struct dentry *direntry,
	     struct iattr *attrs)
{
	struct cifs_sb_info *cifs_sb = CIFS_SB(direntry->d_sb);
	int rc, retries = 0;
#ifdef CONFIG_CIFS_ALLOW_INSECURE_LEGACY
	struct cifs_tcon *pTcon = cifs_sb_master_tcon(cifs_sb);
#endif /* CONFIG_CIFS_ALLOW_INSECURE_LEGACY */

	if (unlikely(cifs_forced_shutdown(cifs_sb)))
		return -EIO;

	do {
#ifdef CONFIG_CIFS_ALLOW_INSECURE_LEGACY
		if (pTcon->unix_ext)
			rc = cifs_setattr_unix(direntry, attrs);
		else
#endif /* CONFIG_CIFS_ALLOW_INSECURE_LEGACY */
			rc = cifs_setattr_nounix(direntry, attrs);
		retries++;
	} while (is_retryable_error(rc) && retries < 2);

	/* BB: add cifs_setattr_legacy for really old servers */
	return rc;
}<|MERGE_RESOLUTION|>--- conflicted
+++ resolved
@@ -215,14 +215,6 @@
 		kfree(cifs_i->symlink_target);
 		cifs_i->symlink_target = fattr->cf_symlink_target;
 		fattr->cf_symlink_target = NULL;
-<<<<<<< HEAD
-
-		if (unlikely(!cifs_i->symlink_target))
-			inode->i_link = ERR_PTR(-EOPNOTSUPP);
-		else
-			inode->i_link = cifs_i->symlink_target;
-=======
->>>>>>> 163a7fbf
 	}
 	spin_unlock(&inode->i_lock);
 
