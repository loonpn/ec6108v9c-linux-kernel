// SPDX-License-Identifier: GPL-2.0
#include <linux/file.h>
#include <linux/fs.h>
#include <linux/fsnotify_backend.h>
#include <linux/idr.h>
#include <linux/init.h>
#include <linux/inotify.h>
#include <linux/fanotify.h>
#include <linux/kernel.h>
#include <linux/namei.h>
#include <linux/sched.h>
#include <linux/types.h>
#include <linux/seq_file.h>
#include <linux/exportfs.h>

#include "inotify/inotify.h"
#include "fdinfo.h"
#include "fsnotify.h"

#if defined(CONFIG_PROC_FS)

#if defined(CONFIG_INOTIFY_USER) || defined(CONFIG_FANOTIFY)

static void show_fdinfo(struct seq_file *m, struct file *f,
			void (*show)(struct seq_file *m,
				     struct fsnotify_mark *mark))
{
	struct fsnotify_group *group = f->private_data;
	struct fsnotify_mark *mark;

	mutex_lock(&group->mark_mutex);
	list_for_each_entry(mark, &group->marks_list, g_list) {
		show(m, mark);
		if (seq_has_overflowed(m))
			break;
	}
	mutex_unlock(&group->mark_mutex);
}

#if defined(CONFIG_EXPORTFS)
static void show_mark_fhandle(struct seq_file *m, struct inode *inode)
{
	struct {
		struct file_handle handle;
		u8 pad[MAX_HANDLE_SZ];
	} f;
	int size, ret, i;

	f.handle.handle_bytes = sizeof(f.pad);
	size = f.handle.handle_bytes >> 2;

	ret = exportfs_encode_inode_fh(inode, (struct fid *)f.handle.f_handle, &size, NULL);
	if ((ret == FILEID_INVALID) || (ret < 0)) {
		WARN_ONCE(1, "Can't encode file handler for inotify: %d\n", ret);
		return;
	}

	f.handle.handle_type = ret;
	f.handle.handle_bytes = size * sizeof(u32);

	seq_printf(m, "fhandle-bytes:%x fhandle-type:%x f_handle:",
		   f.handle.handle_bytes, f.handle.handle_type);

	for (i = 0; i < f.handle.handle_bytes; i++)
		seq_printf(m, "%02x", (int)f.handle.f_handle[i]);
}
#else
static void show_mark_fhandle(struct seq_file *m, struct inode *inode)
{
}
#endif

#ifdef CONFIG_INOTIFY_USER

static void inotify_fdinfo(struct seq_file *m, struct fsnotify_mark *mark)
{
	struct inotify_inode_mark *inode_mark;
	struct inode *inode;

	if (mark->connector->type != FSNOTIFY_OBJ_TYPE_INODE)
		return;

	inode_mark = container_of(mark, struct inotify_inode_mark, fsn_mark);
	inode = igrab(fsnotify_conn_inode(mark->connector));
	if (inode) {
		/*
		 * IN_ALL_EVENTS represents all of the mask bits
		 * that we expose to userspace.  There is at
		 * least one bit (FS_EVENT_ON_CHILD) which is
		 * used only internally to the kernel.
		 */
		u32 mask = mark->mask & IN_ALL_EVENTS;
		seq_printf(m, "inotify wd:%x ino:%lx sdev:%x mask:%x ignored_mask:%x ",
			   inode_mark->wd, inode->i_ino, inode->i_sb->s_dev,
			   mask, mark->ignored_mask);
		show_mark_fhandle(m, inode);
		seq_putc(m, '\n');
		iput(inode);
	}
}

void inotify_show_fdinfo(struct seq_file *m, struct file *f)
{
	show_fdinfo(m, f, inotify_fdinfo);
}

#endif /* CONFIG_INOTIFY_USER */

#ifdef CONFIG_FANOTIFY

static void fanotify_fdinfo(struct seq_file *m, struct fsnotify_mark *mark)
{
	unsigned int mflags = 0;
	struct inode *inode;

	if (mark->flags & FSNOTIFY_MARK_FLAG_IGNORED_SURV_MODIFY)
		mflags |= FAN_MARK_IGNORED_SURV_MODIFY;

	if (mark->connector->type == FSNOTIFY_OBJ_TYPE_INODE) {
		inode = igrab(fsnotify_conn_inode(mark->connector));
		if (!inode)
			return;
		seq_printf(m, "fanotify ino:%lx sdev:%x mflags:%x mask:%x ignored_mask:%x ",
			   inode->i_ino, inode->i_sb->s_dev,
			   mflags, mark->mask, mark->ignored_mask);
		show_mark_fhandle(m, inode);
		seq_putc(m, '\n');
		iput(inode);
	} else if (mark->connector->type == FSNOTIFY_OBJ_TYPE_VFSMOUNT) {
		struct mount *mnt = fsnotify_conn_mount(mark->connector);

		seq_printf(m, "fanotify mnt_id:%x mflags:%x mask:%x ignored_mask:%x\n",
			   mnt->mnt_id, mflags, mark->mask, mark->ignored_mask);
	} else if (mark->connector->type == FSNOTIFY_OBJ_TYPE_SB) {
		struct super_block *sb = fsnotify_conn_sb(mark->connector);

		seq_printf(m, "fanotify sdev:%x mflags:%x mask:%x ignored_mask:%x\n",
			   sb->s_dev, mflags, mark->mask, mark->ignored_mask);
	}
}

void fanotify_show_fdinfo(struct seq_file *m, struct file *f)
{
	struct fsnotify_group *group = f->private_data;

	seq_printf(m, "fanotify flags:%x event-flags:%x\n",
<<<<<<< HEAD
		   group->fanotify_data.flags,
=======
		   group->fanotify_data.flags & FANOTIFY_INIT_FLAGS,
>>>>>>> 8e0eb2fb
		   group->fanotify_data.f_flags);

	show_fdinfo(m, f, fanotify_fdinfo);
}

#endif /* CONFIG_FANOTIFY */

#endif /* CONFIG_INOTIFY_USER || CONFIG_FANOTIFY */

#endif /* CONFIG_PROC_FS */<|MERGE_RESOLUTION|>--- conflicted
+++ resolved
@@ -144,11 +144,7 @@
 	struct fsnotify_group *group = f->private_data;
 
 	seq_printf(m, "fanotify flags:%x event-flags:%x\n",
-<<<<<<< HEAD
-		   group->fanotify_data.flags,
-=======
 		   group->fanotify_data.flags & FANOTIFY_INIT_FLAGS,
->>>>>>> 8e0eb2fb
 		   group->fanotify_data.f_flags);
 
 	show_fdinfo(m, f, fanotify_fdinfo);
