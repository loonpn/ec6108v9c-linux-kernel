// SPDX-License-Identifier: GPL-2.0-only 

#include "util/debug.h"
#include "util/dso.h"
#include "util/event.h"
#include "util/evlist.h"
#include "util/machine.h"
#include "util/map.h"
#include "util/map_symbol.h"
#include "util/branch.h"
#include "util/memswap.h"
#include "util/namespaces.h"
#include "util/session.h"
#include "util/stat.h"
#include "util/symbol.h"
#include "util/synthetic-events.h"
#include "util/target.h"
#include "util/time-utils.h"
#include "util/cgroup.h"
#include <linux/bitops.h>
#include <linux/kernel.h>
#include <linux/string.h>
#include <linux/zalloc.h>
#include <linux/perf_event.h>
#include <asm/bug.h>
#include <perf/evsel.h>
#include <perf/cpumap.h>
#include <internal/lib.h> // page_size
#include <internal/threadmap.h>
#include <perf/threadmap.h>
#include <symbol/kallsyms.h>
#include <dirent.h>
#include <errno.h>
#include <inttypes.h>
#include <stdio.h>
#include <string.h>
#include <uapi/linux/mman.h> /* To get things like MAP_HUGETLB even on older libc headers */
#include <api/fs/fs.h>
#include <api/io.h>
#include <sys/types.h>
#include <sys/stat.h>
#include <fcntl.h>
#include <unistd.h>

#define DEFAULT_PROC_MAP_PARSE_TIMEOUT 500

unsigned int proc_map_timeout = DEFAULT_PROC_MAP_PARSE_TIMEOUT;

int perf_tool__process_synth_event(struct perf_tool *tool,
				   union perf_event *event,
				   struct machine *machine,
				   perf_event__handler_t process)
{
	struct perf_sample synth_sample = {
		.pid	   = -1,
		.tid	   = -1,
		.time	   = -1,
		.stream_id = -1,
		.cpu	   = -1,
		.period	   = 1,
		.cpumode   = event->header.misc & PERF_RECORD_MISC_CPUMODE_MASK,
	};

	return process(tool, event, &synth_sample, machine);
};

/*
 * Assumes that the first 4095 bytes of /proc/pid/stat contains
 * the comm, tgid and ppid.
 */
static int perf_event__get_comm_ids(pid_t pid, pid_t tid, char *comm, size_t len,
				    pid_t *tgid, pid_t *ppid, bool *kernel)
{
	char bf[4096];
	int fd;
	size_t size = 0;
	ssize_t n;
	char *name, *tgids, *ppids, *vmpeak, *threads;

	*tgid = -1;
	*ppid = -1;

	if (pid)
		snprintf(bf, sizeof(bf), "/proc/%d/task/%d/status", pid, tid);
	else
		snprintf(bf, sizeof(bf), "/proc/%d/status", tid);

	fd = open(bf, O_RDONLY);
	if (fd < 0) {
		pr_debug("couldn't open %s\n", bf);
		return -1;
	}

	n = read(fd, bf, sizeof(bf) - 1);
	close(fd);
	if (n <= 0) {
		pr_warning("Couldn't get COMM, tigd and ppid for pid %d\n",
			   tid);
		return -1;
	}
	bf[n] = '\0';

	name = strstr(bf, "Name:");
	tgids = strstr(name ?: bf, "Tgid:");
	ppids = strstr(tgids ?: bf, "PPid:");
	vmpeak = strstr(ppids ?: bf, "VmPeak:");

	if (vmpeak)
		threads = NULL;
	else
		threads = strstr(ppids ?: bf, "Threads:");

	if (name) {
		char *nl;

		name = skip_spaces(name + 5);  /* strlen("Name:") */
		nl = strchr(name, '\n');
		if (nl)
			*nl = '\0';

		size = strlen(name);
		if (size >= len)
			size = len - 1;
		memcpy(comm, name, size);
		comm[size] = '\0';
	} else {
		pr_debug("Name: string not found for pid %d\n", tid);
	}

	if (tgids) {
		tgids += 5;  /* strlen("Tgid:") */
		*tgid = atoi(tgids);
	} else {
		pr_debug("Tgid: string not found for pid %d\n", tid);
	}

	if (ppids) {
		ppids += 5;  /* strlen("PPid:") */
		*ppid = atoi(ppids);
	} else {
		pr_debug("PPid: string not found for pid %d\n", tid);
	}

	if (!vmpeak && threads)
		*kernel = true;
	else
		*kernel = false;

	return 0;
}

static int perf_event__prepare_comm(union perf_event *event, pid_t pid, pid_t tid,
				    struct machine *machine,
				    pid_t *tgid, pid_t *ppid, bool *kernel)
{
	size_t size;

	*ppid = -1;

	memset(&event->comm, 0, sizeof(event->comm));

	if (machine__is_host(machine)) {
		if (perf_event__get_comm_ids(pid, tid, event->comm.comm,
					     sizeof(event->comm.comm),
					     tgid, ppid, kernel) != 0) {
			return -1;
		}
	} else {
		*tgid = machine->pid;
	}

	if (*tgid < 0)
		return -1;

	event->comm.pid = *tgid;
	event->comm.header.type = PERF_RECORD_COMM;

	size = strlen(event->comm.comm) + 1;
	size = PERF_ALIGN(size, sizeof(u64));
	memset(event->comm.comm + size, 0, machine->id_hdr_size);
	event->comm.header.size = (sizeof(event->comm) -
				(sizeof(event->comm.comm) - size) +
				machine->id_hdr_size);
	event->comm.tid = tid;

	return 0;
}

pid_t perf_event__synthesize_comm(struct perf_tool *tool,
					 union perf_event *event, pid_t pid,
					 perf_event__handler_t process,
					 struct machine *machine)
{
	pid_t tgid, ppid;
	bool kernel_thread;

	if (perf_event__prepare_comm(event, 0, pid, machine, &tgid, &ppid,
				     &kernel_thread) != 0)
		return -1;

	if (perf_tool__process_synth_event(tool, event, machine, process) != 0)
		return -1;

	return tgid;
}

static void perf_event__get_ns_link_info(pid_t pid, const char *ns,
					 struct perf_ns_link_info *ns_link_info)
{
	struct stat64 st;
	char proc_ns[128];

	sprintf(proc_ns, "/proc/%u/ns/%s", pid, ns);
	if (stat64(proc_ns, &st) == 0) {
		ns_link_info->dev = st.st_dev;
		ns_link_info->ino = st.st_ino;
	}
}

int perf_event__synthesize_namespaces(struct perf_tool *tool,
				      union perf_event *event,
				      pid_t pid, pid_t tgid,
				      perf_event__handler_t process,
				      struct machine *machine)
{
	u32 idx;
	struct perf_ns_link_info *ns_link_info;

	if (!tool || !tool->namespace_events)
		return 0;

	memset(&event->namespaces, 0, (sizeof(event->namespaces) +
	       (NR_NAMESPACES * sizeof(struct perf_ns_link_info)) +
	       machine->id_hdr_size));

	event->namespaces.pid = tgid;
	event->namespaces.tid = pid;

	event->namespaces.nr_namespaces = NR_NAMESPACES;

	ns_link_info = event->namespaces.link_info;

	for (idx = 0; idx < event->namespaces.nr_namespaces; idx++)
		perf_event__get_ns_link_info(pid, perf_ns__name(idx),
					     &ns_link_info[idx]);

	event->namespaces.header.type = PERF_RECORD_NAMESPACES;

	event->namespaces.header.size = (sizeof(event->namespaces) +
			(NR_NAMESPACES * sizeof(struct perf_ns_link_info)) +
			machine->id_hdr_size);

	if (perf_tool__process_synth_event(tool, event, machine, process) != 0)
		return -1;

	return 0;
}

static int perf_event__synthesize_fork(struct perf_tool *tool,
				       union perf_event *event,
				       pid_t pid, pid_t tgid, pid_t ppid,
				       perf_event__handler_t process,
				       struct machine *machine)
{
	memset(&event->fork, 0, sizeof(event->fork) + machine->id_hdr_size);

	/*
	 * for main thread set parent to ppid from status file. For other
	 * threads set parent pid to main thread. ie., assume main thread
	 * spawns all threads in a process
	*/
	if (tgid == pid) {
		event->fork.ppid = ppid;
		event->fork.ptid = ppid;
	} else {
		event->fork.ppid = tgid;
		event->fork.ptid = tgid;
	}
	event->fork.pid  = tgid;
	event->fork.tid  = pid;
	event->fork.header.type = PERF_RECORD_FORK;
	event->fork.header.misc = PERF_RECORD_MISC_FORK_EXEC;

	event->fork.header.size = (sizeof(event->fork) + machine->id_hdr_size);

	if (perf_tool__process_synth_event(tool, event, machine, process) != 0)
		return -1;

	return 0;
}

static bool read_proc_maps_line(struct io *io, __u64 *start, __u64 *end,
				u32 *prot, u32 *flags, __u64 *offset,
				u32 *maj, u32 *min,
				__u64 *inode,
				ssize_t pathname_size, char *pathname)
{
	__u64 temp;
	int ch;
	char *start_pathname = pathname;

	if (io__get_hex(io, start) != '-')
		return false;
	if (io__get_hex(io, end) != ' ')
		return false;

	/* map protection and flags bits */
	*prot = 0;
	ch = io__get_char(io);
	if (ch == 'r')
		*prot |= PROT_READ;
	else if (ch != '-')
		return false;
	ch = io__get_char(io);
	if (ch == 'w')
		*prot |= PROT_WRITE;
	else if (ch != '-')
		return false;
	ch = io__get_char(io);
	if (ch == 'x')
		*prot |= PROT_EXEC;
	else if (ch != '-')
		return false;
	ch = io__get_char(io);
	if (ch == 's')
		*flags = MAP_SHARED;
	else if (ch == 'p')
		*flags = MAP_PRIVATE;
	else
		return false;
	if (io__get_char(io) != ' ')
		return false;

	if (io__get_hex(io, offset) != ' ')
		return false;

	if (io__get_hex(io, &temp) != ':')
		return false;
	*maj = temp;
	if (io__get_hex(io, &temp) != ' ')
		return false;
	*min = temp;

	ch = io__get_dec(io, inode);
	if (ch != ' ') {
		*pathname = '\0';
		return ch == '\n';
	}
	do {
		ch = io__get_char(io);
	} while (ch == ' ');
	while (true) {
		if (ch < 0)
			return false;
		if (ch == '\0' || ch == '\n' ||
		    (pathname + 1 - start_pathname) >= pathname_size) {
			*pathname = '\0';
			return true;
		}
		*pathname++ = ch;
		ch = io__get_char(io);
	}
}

static void perf_record_mmap2__read_build_id(struct perf_record_mmap2 *event,
					     bool is_kernel)
{
	struct build_id bid;
	int rc;

	if (is_kernel)
		rc = sysfs__read_build_id("/sys/kernel/notes", &bid);
	else
		rc = filename__read_build_id(event->filename, &bid) > 0 ? 0 : -1;

	if (rc == 0) {
		memcpy(event->build_id, bid.data, sizeof(bid.data));
		event->build_id_size = (u8) bid.size;
		event->header.misc |= PERF_RECORD_MISC_MMAP_BUILD_ID;
		event->__reserved_1 = 0;
		event->__reserved_2 = 0;
	} else {
		if (event->filename[0] == '/') {
			pr_debug2("Failed to read build ID for %s\n",
				  event->filename);
		}
	}
}

int perf_event__synthesize_mmap_events(struct perf_tool *tool,
				       union perf_event *event,
				       pid_t pid, pid_t tgid,
				       perf_event__handler_t process,
				       struct machine *machine,
				       bool mmap_data)
{
	unsigned long long t;
	char bf[BUFSIZ];
	struct io io;
	bool truncation = false;
	unsigned long long timeout = proc_map_timeout * 1000000ULL;
	int rc = 0;
	const char *hugetlbfs_mnt = hugetlbfs__mountpoint();
	int hugetlbfs_mnt_len = hugetlbfs_mnt ? strlen(hugetlbfs_mnt) : 0;

	if (machine__is_default_guest(machine))
		return 0;

	snprintf(bf, sizeof(bf), "%s/proc/%d/task/%d/maps",
		machine->root_dir, pid, pid);

	io.fd = open(bf, O_RDONLY, 0);
	if (io.fd < 0) {
		/*
		 * We raced with a task exiting - just return:
		 */
		pr_debug("couldn't open %s\n", bf);
		return -1;
	}
	io__init(&io, io.fd, bf, sizeof(bf));

	event->header.type = PERF_RECORD_MMAP2;
	t = rdclock();

	while (!io.eof) {
		static const char anonstr[] = "//anon";
		size_t size, aligned_size;

		/* ensure null termination since stack will be reused. */
		event->mmap2.filename[0] = '\0';

		/* 00400000-0040c000 r-xp 00000000 fd:01 41038  /bin/cat */
		if (!read_proc_maps_line(&io,
					&event->mmap2.start,
					&event->mmap2.len,
					&event->mmap2.prot,
					&event->mmap2.flags,
					&event->mmap2.pgoff,
					&event->mmap2.maj,
					&event->mmap2.min,
					&event->mmap2.ino,
					sizeof(event->mmap2.filename),
					event->mmap2.filename))
			continue;

		if ((rdclock() - t) > timeout) {
			pr_warning("Reading %s/proc/%d/task/%d/maps time out. "
				   "You may want to increase "
				   "the time limit by --proc-map-timeout\n",
				   machine->root_dir, pid, pid);
			truncation = true;
			goto out;
		}

		event->mmap2.ino_generation = 0;

		/*
		 * Just like the kernel, see __perf_event_mmap in kernel/perf_event.c
		 */
		if (machine__is_host(machine))
			event->header.misc = PERF_RECORD_MISC_USER;
		else
			event->header.misc = PERF_RECORD_MISC_GUEST_USER;

		if ((event->mmap2.prot & PROT_EXEC) == 0) {
			if (!mmap_data || (event->mmap2.prot & PROT_READ) == 0)
				continue;

			event->header.misc |= PERF_RECORD_MISC_MMAP_DATA;
		}

out:
		if (truncation)
			event->header.misc |= PERF_RECORD_MISC_PROC_MAP_PARSE_TIMEOUT;

		if (!strcmp(event->mmap2.filename, ""))
			strcpy(event->mmap2.filename, anonstr);

		if (hugetlbfs_mnt_len &&
		    !strncmp(event->mmap2.filename, hugetlbfs_mnt,
			     hugetlbfs_mnt_len)) {
			strcpy(event->mmap2.filename, anonstr);
			event->mmap2.flags |= MAP_HUGETLB;
		}

		size = strlen(event->mmap2.filename) + 1;
		aligned_size = PERF_ALIGN(size, sizeof(u64));
		event->mmap2.len -= event->mmap.start;
		event->mmap2.header.size = (sizeof(event->mmap2) -
					(sizeof(event->mmap2.filename) - aligned_size));
		memset(event->mmap2.filename + size, 0, machine->id_hdr_size +
			(aligned_size - size));
		event->mmap2.header.size += machine->id_hdr_size;
		event->mmap2.pid = tgid;
		event->mmap2.tid = pid;

		if (symbol_conf.buildid_mmap2)
			perf_record_mmap2__read_build_id(&event->mmap2, false);

		if (perf_tool__process_synth_event(tool, event, machine, process) != 0) {
			rc = -1;
			break;
		}

		if (truncation)
			break;
	}

	close(io.fd);
	return rc;
}

#ifdef HAVE_FILE_HANDLE
static int perf_event__synthesize_cgroup(struct perf_tool *tool,
					 union perf_event *event,
					 char *path, size_t mount_len,
					 perf_event__handler_t process,
					 struct machine *machine)
{
	size_t event_size = sizeof(event->cgroup) - sizeof(event->cgroup.path);
	size_t path_len = strlen(path) - mount_len + 1;
	struct {
		struct file_handle fh;
		uint64_t cgroup_id;
	} handle;
	int mount_id;

	while (path_len % sizeof(u64))
		path[mount_len + path_len++] = '\0';

	memset(&event->cgroup, 0, event_size);

	event->cgroup.header.type = PERF_RECORD_CGROUP;
	event->cgroup.header.size = event_size + path_len + machine->id_hdr_size;

	handle.fh.handle_bytes = sizeof(handle.cgroup_id);
	if (name_to_handle_at(AT_FDCWD, path, &handle.fh, &mount_id, 0) < 0) {
		pr_debug("stat failed: %s\n", path);
		return -1;
	}

	event->cgroup.id = handle.cgroup_id;
	strncpy(event->cgroup.path, path + mount_len, path_len);
	memset(event->cgroup.path + path_len, 0, machine->id_hdr_size);

	if (perf_tool__process_synth_event(tool, event, machine, process) < 0) {
		pr_debug("process synth event failed\n");
		return -1;
	}

	return 0;
}

static int perf_event__walk_cgroup_tree(struct perf_tool *tool,
					union perf_event *event,
					char *path, size_t mount_len,
					perf_event__handler_t process,
					struct machine *machine)
{
	size_t pos = strlen(path);
	DIR *d;
	struct dirent *dent;
	int ret = 0;

	if (perf_event__synthesize_cgroup(tool, event, path, mount_len,
					  process, machine) < 0)
		return -1;

	d = opendir(path);
	if (d == NULL) {
		pr_debug("failed to open directory: %s\n", path);
		return -1;
	}

	while ((dent = readdir(d)) != NULL) {
		if (dent->d_type != DT_DIR)
			continue;
		if (!strcmp(dent->d_name, ".") ||
		    !strcmp(dent->d_name, ".."))
			continue;

		/* any sane path should be less than PATH_MAX */
		if (strlen(path) + strlen(dent->d_name) + 1 >= PATH_MAX)
			continue;

		if (path[pos - 1] != '/')
			strcat(path, "/");
		strcat(path, dent->d_name);

		ret = perf_event__walk_cgroup_tree(tool, event, path,
						   mount_len, process, machine);
		if (ret < 0)
			break;

		path[pos] = '\0';
	}

	closedir(d);
	return ret;
}

int perf_event__synthesize_cgroups(struct perf_tool *tool,
				   perf_event__handler_t process,
				   struct machine *machine)
{
	union perf_event event;
	char cgrp_root[PATH_MAX];
	size_t mount_len;  /* length of mount point in the path */

	if (!tool || !tool->cgroup_events)
		return 0;

	if (cgroupfs_find_mountpoint(cgrp_root, PATH_MAX, "perf_event") < 0) {
		pr_debug("cannot find cgroup mount point\n");
		return -1;
	}

	mount_len = strlen(cgrp_root);
	/* make sure the path starts with a slash (after mount point) */
	strcat(cgrp_root, "/");

	if (perf_event__walk_cgroup_tree(tool, &event, cgrp_root, mount_len,
					 process, machine) < 0)
		return -1;

	return 0;
}
#else
int perf_event__synthesize_cgroups(struct perf_tool *tool __maybe_unused,
				   perf_event__handler_t process __maybe_unused,
				   struct machine *machine __maybe_unused)
{
	return -1;
}
#endif

int perf_event__synthesize_modules(struct perf_tool *tool, perf_event__handler_t process,
				   struct machine *machine)
{
	int rc = 0;
	struct map *pos;
	struct maps *maps = machine__kernel_maps(machine);
	union perf_event *event;
	size_t size = symbol_conf.buildid_mmap2 ?
			sizeof(event->mmap2) : sizeof(event->mmap);

	event = zalloc(size + machine->id_hdr_size);
	if (event == NULL) {
		pr_debug("Not enough memory synthesizing mmap event "
			 "for kernel modules\n");
		return -1;
	}

	/*
	 * kernel uses 0 for user space maps, see kernel/perf_event.c
	 * __perf_event_mmap
	 */
	if (machine__is_host(machine))
		event->header.misc = PERF_RECORD_MISC_KERNEL;
	else
		event->header.misc = PERF_RECORD_MISC_GUEST_KERNEL;

	maps__for_each_entry(maps, pos) {
		if (!__map__is_kmodule(pos))
			continue;

		if (symbol_conf.buildid_mmap2) {
			size = PERF_ALIGN(pos->dso->long_name_len + 1, sizeof(u64));
			event->mmap2.header.type = PERF_RECORD_MMAP2;
			event->mmap2.header.size = (sizeof(event->mmap2) -
						(sizeof(event->mmap2.filename) - size));
			memset(event->mmap2.filename + size, 0, machine->id_hdr_size);
			event->mmap2.header.size += machine->id_hdr_size;
			event->mmap2.start = pos->start;
			event->mmap2.len   = pos->end - pos->start;
			event->mmap2.pid   = machine->pid;

			memcpy(event->mmap2.filename, pos->dso->long_name,
			       pos->dso->long_name_len + 1);

			perf_record_mmap2__read_build_id(&event->mmap2, false);
		} else {
			size = PERF_ALIGN(pos->dso->long_name_len + 1, sizeof(u64));
			event->mmap.header.type = PERF_RECORD_MMAP;
			event->mmap.header.size = (sizeof(event->mmap) -
						(sizeof(event->mmap.filename) - size));
			memset(event->mmap.filename + size, 0, machine->id_hdr_size);
			event->mmap.header.size += machine->id_hdr_size;
			event->mmap.start = pos->start;
			event->mmap.len   = pos->end - pos->start;
			event->mmap.pid   = machine->pid;

			memcpy(event->mmap.filename, pos->dso->long_name,
			       pos->dso->long_name_len + 1);
		}

		if (perf_tool__process_synth_event(tool, event, machine, process) != 0) {
			rc = -1;
			break;
		}
	}

	free(event);
	return rc;
}

static int filter_task(const struct dirent *dirent)
{
	return isdigit(dirent->d_name[0]);
}

static int __event__synthesize_thread(union perf_event *comm_event,
				      union perf_event *mmap_event,
				      union perf_event *fork_event,
				      union perf_event *namespaces_event,
				      pid_t pid, int full, perf_event__handler_t process,
				      struct perf_tool *tool, struct machine *machine, bool mmap_data)
{
	char filename[PATH_MAX];
	struct dirent **dirent;
	pid_t tgid, ppid;
	int rc = 0;
	int i, n;

	/* special case: only send one comm event using passed in pid */
	if (!full) {
		tgid = perf_event__synthesize_comm(tool, comm_event, pid,
						   process, machine);

		if (tgid == -1)
			return -1;

		if (perf_event__synthesize_namespaces(tool, namespaces_event, pid,
						      tgid, process, machine) < 0)
			return -1;

		/*
		 * send mmap only for thread group leader
		 * see thread__init_maps()
		 */
		if (pid == tgid &&
		    perf_event__synthesize_mmap_events(tool, mmap_event, pid, tgid,
						       process, machine, mmap_data))
			return -1;

		return 0;
	}

	if (machine__is_default_guest(machine))
		return 0;

	snprintf(filename, sizeof(filename), "%s/proc/%d/task",
		 machine->root_dir, pid);

	n = scandir(filename, &dirent, filter_task, alphasort);
	if (n < 0)
		return n;

	for (i = 0; i < n; i++) {
		char *end;
		pid_t _pid;
<<<<<<< HEAD
		bool kernel_thread;
=======
		bool kernel_thread = false;
>>>>>>> 7aef27f0

		_pid = strtol(dirent[i]->d_name, &end, 10);
		if (*end)
			continue;

		rc = -1;
		if (perf_event__prepare_comm(comm_event, pid, _pid, machine,
					     &tgid, &ppid, &kernel_thread) != 0)
			break;

		if (perf_event__synthesize_fork(tool, fork_event, _pid, tgid,
						ppid, process, machine) < 0)
			break;

		if (perf_event__synthesize_namespaces(tool, namespaces_event, _pid,
						      tgid, process, machine) < 0)
			break;

		/*
		 * Send the prepared comm event
		 */
		if (perf_tool__process_synth_event(tool, comm_event, machine, process) != 0)
			break;

		rc = 0;
		if (_pid == pid && !kernel_thread) {
			/* process the parent's maps too */
			rc = perf_event__synthesize_mmap_events(tool, mmap_event, pid, tgid,
						process, machine, mmap_data);
			if (rc)
				break;
		}
	}

	for (i = 0; i < n; i++)
		zfree(&dirent[i]);
	free(dirent);

	return rc;
}

int perf_event__synthesize_thread_map(struct perf_tool *tool,
				      struct perf_thread_map *threads,
				      perf_event__handler_t process,
				      struct machine *machine,
				      bool mmap_data)
{
	union perf_event *comm_event, *mmap_event, *fork_event;
	union perf_event *namespaces_event;
	int err = -1, thread, j;

	comm_event = malloc(sizeof(comm_event->comm) + machine->id_hdr_size);
	if (comm_event == NULL)
		goto out;

	mmap_event = malloc(sizeof(mmap_event->mmap2) + machine->id_hdr_size);
	if (mmap_event == NULL)
		goto out_free_comm;

	fork_event = malloc(sizeof(fork_event->fork) + machine->id_hdr_size);
	if (fork_event == NULL)
		goto out_free_mmap;

	namespaces_event = malloc(sizeof(namespaces_event->namespaces) +
				  (NR_NAMESPACES * sizeof(struct perf_ns_link_info)) +
				  machine->id_hdr_size);
	if (namespaces_event == NULL)
		goto out_free_fork;

	err = 0;
	for (thread = 0; thread < threads->nr; ++thread) {
		if (__event__synthesize_thread(comm_event, mmap_event,
					       fork_event, namespaces_event,
					       perf_thread_map__pid(threads, thread), 0,
					       process, tool, machine,
					       mmap_data)) {
			err = -1;
			break;
		}

		/*
		 * comm.pid is set to thread group id by
		 * perf_event__synthesize_comm
		 */
		if ((int) comm_event->comm.pid != perf_thread_map__pid(threads, thread)) {
			bool need_leader = true;

			/* is thread group leader in thread_map? */
			for (j = 0; j < threads->nr; ++j) {
				if ((int) comm_event->comm.pid == perf_thread_map__pid(threads, j)) {
					need_leader = false;
					break;
				}
			}

			/* if not, generate events for it */
			if (need_leader &&
			    __event__synthesize_thread(comm_event, mmap_event,
						       fork_event, namespaces_event,
						       comm_event->comm.pid, 0,
						       process, tool, machine,
						       mmap_data)) {
				err = -1;
				break;
			}
		}
	}
	free(namespaces_event);
out_free_fork:
	free(fork_event);
out_free_mmap:
	free(mmap_event);
out_free_comm:
	free(comm_event);
out:
	return err;
}

static int __perf_event__synthesize_threads(struct perf_tool *tool,
					    perf_event__handler_t process,
					    struct machine *machine,
					    bool mmap_data,
					    struct dirent **dirent,
					    int start,
					    int num)
{
	union perf_event *comm_event, *mmap_event, *fork_event;
	union perf_event *namespaces_event;
	int err = -1;
	char *end;
	pid_t pid;
	int i;

	comm_event = malloc(sizeof(comm_event->comm) + machine->id_hdr_size);
	if (comm_event == NULL)
		goto out;

	mmap_event = malloc(sizeof(mmap_event->mmap2) + machine->id_hdr_size);
	if (mmap_event == NULL)
		goto out_free_comm;

	fork_event = malloc(sizeof(fork_event->fork) + machine->id_hdr_size);
	if (fork_event == NULL)
		goto out_free_mmap;

	namespaces_event = malloc(sizeof(namespaces_event->namespaces) +
				  (NR_NAMESPACES * sizeof(struct perf_ns_link_info)) +
				  machine->id_hdr_size);
	if (namespaces_event == NULL)
		goto out_free_fork;

	for (i = start; i < start + num; i++) {
		if (!isdigit(dirent[i]->d_name[0]))
			continue;

		pid = (pid_t)strtol(dirent[i]->d_name, &end, 10);
		/* only interested in proper numerical dirents */
		if (*end)
			continue;
		/*
		 * We may race with exiting thread, so don't stop just because
		 * one thread couldn't be synthesized.
		 */
		__event__synthesize_thread(comm_event, mmap_event, fork_event,
					   namespaces_event, pid, 1, process,
					   tool, machine, mmap_data);
	}
	err = 0;

	free(namespaces_event);
out_free_fork:
	free(fork_event);
out_free_mmap:
	free(mmap_event);
out_free_comm:
	free(comm_event);
out:
	return err;
}

struct synthesize_threads_arg {
	struct perf_tool *tool;
	perf_event__handler_t process;
	struct machine *machine;
	bool mmap_data;
	struct dirent **dirent;
	int num;
	int start;
};

static void *synthesize_threads_worker(void *arg)
{
	struct synthesize_threads_arg *args = arg;

	__perf_event__synthesize_threads(args->tool, args->process,
					 args->machine, args->mmap_data,
					 args->dirent,
					 args->start, args->num);
	return NULL;
}

int perf_event__synthesize_threads(struct perf_tool *tool,
				   perf_event__handler_t process,
				   struct machine *machine,
				   bool mmap_data,
				   unsigned int nr_threads_synthesize)
{
	struct synthesize_threads_arg *args = NULL;
	pthread_t *synthesize_threads = NULL;
	char proc_path[PATH_MAX];
	struct dirent **dirent;
	int num_per_thread;
	int m, n, i, j;
	int thread_nr;
	int base = 0;
	int err = -1;


	if (machine__is_default_guest(machine))
		return 0;

	snprintf(proc_path, sizeof(proc_path), "%s/proc", machine->root_dir);
	n = scandir(proc_path, &dirent, filter_task, alphasort);
	if (n < 0)
		return err;

	if (nr_threads_synthesize == UINT_MAX)
		thread_nr = sysconf(_SC_NPROCESSORS_ONLN);
	else
		thread_nr = nr_threads_synthesize;

	if (thread_nr <= 1) {
		err = __perf_event__synthesize_threads(tool, process,
						       machine, mmap_data,
						       dirent, base, n);
		goto free_dirent;
	}
	if (thread_nr > n)
		thread_nr = n;

	synthesize_threads = calloc(sizeof(pthread_t), thread_nr);
	if (synthesize_threads == NULL)
		goto free_dirent;

	args = calloc(sizeof(*args), thread_nr);
	if (args == NULL)
		goto free_threads;

	num_per_thread = n / thread_nr;
	m = n % thread_nr;
	for (i = 0; i < thread_nr; i++) {
		args[i].tool = tool;
		args[i].process = process;
		args[i].machine = machine;
		args[i].mmap_data = mmap_data;
		args[i].dirent = dirent;
	}
	for (i = 0; i < m; i++) {
		args[i].num = num_per_thread + 1;
		args[i].start = i * args[i].num;
	}
	if (i != 0)
		base = args[i-1].start + args[i-1].num;
	for (j = i; j < thread_nr; j++) {
		args[j].num = num_per_thread;
		args[j].start = base + (j - i) * args[i].num;
	}

	for (i = 0; i < thread_nr; i++) {
		if (pthread_create(&synthesize_threads[i], NULL,
				   synthesize_threads_worker, &args[i]))
			goto out_join;
	}
	err = 0;
out_join:
	for (i = 0; i < thread_nr; i++)
		pthread_join(synthesize_threads[i], NULL);
	free(args);
free_threads:
	free(synthesize_threads);
free_dirent:
	for (i = 0; i < n; i++)
		zfree(&dirent[i]);
	free(dirent);

	return err;
}

int __weak perf_event__synthesize_extra_kmaps(struct perf_tool *tool __maybe_unused,
					      perf_event__handler_t process __maybe_unused,
					      struct machine *machine __maybe_unused)
{
	return 0;
}

static int __perf_event__synthesize_kernel_mmap(struct perf_tool *tool,
						perf_event__handler_t process,
						struct machine *machine)
{
	union perf_event *event;
	size_t size = symbol_conf.buildid_mmap2 ?
			sizeof(event->mmap2) : sizeof(event->mmap);
	struct map *map = machine__kernel_map(machine);
	struct kmap *kmap;
	int err;

	if (map == NULL)
		return -1;

	kmap = map__kmap(map);
	if (!kmap->ref_reloc_sym)
		return -1;

	/*
	 * We should get this from /sys/kernel/sections/.text, but till that is
	 * available use this, and after it is use this as a fallback for older
	 * kernels.
	 */
	event = zalloc(size + machine->id_hdr_size);
	if (event == NULL) {
		pr_debug("Not enough memory synthesizing mmap event "
			 "for kernel modules\n");
		return -1;
	}

	if (machine__is_host(machine)) {
		/*
		 * kernel uses PERF_RECORD_MISC_USER for user space maps,
		 * see kernel/perf_event.c __perf_event_mmap
		 */
		event->header.misc = PERF_RECORD_MISC_KERNEL;
	} else {
		event->header.misc = PERF_RECORD_MISC_GUEST_KERNEL;
	}

	if (symbol_conf.buildid_mmap2) {
		size = snprintf(event->mmap2.filename, sizeof(event->mmap2.filename),
				"%s%s", machine->mmap_name, kmap->ref_reloc_sym->name) + 1;
		size = PERF_ALIGN(size, sizeof(u64));
		event->mmap2.header.type = PERF_RECORD_MMAP2;
		event->mmap2.header.size = (sizeof(event->mmap2) -
				(sizeof(event->mmap2.filename) - size) + machine->id_hdr_size);
		event->mmap2.pgoff = kmap->ref_reloc_sym->addr;
		event->mmap2.start = map->start;
		event->mmap2.len   = map->end - event->mmap.start;
		event->mmap2.pid   = machine->pid;

		perf_record_mmap2__read_build_id(&event->mmap2, true);
	} else {
		size = snprintf(event->mmap.filename, sizeof(event->mmap.filename),
				"%s%s", machine->mmap_name, kmap->ref_reloc_sym->name) + 1;
		size = PERF_ALIGN(size, sizeof(u64));
		event->mmap.header.type = PERF_RECORD_MMAP;
		event->mmap.header.size = (sizeof(event->mmap) -
				(sizeof(event->mmap.filename) - size) + machine->id_hdr_size);
		event->mmap.pgoff = kmap->ref_reloc_sym->addr;
		event->mmap.start = map->start;
		event->mmap.len   = map->end - event->mmap.start;
		event->mmap.pid   = machine->pid;
	}

	err = perf_tool__process_synth_event(tool, event, machine, process);
	free(event);

	return err;
}

int perf_event__synthesize_kernel_mmap(struct perf_tool *tool,
				       perf_event__handler_t process,
				       struct machine *machine)
{
	int err;

	err = __perf_event__synthesize_kernel_mmap(tool, process, machine);
	if (err < 0)
		return err;

	return perf_event__synthesize_extra_kmaps(tool, process, machine);
}

int perf_event__synthesize_thread_map2(struct perf_tool *tool,
				      struct perf_thread_map *threads,
				      perf_event__handler_t process,
				      struct machine *machine)
{
	union perf_event *event;
	int i, err, size;

	size  = sizeof(event->thread_map);
	size +=	threads->nr * sizeof(event->thread_map.entries[0]);

	event = zalloc(size);
	if (!event)
		return -ENOMEM;

	event->header.type = PERF_RECORD_THREAD_MAP;
	event->header.size = size;
	event->thread_map.nr = threads->nr;

	for (i = 0; i < threads->nr; i++) {
		struct perf_record_thread_map_entry *entry = &event->thread_map.entries[i];
		char *comm = perf_thread_map__comm(threads, i);

		if (!comm)
			comm = (char *) "";

		entry->pid = perf_thread_map__pid(threads, i);
		strncpy((char *) &entry->comm, comm, sizeof(entry->comm));
	}

	err = process(tool, event, NULL, machine);

	free(event);
	return err;
}

static void synthesize_cpus(struct cpu_map_entries *cpus,
			    struct perf_cpu_map *map)
{
	int i;

	cpus->nr = map->nr;

	for (i = 0; i < map->nr; i++)
		cpus->cpu[i] = map->map[i];
}

static void synthesize_mask(struct perf_record_record_cpu_map *mask,
			    struct perf_cpu_map *map, int max)
{
	int i;

	mask->nr = BITS_TO_LONGS(max);
	mask->long_size = sizeof(long);

	for (i = 0; i < map->nr; i++)
		set_bit(map->map[i], mask->mask);
}

static size_t cpus_size(struct perf_cpu_map *map)
{
	return sizeof(struct cpu_map_entries) + map->nr * sizeof(u16);
}

static size_t mask_size(struct perf_cpu_map *map, int *max)
{
	int i;

	*max = 0;

	for (i = 0; i < map->nr; i++) {
		/* bit possition of the cpu is + 1 */
		int bit = map->map[i] + 1;

		if (bit > *max)
			*max = bit;
	}

	return sizeof(struct perf_record_record_cpu_map) + BITS_TO_LONGS(*max) * sizeof(long);
}

void *cpu_map_data__alloc(struct perf_cpu_map *map, size_t *size, u16 *type, int *max)
{
	size_t size_cpus, size_mask;
	bool is_dummy = perf_cpu_map__empty(map);

	/*
	 * Both array and mask data have variable size based
	 * on the number of cpus and their actual values.
	 * The size of the 'struct perf_record_cpu_map_data' is:
	 *
	 *   array = size of 'struct cpu_map_entries' +
	 *           number of cpus * sizeof(u64)
	 *
	 *   mask  = size of 'struct perf_record_record_cpu_map' +
	 *           maximum cpu bit converted to size of longs
	 *
	 * and finaly + the size of 'struct perf_record_cpu_map_data'.
	 */
	size_cpus = cpus_size(map);
	size_mask = mask_size(map, max);

	if (is_dummy || (size_cpus < size_mask)) {
		*size += size_cpus;
		*type  = PERF_CPU_MAP__CPUS;
	} else {
		*size += size_mask;
		*type  = PERF_CPU_MAP__MASK;
	}

	*size += sizeof(struct perf_record_cpu_map_data);
	*size = PERF_ALIGN(*size, sizeof(u64));
	return zalloc(*size);
}

void cpu_map_data__synthesize(struct perf_record_cpu_map_data *data, struct perf_cpu_map *map,
			      u16 type, int max)
{
	data->type = type;

	switch (type) {
	case PERF_CPU_MAP__CPUS:
		synthesize_cpus((struct cpu_map_entries *) data->data, map);
		break;
	case PERF_CPU_MAP__MASK:
		synthesize_mask((struct perf_record_record_cpu_map *)data->data, map, max);
	default:
		break;
	}
}

static struct perf_record_cpu_map *cpu_map_event__new(struct perf_cpu_map *map)
{
	size_t size = sizeof(struct perf_record_cpu_map);
	struct perf_record_cpu_map *event;
	int max;
	u16 type;

	event = cpu_map_data__alloc(map, &size, &type, &max);
	if (!event)
		return NULL;

	event->header.type = PERF_RECORD_CPU_MAP;
	event->header.size = size;
	event->data.type   = type;

	cpu_map_data__synthesize(&event->data, map, type, max);
	return event;
}

int perf_event__synthesize_cpu_map(struct perf_tool *tool,
				   struct perf_cpu_map *map,
				   perf_event__handler_t process,
				   struct machine *machine)
{
	struct perf_record_cpu_map *event;
	int err;

	event = cpu_map_event__new(map);
	if (!event)
		return -ENOMEM;

	err = process(tool, (union perf_event *) event, NULL, machine);

	free(event);
	return err;
}

int perf_event__synthesize_stat_config(struct perf_tool *tool,
				       struct perf_stat_config *config,
				       perf_event__handler_t process,
				       struct machine *machine)
{
	struct perf_record_stat_config *event;
	int size, i = 0, err;

	size  = sizeof(*event);
	size += (PERF_STAT_CONFIG_TERM__MAX * sizeof(event->data[0]));

	event = zalloc(size);
	if (!event)
		return -ENOMEM;

	event->header.type = PERF_RECORD_STAT_CONFIG;
	event->header.size = size;
	event->nr          = PERF_STAT_CONFIG_TERM__MAX;

#define ADD(__term, __val)					\
	event->data[i].tag = PERF_STAT_CONFIG_TERM__##__term;	\
	event->data[i].val = __val;				\
	i++;

	ADD(AGGR_MODE,	config->aggr_mode)
	ADD(INTERVAL,	config->interval)
	ADD(SCALE,	config->scale)

	WARN_ONCE(i != PERF_STAT_CONFIG_TERM__MAX,
		  "stat config terms unbalanced\n");
#undef ADD

	err = process(tool, (union perf_event *) event, NULL, machine);

	free(event);
	return err;
}

int perf_event__synthesize_stat(struct perf_tool *tool,
				u32 cpu, u32 thread, u64 id,
				struct perf_counts_values *count,
				perf_event__handler_t process,
				struct machine *machine)
{
	struct perf_record_stat event;

	event.header.type = PERF_RECORD_STAT;
	event.header.size = sizeof(event);
	event.header.misc = 0;

	event.id        = id;
	event.cpu       = cpu;
	event.thread    = thread;
	event.val       = count->val;
	event.ena       = count->ena;
	event.run       = count->run;

	return process(tool, (union perf_event *) &event, NULL, machine);
}

int perf_event__synthesize_stat_round(struct perf_tool *tool,
				      u64 evtime, u64 type,
				      perf_event__handler_t process,
				      struct machine *machine)
{
	struct perf_record_stat_round event;

	event.header.type = PERF_RECORD_STAT_ROUND;
	event.header.size = sizeof(event);
	event.header.misc = 0;

	event.time = evtime;
	event.type = type;

	return process(tool, (union perf_event *) &event, NULL, machine);
}

size_t perf_event__sample_event_size(const struct perf_sample *sample, u64 type, u64 read_format)
{
	size_t sz, result = sizeof(struct perf_record_sample);

	if (type & PERF_SAMPLE_IDENTIFIER)
		result += sizeof(u64);

	if (type & PERF_SAMPLE_IP)
		result += sizeof(u64);

	if (type & PERF_SAMPLE_TID)
		result += sizeof(u64);

	if (type & PERF_SAMPLE_TIME)
		result += sizeof(u64);

	if (type & PERF_SAMPLE_ADDR)
		result += sizeof(u64);

	if (type & PERF_SAMPLE_ID)
		result += sizeof(u64);

	if (type & PERF_SAMPLE_STREAM_ID)
		result += sizeof(u64);

	if (type & PERF_SAMPLE_CPU)
		result += sizeof(u64);

	if (type & PERF_SAMPLE_PERIOD)
		result += sizeof(u64);

	if (type & PERF_SAMPLE_READ) {
		result += sizeof(u64);
		if (read_format & PERF_FORMAT_TOTAL_TIME_ENABLED)
			result += sizeof(u64);
		if (read_format & PERF_FORMAT_TOTAL_TIME_RUNNING)
			result += sizeof(u64);
		/* PERF_FORMAT_ID is forced for PERF_SAMPLE_READ */
		if (read_format & PERF_FORMAT_GROUP) {
			sz = sample->read.group.nr *
			     sizeof(struct sample_read_value);
			result += sz;
		} else {
			result += sizeof(u64);
		}
	}

	if (type & PERF_SAMPLE_CALLCHAIN) {
		sz = (sample->callchain->nr + 1) * sizeof(u64);
		result += sz;
	}

	if (type & PERF_SAMPLE_RAW) {
		result += sizeof(u32);
		result += sample->raw_size;
	}

	if (type & PERF_SAMPLE_BRANCH_STACK) {
		sz = sample->branch_stack->nr * sizeof(struct branch_entry);
		/* nr, hw_idx */
		sz += 2 * sizeof(u64);
		result += sz;
	}

	if (type & PERF_SAMPLE_REGS_USER) {
		if (sample->user_regs.abi) {
			result += sizeof(u64);
			sz = hweight64(sample->user_regs.mask) * sizeof(u64);
			result += sz;
		} else {
			result += sizeof(u64);
		}
	}

	if (type & PERF_SAMPLE_STACK_USER) {
		sz = sample->user_stack.size;
		result += sizeof(u64);
		if (sz) {
			result += sz;
			result += sizeof(u64);
		}
	}

	if (type & PERF_SAMPLE_WEIGHT_TYPE)
		result += sizeof(u64);

	if (type & PERF_SAMPLE_DATA_SRC)
		result += sizeof(u64);

	if (type & PERF_SAMPLE_TRANSACTION)
		result += sizeof(u64);

	if (type & PERF_SAMPLE_REGS_INTR) {
		if (sample->intr_regs.abi) {
			result += sizeof(u64);
			sz = hweight64(sample->intr_regs.mask) * sizeof(u64);
			result += sz;
		} else {
			result += sizeof(u64);
		}
	}

	if (type & PERF_SAMPLE_PHYS_ADDR)
		result += sizeof(u64);

	if (type & PERF_SAMPLE_CGROUP)
		result += sizeof(u64);

	if (type & PERF_SAMPLE_DATA_PAGE_SIZE)
		result += sizeof(u64);

	if (type & PERF_SAMPLE_CODE_PAGE_SIZE)
		result += sizeof(u64);

	if (type & PERF_SAMPLE_AUX) {
		result += sizeof(u64);
		result += sample->aux_sample.size;
	}

	return result;
}

void __weak arch_perf_synthesize_sample_weight(const struct perf_sample *data,
					       __u64 *array, u64 type __maybe_unused)
{
	*array = data->weight;
}

int perf_event__synthesize_sample(union perf_event *event, u64 type, u64 read_format,
				  const struct perf_sample *sample)
{
	__u64 *array;
	size_t sz;
	/*
	 * used for cross-endian analysis. See git commit 65014ab3
	 * for why this goofiness is needed.
	 */
	union u64_swap u;

	array = event->sample.array;

	if (type & PERF_SAMPLE_IDENTIFIER) {
		*array = sample->id;
		array++;
	}

	if (type & PERF_SAMPLE_IP) {
		*array = sample->ip;
		array++;
	}

	if (type & PERF_SAMPLE_TID) {
		u.val32[0] = sample->pid;
		u.val32[1] = sample->tid;
		*array = u.val64;
		array++;
	}

	if (type & PERF_SAMPLE_TIME) {
		*array = sample->time;
		array++;
	}

	if (type & PERF_SAMPLE_ADDR) {
		*array = sample->addr;
		array++;
	}

	if (type & PERF_SAMPLE_ID) {
		*array = sample->id;
		array++;
	}

	if (type & PERF_SAMPLE_STREAM_ID) {
		*array = sample->stream_id;
		array++;
	}

	if (type & PERF_SAMPLE_CPU) {
		u.val32[0] = sample->cpu;
		u.val32[1] = 0;
		*array = u.val64;
		array++;
	}

	if (type & PERF_SAMPLE_PERIOD) {
		*array = sample->period;
		array++;
	}

	if (type & PERF_SAMPLE_READ) {
		if (read_format & PERF_FORMAT_GROUP)
			*array = sample->read.group.nr;
		else
			*array = sample->read.one.value;
		array++;

		if (read_format & PERF_FORMAT_TOTAL_TIME_ENABLED) {
			*array = sample->read.time_enabled;
			array++;
		}

		if (read_format & PERF_FORMAT_TOTAL_TIME_RUNNING) {
			*array = sample->read.time_running;
			array++;
		}

		/* PERF_FORMAT_ID is forced for PERF_SAMPLE_READ */
		if (read_format & PERF_FORMAT_GROUP) {
			sz = sample->read.group.nr *
			     sizeof(struct sample_read_value);
			memcpy(array, sample->read.group.values, sz);
			array = (void *)array + sz;
		} else {
			*array = sample->read.one.id;
			array++;
		}
	}

	if (type & PERF_SAMPLE_CALLCHAIN) {
		sz = (sample->callchain->nr + 1) * sizeof(u64);
		memcpy(array, sample->callchain, sz);
		array = (void *)array + sz;
	}

	if (type & PERF_SAMPLE_RAW) {
		u.val32[0] = sample->raw_size;
		*array = u.val64;
		array = (void *)array + sizeof(u32);

		memcpy(array, sample->raw_data, sample->raw_size);
		array = (void *)array + sample->raw_size;
	}

	if (type & PERF_SAMPLE_BRANCH_STACK) {
		sz = sample->branch_stack->nr * sizeof(struct branch_entry);
		/* nr, hw_idx */
		sz += 2 * sizeof(u64);
		memcpy(array, sample->branch_stack, sz);
		array = (void *)array + sz;
	}

	if (type & PERF_SAMPLE_REGS_USER) {
		if (sample->user_regs.abi) {
			*array++ = sample->user_regs.abi;
			sz = hweight64(sample->user_regs.mask) * sizeof(u64);
			memcpy(array, sample->user_regs.regs, sz);
			array = (void *)array + sz;
		} else {
			*array++ = 0;
		}
	}

	if (type & PERF_SAMPLE_STACK_USER) {
		sz = sample->user_stack.size;
		*array++ = sz;
		if (sz) {
			memcpy(array, sample->user_stack.data, sz);
			array = (void *)array + sz;
			*array++ = sz;
		}
	}

	if (type & PERF_SAMPLE_WEIGHT_TYPE) {
		arch_perf_synthesize_sample_weight(sample, array, type);
		array++;
	}

	if (type & PERF_SAMPLE_DATA_SRC) {
		*array = sample->data_src;
		array++;
	}

	if (type & PERF_SAMPLE_TRANSACTION) {
		*array = sample->transaction;
		array++;
	}

	if (type & PERF_SAMPLE_REGS_INTR) {
		if (sample->intr_regs.abi) {
			*array++ = sample->intr_regs.abi;
			sz = hweight64(sample->intr_regs.mask) * sizeof(u64);
			memcpy(array, sample->intr_regs.regs, sz);
			array = (void *)array + sz;
		} else {
			*array++ = 0;
		}
	}

	if (type & PERF_SAMPLE_PHYS_ADDR) {
		*array = sample->phys_addr;
		array++;
	}

	if (type & PERF_SAMPLE_CGROUP) {
		*array = sample->cgroup;
		array++;
	}

	if (type & PERF_SAMPLE_DATA_PAGE_SIZE) {
		*array = sample->data_page_size;
		array++;
	}

	if (type & PERF_SAMPLE_CODE_PAGE_SIZE) {
		*array = sample->code_page_size;
		array++;
	}

	if (type & PERF_SAMPLE_AUX) {
		sz = sample->aux_sample.size;
		*array++ = sz;
		memcpy(array, sample->aux_sample.data, sz);
		array = (void *)array + sz;
	}

	return 0;
}

int perf_event__synthesize_id_index(struct perf_tool *tool, perf_event__handler_t process,
				    struct evlist *evlist, struct machine *machine)
{
	union perf_event *ev;
	struct evsel *evsel;
	size_t nr = 0, i = 0, sz, max_nr, n;
	int err;

	pr_debug2("Synthesizing id index\n");

	max_nr = (UINT16_MAX - sizeof(struct perf_record_id_index)) /
		 sizeof(struct id_index_entry);

	evlist__for_each_entry(evlist, evsel)
		nr += evsel->core.ids;

	n = nr > max_nr ? max_nr : nr;
	sz = sizeof(struct perf_record_id_index) + n * sizeof(struct id_index_entry);
	ev = zalloc(sz);
	if (!ev)
		return -ENOMEM;

	ev->id_index.header.type = PERF_RECORD_ID_INDEX;
	ev->id_index.header.size = sz;
	ev->id_index.nr = n;

	evlist__for_each_entry(evlist, evsel) {
		u32 j;

		for (j = 0; j < evsel->core.ids; j++) {
			struct id_index_entry *e;
			struct perf_sample_id *sid;

			if (i >= n) {
				err = process(tool, ev, NULL, machine);
				if (err)
					goto out_err;
				nr -= n;
				i = 0;
			}

			e = &ev->id_index.entries[i++];

			e->id = evsel->core.id[j];

			sid = evlist__id2sid(evlist, e->id);
			if (!sid) {
				free(ev);
				return -ENOENT;
			}

			e->idx = sid->idx;
			e->cpu = sid->cpu;
			e->tid = sid->tid;
		}
	}

	sz = sizeof(struct perf_record_id_index) + nr * sizeof(struct id_index_entry);
	ev->id_index.header.size = sz;
	ev->id_index.nr = nr;

	err = process(tool, ev, NULL, machine);
out_err:
	free(ev);

	return err;
}

int __machine__synthesize_threads(struct machine *machine, struct perf_tool *tool,
				  struct target *target, struct perf_thread_map *threads,
				  perf_event__handler_t process, bool data_mmap,
				  unsigned int nr_threads_synthesize)
{
	if (target__has_task(target))
		return perf_event__synthesize_thread_map(tool, threads, process, machine, data_mmap);
	else if (target__has_cpu(target))
		return perf_event__synthesize_threads(tool, process,
						      machine, data_mmap,
						      nr_threads_synthesize);
	/* command specified */
	return 0;
}

int machine__synthesize_threads(struct machine *machine, struct target *target,
				struct perf_thread_map *threads, bool data_mmap,
				unsigned int nr_threads_synthesize)
{
	return __machine__synthesize_threads(machine, NULL, target, threads,
					     perf_event__process, data_mmap,
					     nr_threads_synthesize);
}

static struct perf_record_event_update *event_update_event__new(size_t size, u64 type, u64 id)
{
	struct perf_record_event_update *ev;

	size += sizeof(*ev);
	size  = PERF_ALIGN(size, sizeof(u64));

	ev = zalloc(size);
	if (ev) {
		ev->header.type = PERF_RECORD_EVENT_UPDATE;
		ev->header.size = (u16)size;
		ev->type	= type;
		ev->id		= id;
	}
	return ev;
}

int perf_event__synthesize_event_update_unit(struct perf_tool *tool, struct evsel *evsel,
					     perf_event__handler_t process)
{
	size_t size = strlen(evsel->unit);
	struct perf_record_event_update *ev;
	int err;

	ev = event_update_event__new(size + 1, PERF_EVENT_UPDATE__UNIT, evsel->core.id[0]);
	if (ev == NULL)
		return -ENOMEM;

	strlcpy(ev->data, evsel->unit, size + 1);
	err = process(tool, (union perf_event *)ev, NULL, NULL);
	free(ev);
	return err;
}

int perf_event__synthesize_event_update_scale(struct perf_tool *tool, struct evsel *evsel,
					      perf_event__handler_t process)
{
	struct perf_record_event_update *ev;
	struct perf_record_event_update_scale *ev_data;
	int err;

	ev = event_update_event__new(sizeof(*ev_data), PERF_EVENT_UPDATE__SCALE, evsel->core.id[0]);
	if (ev == NULL)
		return -ENOMEM;

	ev_data = (struct perf_record_event_update_scale *)ev->data;
	ev_data->scale = evsel->scale;
	err = process(tool, (union perf_event *)ev, NULL, NULL);
	free(ev);
	return err;
}

int perf_event__synthesize_event_update_name(struct perf_tool *tool, struct evsel *evsel,
					     perf_event__handler_t process)
{
	struct perf_record_event_update *ev;
	size_t len = strlen(evsel->name);
	int err;

	ev = event_update_event__new(len + 1, PERF_EVENT_UPDATE__NAME, evsel->core.id[0]);
	if (ev == NULL)
		return -ENOMEM;

	strlcpy(ev->data, evsel->name, len + 1);
	err = process(tool, (union perf_event *)ev, NULL, NULL);
	free(ev);
	return err;
}

int perf_event__synthesize_event_update_cpus(struct perf_tool *tool, struct evsel *evsel,
					     perf_event__handler_t process)
{
	size_t size = sizeof(struct perf_record_event_update);
	struct perf_record_event_update *ev;
	int max, err;
	u16 type;

	if (!evsel->core.own_cpus)
		return 0;

	ev = cpu_map_data__alloc(evsel->core.own_cpus, &size, &type, &max);
	if (!ev)
		return -ENOMEM;

	ev->header.type = PERF_RECORD_EVENT_UPDATE;
	ev->header.size = (u16)size;
	ev->type	= PERF_EVENT_UPDATE__CPUS;
	ev->id		= evsel->core.id[0];

	cpu_map_data__synthesize((struct perf_record_cpu_map_data *)ev->data,
				 evsel->core.own_cpus, type, max);

	err = process(tool, (union perf_event *)ev, NULL, NULL);
	free(ev);
	return err;
}

int perf_event__synthesize_attrs(struct perf_tool *tool, struct evlist *evlist,
				 perf_event__handler_t process)
{
	struct evsel *evsel;
	int err = 0;

	evlist__for_each_entry(evlist, evsel) {
		err = perf_event__synthesize_attr(tool, &evsel->core.attr, evsel->core.ids,
						  evsel->core.id, process);
		if (err) {
			pr_debug("failed to create perf header attribute\n");
			return err;
		}
	}

	return err;
}

static bool has_unit(struct evsel *evsel)
{
	return evsel->unit && *evsel->unit;
}

static bool has_scale(struct evsel *evsel)
{
	return evsel->scale != 1;
}

int perf_event__synthesize_extra_attr(struct perf_tool *tool, struct evlist *evsel_list,
				      perf_event__handler_t process, bool is_pipe)
{
	struct evsel *evsel;
	int err;

	/*
	 * Synthesize other events stuff not carried within
	 * attr event - unit, scale, name
	 */
	evlist__for_each_entry(evsel_list, evsel) {
		if (!evsel->supported)
			continue;

		/*
		 * Synthesize unit and scale only if it's defined.
		 */
		if (has_unit(evsel)) {
			err = perf_event__synthesize_event_update_unit(tool, evsel, process);
			if (err < 0) {
				pr_err("Couldn't synthesize evsel unit.\n");
				return err;
			}
		}

		if (has_scale(evsel)) {
			err = perf_event__synthesize_event_update_scale(tool, evsel, process);
			if (err < 0) {
				pr_err("Couldn't synthesize evsel evsel.\n");
				return err;
			}
		}

		if (evsel->core.own_cpus) {
			err = perf_event__synthesize_event_update_cpus(tool, evsel, process);
			if (err < 0) {
				pr_err("Couldn't synthesize evsel cpus.\n");
				return err;
			}
		}

		/*
		 * Name is needed only for pipe output,
		 * perf.data carries event names.
		 */
		if (is_pipe) {
			err = perf_event__synthesize_event_update_name(tool, evsel, process);
			if (err < 0) {
				pr_err("Couldn't synthesize evsel name.\n");
				return err;
			}
		}
	}
	return 0;
}

int perf_event__synthesize_attr(struct perf_tool *tool, struct perf_event_attr *attr,
				u32 ids, u64 *id, perf_event__handler_t process)
{
	union perf_event *ev;
	size_t size;
	int err;

	size = sizeof(struct perf_event_attr);
	size = PERF_ALIGN(size, sizeof(u64));
	size += sizeof(struct perf_event_header);
	size += ids * sizeof(u64);

	ev = zalloc(size);

	if (ev == NULL)
		return -ENOMEM;

	ev->attr.attr = *attr;
	memcpy(ev->attr.id, id, ids * sizeof(u64));

	ev->attr.header.type = PERF_RECORD_HEADER_ATTR;
	ev->attr.header.size = (u16)size;

	if (ev->attr.header.size == size)
		err = process(tool, ev, NULL, NULL);
	else
		err = -E2BIG;

	free(ev);

	return err;
}

int perf_event__synthesize_tracing_data(struct perf_tool *tool, int fd, struct evlist *evlist,
					perf_event__handler_t process)
{
	union perf_event ev;
	struct tracing_data *tdata;
	ssize_t size = 0, aligned_size = 0, padding;
	struct feat_fd ff;

	/*
	 * We are going to store the size of the data followed
	 * by the data contents. Since the fd descriptor is a pipe,
	 * we cannot seek back to store the size of the data once
	 * we know it. Instead we:
	 *
	 * - write the tracing data to the temp file
	 * - get/write the data size to pipe
	 * - write the tracing data from the temp file
	 *   to the pipe
	 */
	tdata = tracing_data_get(&evlist->core.entries, fd, true);
	if (!tdata)
		return -1;

	memset(&ev, 0, sizeof(ev));

	ev.tracing_data.header.type = PERF_RECORD_HEADER_TRACING_DATA;
	size = tdata->size;
	aligned_size = PERF_ALIGN(size, sizeof(u64));
	padding = aligned_size - size;
	ev.tracing_data.header.size = sizeof(ev.tracing_data);
	ev.tracing_data.size = aligned_size;

	process(tool, &ev, NULL, NULL);

	/*
	 * The put function will copy all the tracing data
	 * stored in temp file to the pipe.
	 */
	tracing_data_put(tdata);

	ff = (struct feat_fd){ .fd = fd };
	if (write_padded(&ff, NULL, 0, padding))
		return -1;

	return aligned_size;
}

int perf_event__synthesize_build_id(struct perf_tool *tool, struct dso *pos, u16 misc,
				    perf_event__handler_t process, struct machine *machine)
{
	union perf_event ev;
	size_t len;

	if (!pos->hit)
		return 0;

	memset(&ev, 0, sizeof(ev));

	len = pos->long_name_len + 1;
	len = PERF_ALIGN(len, NAME_ALIGN);
	memcpy(&ev.build_id.build_id, pos->bid.data, sizeof(pos->bid.data));
	ev.build_id.header.type = PERF_RECORD_HEADER_BUILD_ID;
	ev.build_id.header.misc = misc;
	ev.build_id.pid = machine->pid;
	ev.build_id.header.size = sizeof(ev.build_id) + len;
	memcpy(&ev.build_id.filename, pos->long_name, pos->long_name_len);

	return process(tool, &ev, NULL, machine);
}

int perf_event__synthesize_stat_events(struct perf_stat_config *config, struct perf_tool *tool,
				       struct evlist *evlist, perf_event__handler_t process, bool attrs)
{
	int err;

	if (attrs) {
		err = perf_event__synthesize_attrs(tool, evlist, process);
		if (err < 0) {
			pr_err("Couldn't synthesize attrs.\n");
			return err;
		}
	}

	err = perf_event__synthesize_extra_attr(tool, evlist, process, attrs);
	err = perf_event__synthesize_thread_map2(tool, evlist->core.threads, process, NULL);
	if (err < 0) {
		pr_err("Couldn't synthesize thread map.\n");
		return err;
	}

	err = perf_event__synthesize_cpu_map(tool, evlist->core.cpus, process, NULL);
	if (err < 0) {
		pr_err("Couldn't synthesize thread map.\n");
		return err;
	}

	err = perf_event__synthesize_stat_config(tool, config, process, NULL);
	if (err < 0) {
		pr_err("Couldn't synthesize config.\n");
		return err;
	}

	return 0;
}

extern const struct perf_header_feature_ops feat_ops[HEADER_LAST_FEATURE];

int perf_event__synthesize_features(struct perf_tool *tool, struct perf_session *session,
				    struct evlist *evlist, perf_event__handler_t process)
{
	struct perf_header *header = &session->header;
	struct perf_record_header_feature *fe;
	struct feat_fd ff;
	size_t sz, sz_hdr;
	int feat, ret;

	sz_hdr = sizeof(fe->header);
	sz = sizeof(union perf_event);
	/* get a nice alignment */
	sz = PERF_ALIGN(sz, page_size);

	memset(&ff, 0, sizeof(ff));

	ff.buf = malloc(sz);
	if (!ff.buf)
		return -ENOMEM;

	ff.size = sz - sz_hdr;
	ff.ph = &session->header;

	for_each_set_bit(feat, header->adds_features, HEADER_FEAT_BITS) {
		if (!feat_ops[feat].synthesize) {
			pr_debug("No record header feature for header :%d\n", feat);
			continue;
		}

		ff.offset = sizeof(*fe);

		ret = feat_ops[feat].write(&ff, evlist);
		if (ret || ff.offset <= (ssize_t)sizeof(*fe)) {
			pr_debug("Error writing feature\n");
			continue;
		}
		/* ff.buf may have changed due to realloc in do_write() */
		fe = ff.buf;
		memset(fe, 0, sizeof(*fe));

		fe->feat_id = feat;
		fe->header.type = PERF_RECORD_HEADER_FEATURE;
		fe->header.size = ff.offset;

		ret = process(tool, ff.buf, NULL, NULL);
		if (ret) {
			free(ff.buf);
			return ret;
		}
	}

	/* Send HEADER_LAST_FEATURE mark. */
	fe = ff.buf;
	fe->feat_id     = HEADER_LAST_FEATURE;
	fe->header.type = PERF_RECORD_HEADER_FEATURE;
	fe->header.size = sizeof(*fe);

	ret = process(tool, ff.buf, NULL, NULL);

	free(ff.buf);
	return ret;
}<|MERGE_RESOLUTION|>--- conflicted
+++ resolved
@@ -759,11 +759,7 @@
 	for (i = 0; i < n; i++) {
 		char *end;
 		pid_t _pid;
-<<<<<<< HEAD
-		bool kernel_thread;
-=======
 		bool kernel_thread = false;
->>>>>>> 7aef27f0
 
 		_pid = strtol(dirent[i]->d_name, &end, 10);
 		if (*end)
