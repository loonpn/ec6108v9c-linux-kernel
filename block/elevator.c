// SPDX-License-Identifier: GPL-2.0
/*
 *  Block device elevator/IO-scheduler.
 *
 *  Copyright (C) 2000 Andrea Arcangeli <andrea@suse.de> SuSE
 *
 * 30042000 Jens Axboe <axboe@kernel.dk> :
 *
 * Split the elevator a bit so that it is possible to choose a different
 * one or even write a new "plug in". There are three pieces:
 * - elevator_fn, inserts a new request in the queue list
 * - elevator_merge_fn, decides whether a new buffer can be merged with
 *   an existing request
 * - elevator_dequeue_fn, called when a request is taken off the active list
 *
 * 20082000 Dave Jones <davej@suse.de> :
 * Removed tests for max-bomb-segments, which was breaking elvtune
 *  when run without -bN
 *
 * Jens:
 * - Rework again to work with bio instead of buffer_heads
 * - loose bi_dev comparisons, partition handling is right now
 * - completely modularize elevator setup and teardown
 *
 */
#include <linux/kernel.h>
#include <linux/fs.h>
#include <linux/blkdev.h>
#include <linux/bio.h>
#include <linux/module.h>
#include <linux/slab.h>
#include <linux/init.h>
#include <linux/compiler.h>
#include <linux/blktrace_api.h>
#include <linux/hash.h>
#include <linux/uaccess.h>
#include <linux/pm_runtime.h>

#include <trace/events/block.h>

#include "elevator.h"
#include "blk.h"
#include "blk-mq-sched.h"
#include "blk-pm.h"
#include "blk-wbt.h"
#include "blk-cgroup.h"

static DEFINE_SPINLOCK(elv_list_lock);
static LIST_HEAD(elv_list);

/*
 * Merge hash stuff.
 */
#define rq_hash_key(rq)		(blk_rq_pos(rq) + blk_rq_sectors(rq))

/*
 * Query io scheduler to see if the current process issuing bio may be
 * merged with rq.
 */
static bool elv_iosched_allow_bio_merge(struct request *rq, struct bio *bio)
{
	struct request_queue *q = rq->q;
	struct elevator_queue *e = q->elevator;

	if (e->type->ops.allow_merge)
		return e->type->ops.allow_merge(q, rq, bio);

	return true;
}

/*
 * can we safely merge with this request?
 */
bool elv_bio_merge_ok(struct request *rq, struct bio *bio)
{
	if (!blk_rq_merge_ok(rq, bio))
		return false;

	if (!elv_iosched_allow_bio_merge(rq, bio))
		return false;

	return true;
}
EXPORT_SYMBOL(elv_bio_merge_ok);

/**
 * elevator_match - Check whether @e's name or alias matches @name
 * @e: Scheduler to test
 * @name: Elevator name to test
 *
 * Return true if the elevator @e's name or alias matches @name.
 */
static bool elevator_match(const struct elevator_type *e, const char *name)
{
	return !strcmp(e->elevator_name, name) ||
		(e->elevator_alias && !strcmp(e->elevator_alias, name));
}

static struct elevator_type *__elevator_find(const char *name)
{
	struct elevator_type *e;

	list_for_each_entry(e, &elv_list, list)
		if (elevator_match(e, name))
			return e;
	return NULL;
}

static struct elevator_type *elevator_find_get(const char *name)
{
	struct elevator_type *e;

	spin_lock(&elv_list_lock);
	e = __elevator_find(name);
	if (e && (!elevator_tryget(e)))
		e = NULL;
	spin_unlock(&elv_list_lock);
	return e;
}

static const struct kobj_type elv_ktype;

struct elevator_queue *elevator_alloc(struct request_queue *q,
				  struct elevator_type *e)
{
	struct elevator_queue *eq;

	eq = kzalloc_node(sizeof(*eq), GFP_KERNEL, q->node);
	if (unlikely(!eq))
		return NULL;

	__elevator_get(e);
	eq->type = e;
	kobject_init(&eq->kobj, &elv_ktype);
	mutex_init(&eq->sysfs_lock);
	hash_init(eq->hash);

	return eq;
}
EXPORT_SYMBOL(elevator_alloc);

static void elevator_release(struct kobject *kobj)
{
	struct elevator_queue *e;

	e = container_of(kobj, struct elevator_queue, kobj);
	elevator_put(e->type);
	kfree(e);
}

void elevator_exit(struct request_queue *q)
{
	struct elevator_queue *e = q->elevator;

	ioc_clear_queue(q);
	blk_mq_sched_free_rqs(q);

	mutex_lock(&e->sysfs_lock);
	blk_mq_exit_sched(q, e);
	mutex_unlock(&e->sysfs_lock);

	kobject_put(&e->kobj);
}

static inline void __elv_rqhash_del(struct request *rq)
{
	hash_del(&rq->hash);
	rq->rq_flags &= ~RQF_HASHED;
}

void elv_rqhash_del(struct request_queue *q, struct request *rq)
{
	if (ELV_ON_HASH(rq))
		__elv_rqhash_del(rq);
}
EXPORT_SYMBOL_GPL(elv_rqhash_del);

void elv_rqhash_add(struct request_queue *q, struct request *rq)
{
	struct elevator_queue *e = q->elevator;

	BUG_ON(ELV_ON_HASH(rq));
	hash_add(e->hash, &rq->hash, rq_hash_key(rq));
	rq->rq_flags |= RQF_HASHED;
}
EXPORT_SYMBOL_GPL(elv_rqhash_add);

void elv_rqhash_reposition(struct request_queue *q, struct request *rq)
{
	__elv_rqhash_del(rq);
	elv_rqhash_add(q, rq);
}

struct request *elv_rqhash_find(struct request_queue *q, sector_t offset)
{
	struct elevator_queue *e = q->elevator;
	struct hlist_node *next;
	struct request *rq;

	hash_for_each_possible_safe(e->hash, rq, next, hash, offset) {
		BUG_ON(!ELV_ON_HASH(rq));

		if (unlikely(!rq_mergeable(rq))) {
			__elv_rqhash_del(rq);
			continue;
		}

		if (rq_hash_key(rq) == offset)
			return rq;
	}

	return NULL;
}

/*
 * RB-tree support functions for inserting/lookup/removal of requests
 * in a sorted RB tree.
 */
void elv_rb_add(struct rb_root *root, struct request *rq)
{
	struct rb_node **p = &root->rb_node;
	struct rb_node *parent = NULL;
	struct request *__rq;

	while (*p) {
		parent = *p;
		__rq = rb_entry(parent, struct request, rb_node);

		if (blk_rq_pos(rq) < blk_rq_pos(__rq))
			p = &(*p)->rb_left;
		else if (blk_rq_pos(rq) >= blk_rq_pos(__rq))
			p = &(*p)->rb_right;
	}

	rb_link_node(&rq->rb_node, parent, p);
	rb_insert_color(&rq->rb_node, root);
}
EXPORT_SYMBOL(elv_rb_add);

void elv_rb_del(struct rb_root *root, struct request *rq)
{
	BUG_ON(RB_EMPTY_NODE(&rq->rb_node));
	rb_erase(&rq->rb_node, root);
	RB_CLEAR_NODE(&rq->rb_node);
}
EXPORT_SYMBOL(elv_rb_del);

struct request *elv_rb_find(struct rb_root *root, sector_t sector)
{
	struct rb_node *n = root->rb_node;
	struct request *rq;

	while (n) {
		rq = rb_entry(n, struct request, rb_node);

		if (sector < blk_rq_pos(rq))
			n = n->rb_left;
		else if (sector > blk_rq_pos(rq))
			n = n->rb_right;
		else
			return rq;
	}

	return NULL;
}
EXPORT_SYMBOL(elv_rb_find);

enum elv_merge elv_merge(struct request_queue *q, struct request **req,
		struct bio *bio)
{
	struct elevator_queue *e = q->elevator;
	struct request *__rq;

	/*
	 * Levels of merges:
	 * 	nomerges:  No merges at all attempted
	 * 	noxmerges: Only simple one-hit cache try
	 * 	merges:	   All merge tries attempted
	 */
	if (blk_queue_nomerges(q) || !bio_mergeable(bio))
		return ELEVATOR_NO_MERGE;

	/*
	 * First try one-hit cache.
	 */
	if (q->last_merge && elv_bio_merge_ok(q->last_merge, bio)) {
		enum elv_merge ret = blk_try_merge(q->last_merge, bio);

		if (ret != ELEVATOR_NO_MERGE) {
			*req = q->last_merge;
			return ret;
		}
	}

	if (blk_queue_noxmerges(q))
		return ELEVATOR_NO_MERGE;

	/*
	 * See if our hash lookup can find a potential backmerge.
	 */
	__rq = elv_rqhash_find(q, bio->bi_iter.bi_sector);
	if (__rq && elv_bio_merge_ok(__rq, bio)) {
		*req = __rq;

		if (blk_discard_mergable(__rq))
			return ELEVATOR_DISCARD_MERGE;
		return ELEVATOR_BACK_MERGE;
	}

	if (e->type->ops.request_merge)
		return e->type->ops.request_merge(q, req, bio);

	return ELEVATOR_NO_MERGE;
}

/*
 * Attempt to do an insertion back merge. Only check for the case where
 * we can append 'rq' to an existing request, so we can throw 'rq' away
 * afterwards.
 *
 * Returns true if we merged, false otherwise. 'free' will contain all
 * requests that need to be freed.
 */
bool elv_attempt_insert_merge(struct request_queue *q, struct request *rq,
			      struct list_head *free)
{
	struct request *__rq;
	bool ret;

	if (blk_queue_nomerges(q))
		return false;

	/*
	 * First try one-hit cache.
	 */
	if (q->last_merge && blk_attempt_req_merge(q, q->last_merge, rq)) {
		list_add(&rq->queuelist, free);
		return true;
	}

	if (blk_queue_noxmerges(q))
		return false;

	ret = false;
	/*
	 * See if our hash lookup can find a potential backmerge.
	 */
	while (1) {
		__rq = elv_rqhash_find(q, blk_rq_pos(rq));
		if (!__rq || !blk_attempt_req_merge(q, __rq, rq))
			break;

		list_add(&rq->queuelist, free);
		/* The merged request could be merged with others, try again */
		ret = true;
		rq = __rq;
	}

	return ret;
}

void elv_merged_request(struct request_queue *q, struct request *rq,
		enum elv_merge type)
{
	struct elevator_queue *e = q->elevator;

	if (e->type->ops.request_merged)
		e->type->ops.request_merged(q, rq, type);

	if (type == ELEVATOR_BACK_MERGE)
		elv_rqhash_reposition(q, rq);

	q->last_merge = rq;
}

void elv_merge_requests(struct request_queue *q, struct request *rq,
			     struct request *next)
{
	struct elevator_queue *e = q->elevator;

	if (e->type->ops.requests_merged)
		e->type->ops.requests_merged(q, rq, next);

	elv_rqhash_reposition(q, rq);
	q->last_merge = rq;
}

struct request *elv_latter_request(struct request_queue *q, struct request *rq)
{
	struct elevator_queue *e = q->elevator;

	if (e->type->ops.next_request)
		return e->type->ops.next_request(q, rq);

	return NULL;
}

struct request *elv_former_request(struct request_queue *q, struct request *rq)
{
	struct elevator_queue *e = q->elevator;

	if (e->type->ops.former_request)
		return e->type->ops.former_request(q, rq);

	return NULL;
}

#define to_elv(atr) container_of((atr), struct elv_fs_entry, attr)

static ssize_t
elv_attr_show(struct kobject *kobj, struct attribute *attr, char *page)
{
	struct elv_fs_entry *entry = to_elv(attr);
	struct elevator_queue *e;
	ssize_t error;

	if (!entry->show)
		return -EIO;

	e = container_of(kobj, struct elevator_queue, kobj);
	mutex_lock(&e->sysfs_lock);
	error = e->type ? entry->show(e, page) : -ENOENT;
	mutex_unlock(&e->sysfs_lock);
	return error;
}

static ssize_t
elv_attr_store(struct kobject *kobj, struct attribute *attr,
	       const char *page, size_t length)
{
	struct elv_fs_entry *entry = to_elv(attr);
	struct elevator_queue *e;
	ssize_t error;

	if (!entry->store)
		return -EIO;

	e = container_of(kobj, struct elevator_queue, kobj);
	mutex_lock(&e->sysfs_lock);
	error = e->type ? entry->store(e, page, length) : -ENOENT;
	mutex_unlock(&e->sysfs_lock);
	return error;
}

static const struct sysfs_ops elv_sysfs_ops = {
	.show	= elv_attr_show,
	.store	= elv_attr_store,
};

static const struct kobj_type elv_ktype = {
	.sysfs_ops	= &elv_sysfs_ops,
	.release	= elevator_release,
};

int elv_register_queue(struct request_queue *q, bool uevent)
{
	struct elevator_queue *e = q->elevator;
	int error;

	lockdep_assert_held(&q->sysfs_lock);

	error = kobject_add(&e->kobj, &q->disk->queue_kobj, "iosched");
	if (!error) {
		struct elv_fs_entry *attr = e->type->elevator_attrs;
		if (attr) {
			while (attr->attr.name) {
				if (sysfs_create_file(&e->kobj, &attr->attr))
					break;
				attr++;
			}
		}
		if (uevent)
			kobject_uevent(&e->kobj, KOBJ_ADD);

		set_bit(ELEVATOR_FLAG_REGISTERED, &e->flags);
	}
	return error;
}

void elv_unregister_queue(struct request_queue *q)
{
	struct elevator_queue *e = q->elevator;

	lockdep_assert_held(&q->sysfs_lock);

	if (e && test_and_clear_bit(ELEVATOR_FLAG_REGISTERED, &e->flags)) {
		kobject_uevent(&e->kobj, KOBJ_REMOVE);
		kobject_del(&e->kobj);
	}
}

int elv_register(struct elevator_type *e)
{
	/* finish request is mandatory */
	if (WARN_ON_ONCE(!e->ops.finish_request))
		return -EINVAL;
	/* insert_requests and dispatch_request are mandatory */
	if (WARN_ON_ONCE(!e->ops.insert_requests || !e->ops.dispatch_request))
		return -EINVAL;

	/* create icq_cache if requested */
	if (e->icq_size) {
		if (WARN_ON(e->icq_size < sizeof(struct io_cq)) ||
		    WARN_ON(e->icq_align < __alignof__(struct io_cq)))
			return -EINVAL;

		snprintf(e->icq_cache_name, sizeof(e->icq_cache_name),
			 "%s_io_cq", e->elevator_name);
		e->icq_cache = kmem_cache_create(e->icq_cache_name, e->icq_size,
						 e->icq_align, 0, NULL);
		if (!e->icq_cache)
			return -ENOMEM;
	}

	/* register, don't allow duplicate names */
	spin_lock(&elv_list_lock);
	if (__elevator_find(e->elevator_name)) {
		spin_unlock(&elv_list_lock);
		kmem_cache_destroy(e->icq_cache);
		return -EBUSY;
	}
	list_add_tail(&e->list, &elv_list);
	spin_unlock(&elv_list_lock);

	printk(KERN_INFO "io scheduler %s registered\n", e->elevator_name);

	return 0;
}
EXPORT_SYMBOL_GPL(elv_register);

void elv_unregister(struct elevator_type *e)
{
	/* unregister */
	spin_lock(&elv_list_lock);
	list_del_init(&e->list);
	spin_unlock(&elv_list_lock);

	/*
	 * Destroy icq_cache if it exists.  icq's are RCU managed.  Make
	 * sure all RCU operations are complete before proceeding.
	 */
	if (e->icq_cache) {
		rcu_barrier();
		kmem_cache_destroy(e->icq_cache);
		e->icq_cache = NULL;
	}
}
EXPORT_SYMBOL_GPL(elv_unregister);

static inline bool elv_support_iosched(struct request_queue *q)
{
	if (!queue_is_mq(q) ||
	    (q->tag_set->flags & BLK_MQ_F_NO_SCHED))
		return false;
	return true;
}

/*
 * For single queue devices, default to using mq-deadline. If we have multiple
 * queues or mq-deadline is not available, default to "none".
 */
static struct elevator_type *elevator_get_default(struct request_queue *q)
{
	if (q->tag_set->flags & BLK_MQ_F_NO_SCHED_BY_DEFAULT)
		return NULL;

	if (q->nr_hw_queues != 1 &&
	    !blk_mq_is_shared_tags(q->tag_set->flags))
		return NULL;

	return elevator_find_get("mq-deadline");
}

/*
 * Use the default elevator settings. If the chosen elevator initialization
 * fails, fall back to the "none" elevator (no elevator).
 */
void elevator_init_mq(struct request_queue *q)
{
	struct elevator_type *e;
	int err;

	if (!elv_support_iosched(q))
		return;

	WARN_ON_ONCE(blk_queue_registered(q));

	if (unlikely(q->elevator))
		return;

	e = elevator_get_default(q);
	if (!e)
		return;

	/*
	 * We are called before adding disk, when there isn't any FS I/O,
	 * so freezing queue plus canceling dispatch work is enough to
	 * drain any dispatch activities originated from passthrough
	 * requests, then no need to quiesce queue which may add long boot
	 * latency, especially when lots of disks are involved.
	 */
	blk_mq_freeze_queue(q);
	blk_mq_cancel_work_sync(q);

	err = blk_mq_init_sched(q, e);

	blk_mq_unfreeze_queue(q);

	if (err) {
		pr_warn("\"%s\" elevator initialization failed, "
			"falling back to \"none\"\n", e->elevator_name);
	}

	elevator_put(e);
}

/*
 * Switch to new_e io scheduler.
 *
 * If switching fails, we are most likely running out of memory and not able
 * to restore the old io scheduler, so leaving the io scheduler being none.
 */
int elevator_switch(struct request_queue *q, struct elevator_type *new_e)
{
	int ret;

	lockdep_assert_held(&q->sysfs_lock);

	blk_mq_freeze_queue(q);
	blk_mq_quiesce_queue(q);

	if (q->elevator) {
		elv_unregister_queue(q);
		elevator_exit(q);
	}

	ret = blk_mq_init_sched(q, new_e);
	if (ret)
		goto out_unfreeze;

	ret = elv_register_queue(q, true);
	if (ret) {
		elevator_exit(q);
		goto out_unfreeze;
	}
	blk_add_trace_msg(q, "elv switch: %s", new_e->elevator_name);

out_unfreeze:
	blk_mq_unquiesce_queue(q);
	blk_mq_unfreeze_queue(q);

	if (ret) {
		pr_warn("elv: switch to \"%s\" failed, falling back to \"none\"\n",
			new_e->elevator_name);
	}

	return ret;
}

void elevator_disable(struct request_queue *q)
{
	lockdep_assert_held(&q->sysfs_lock);

	blk_mq_freeze_queue(q);
	blk_mq_quiesce_queue(q);

	elv_unregister_queue(q);
	elevator_exit(q);
	blk_queue_flag_clear(QUEUE_FLAG_SQ_SCHED, q);
	q->elevator = NULL;
	q->nr_requests = q->tag_set->queue_depth;
	blk_add_trace_msg(q, "elv switch: none");

	blk_mq_unquiesce_queue(q);
	blk_mq_unfreeze_queue(q);
}

/*
 * Switch this queue to the given IO scheduler.
 */
static int elevator_change(struct request_queue *q, const char *elevator_name)
{
	struct elevator_type *e;
	int ret;

	/* Make sure queue is not in the middle of being removed */
	if (!blk_queue_registered(q))
		return -ENOENT;

	if (!strncmp(elevator_name, "none", 4)) {
		if (q->elevator)
			elevator_disable(q);
		return 0;
	}

	if (q->elevator && elevator_match(q->elevator->type, elevator_name))
		return 0;

	e = elevator_find_get(elevator_name);
	if (!e)
		return -EINVAL;
	ret = elevator_switch(q, e);
	elevator_put(e);
	return ret;
}

int elv_iosched_load_module(struct gendisk *disk, const char *buf,
			    size_t count)
{
	char elevator_name[ELV_NAME_MAX];
	struct elevator_type *found;
	const char *name;

	if (!elv_support_iosched(disk->queue))
		return -EOPNOTSUPP;

	strscpy(elevator_name, buf, sizeof(elevator_name));
	name = strstrip(elevator_name);

<<<<<<< HEAD
	request_module("%s-iosched", strstrip(elevator_name));
=======
	spin_lock(&elv_list_lock);
	found = __elevator_find(name);
	spin_unlock(&elv_list_lock);

	if (!found)
		request_module("%s-iosched", name);
>>>>>>> 8ee0f23e

	return 0;
}

ssize_t elv_iosched_store(struct gendisk *disk, const char *buf,
			  size_t count)
{
	char elevator_name[ELV_NAME_MAX];
	int ret;

	if (!elv_support_iosched(disk->queue))
		return count;

	strscpy(elevator_name, buf, sizeof(elevator_name));
	ret = elevator_change(disk->queue, strstrip(elevator_name));
	if (!ret)
		return count;
	return ret;
}

ssize_t elv_iosched_show(struct gendisk *disk, char *name)
{
	struct request_queue *q = disk->queue;
	struct elevator_queue *eq = q->elevator;
	struct elevator_type *cur = NULL, *e;
	int len = 0;

	if (!elv_support_iosched(q))
		return sprintf(name, "none\n");

	if (!q->elevator) {
		len += sprintf(name+len, "[none] ");
	} else {
		len += sprintf(name+len, "none ");
		cur = eq->type;
	}

	spin_lock(&elv_list_lock);
	list_for_each_entry(e, &elv_list, list) {
		if (e == cur)
			len += sprintf(name+len, "[%s] ", e->elevator_name);
		else
			len += sprintf(name+len, "%s ", e->elevator_name);
	}
	spin_unlock(&elv_list_lock);

	len += sprintf(name+len, "\n");
	return len;
}

struct request *elv_rb_former_request(struct request_queue *q,
				      struct request *rq)
{
	struct rb_node *rbprev = rb_prev(&rq->rb_node);

	if (rbprev)
		return rb_entry_rq(rbprev);

	return NULL;
}
EXPORT_SYMBOL(elv_rb_former_request);

struct request *elv_rb_latter_request(struct request_queue *q,
				      struct request *rq)
{
	struct rb_node *rbnext = rb_next(&rq->rb_node);

	if (rbnext)
		return rb_entry_rq(rbnext);

	return NULL;
}
EXPORT_SYMBOL(elv_rb_latter_request);

static int __init elevator_setup(char *str)
{
	pr_warn("Kernel parameter elevator= does not have any effect anymore.\n"
		"Please use sysfs to set IO scheduler for individual devices.\n");
	return 1;
}

__setup("elevator=", elevator_setup);<|MERGE_RESOLUTION|>--- conflicted
+++ resolved
@@ -717,16 +717,12 @@
 	strscpy(elevator_name, buf, sizeof(elevator_name));
 	name = strstrip(elevator_name);
 
-<<<<<<< HEAD
-	request_module("%s-iosched", strstrip(elevator_name));
-=======
 	spin_lock(&elv_list_lock);
 	found = __elevator_find(name);
 	spin_unlock(&elv_list_lock);
 
 	if (!found)
 		request_module("%s-iosched", name);
->>>>>>> 8ee0f23e
 
 	return 0;
 }
