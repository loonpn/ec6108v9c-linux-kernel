--- conflicted
+++ resolved
@@ -841,7 +841,14 @@
 	  against various use-after-free conditions that can be used in
 	  security flaw exploits.
 
-<<<<<<< HEAD
+config HAVE_ARCH_COMPILER_H
+	bool
+	help
+	  An architecture can select this if it provides an
+	  asm/compiler.h header that should be included after
+	  linux/compiler-*.h in order to override macro definitions that those
+	  headers generally provide.
+
 config HAVE_ARCH_PREL32_RELOCATIONS
 	bool
 	help
@@ -856,15 +863,4 @@
 
 source "scripts/gcc-plugins/Kconfig"
 
-endmenu
-=======
-config HAVE_ARCH_COMPILER_H
-	bool
-	help
-	  An architecture can select this if it provides an
-	  asm/compiler.h header that should be included after
-	  linux/compiler-*.h in order to override macro definitions that those
-	  headers generally provide.
-
-source "kernel/gcov/Kconfig"
->>>>>>> 690d9163
+endmenu