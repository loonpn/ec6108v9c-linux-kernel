// SPDX-License-Identifier: (GPL-2.0+ OR MIT)
/*
 * Device Tree file for ESPRESSObin-Ultra board.
 * Copyright (C) 2019 Globalscale technologies, Inc.
 *
 * Jason Hung <jhung@globalscaletechnologies.com>
 */

/dts-v1/;

#include "armada-3720-espressobin.dtsi"

/ {
	model = "Globalscale Marvell ESPRESSOBin Ultra Board";
	compatible = "globalscale,espressobin-ultra", "globalscale,espressobin",
		     "marvell,armada3720", "marvell,armada3700";

	aliases {
		/* ethernet1 is WAN port */
		ethernet1 = &switch0port5;
		ethernet2 = &switch0port1;
		ethernet3 = &switch0port2;
		ethernet4 = &switch0port3;
		ethernet5 = &switch0port4;
	};

	/delete-node/ regulator;

	reg_usb3_vbus: usb3-vbus {
		compatible = "regulator-fixed";
		regulator-name = "usb3-vbus";
		regulator-min-microvolt = <5000000>;
		regulator-max-microvolt = <5000000>;
		enable-active-high;
		gpio = <&gpionb 19 GPIO_ACTIVE_HIGH>;
	};

	usb3_phy: usb3-phy {
		compatible = "usb-nop-xceiv";
		vcc-supply = <&reg_usb3_vbus>;
	};

	gpio-leds {
		pinctrl-names = "default";
		compatible = "gpio-leds";
		/* No assigned functions to the LEDs by default */
		led1 {
			label = "ebin-ultra:blue:led1";
			gpios = <&gpionb 11 GPIO_ACTIVE_LOW>;
		};
		led2 {
			label = "ebin-ultra:green:led2";
			gpios = <&gpionb 12 GPIO_ACTIVE_LOW>;
		};
		led3 {
			label = "ebin-ultra:red:led3";
			gpios = <&gpionb 13 GPIO_ACTIVE_LOW>;
		};
		led4 {
			label = "ebin-ultra:yellow:led4";
			gpios = <&gpionb 14 GPIO_ACTIVE_LOW>;
		};
	};
};

&sdhci0 {
	status = "okay";
};

&sdhci1 {
	/delete-property/ vqmmc-supply;
	status = "disabled";
};

&spi0 {
	flash@0 {
		partitions {
			compatible = "fixed-partitions";
			#address-cells = <1>;
			#size-cells = <1>;

			partition@0 {
				label = "firmware";
				reg = <0x0 0x3e0000>;
			};
			partition@3e0000 {
				label = "hw-info";
				reg = <0x3e0000 0x10000>;
				read-only;
			};
			partition@3f0000 {
				label = "u-boot-env";
				reg = <0x3f0000 0x10000>;
			};
		};
	};
};

&i2c0 {
	status = "okay";
	pinctrl-names = "default";
	pinctrl-0 = <&i2c1_pins>;

	clock-frequency = <100000>;

	rtc@51 {
		compatible = "nxp,pcf8563";
		reg = <0x51>;
	};
};

&usb3 {
	usb-phy = <&usb3_phy>;
};

&mdio {
	/* Switch is @3, not @1 */
	/delete-node/ ethernet-switch@1;
	extphy: ethernet-phy@1 {
		reg = <1>;

		reset-gpios = <&gpionb 2 GPIO_ACTIVE_LOW>;
	};

	switch0: ethernet-switch@3 {
		compatible = "marvell,mv88e6085";
		reg = <3>;

		reset-gpios = <&gpiosb 23 GPIO_ACTIVE_LOW>;
		dsa,member = <0 0>;

<<<<<<< HEAD
	ethernet-ports {
		switch0port1: ethernet-port@1 {
			reg = <1>;
			label = "lan0";
			phy-handle = <&switch0phy0>;
		};

		switch0port2: ethernet-port@2 {
			reg = <2>;
			label = "lan1";
			phy-handle = <&switch0phy1>;
		};

		switch0port3: ethernet-port@3 {
			reg = <3>;
			label = "lan2";
			phy-handle = <&switch0phy2>;
		};

		switch0port4: ethernet-port@4 {
			reg = <4>;
			label = "lan3";
			phy-handle = <&switch0phy3>;
		};

		switch0port5: ethernet-port@5 {
			reg = <5>;
			label = "wan";
			phy-handle = <&extphy>;
			phy-mode = "sgmii";
=======
		ethernet-ports {
			#address-cells = <1>;
			#size-cells = <0>;

			switch0port0: ethernet-port@0 {
				reg = <0>;
				label = "cpu";
				ethernet = <&eth0>;
				phy-mode = "rgmii-id";
				fixed-link {
					speed = <1000>;
					full-duplex;
				};
			};

			switch0port1: ethernet-port@1 {
				reg = <1>;
				label = "lan0";
				phy-handle = <&switch0phy0>;
			};

			switch0port2: ethernet-port@2 {
				reg = <2>;
				label = "lan1";
				phy-handle = <&switch0phy1>;
			};

			switch0port3: ethernet-port@3 {
				reg = <3>;
				label = "lan2";
				phy-handle = <&switch0phy2>;
			};

			switch0port4: ethernet-port@4 {
				reg = <4>;
				label = "lan3";
				phy-handle = <&switch0phy3>;
			};

			switch0port5: ethernet-port@5 {
				reg = <5>;
				label = "wan";
				phy-handle = <&extphy>;
				phy-mode = "sgmii";
			};
>>>>>>> 0c383648
		};

<<<<<<< HEAD
	mdio {
		switch0phy3: ethernet-phy@14 {
			reg = <0x14>;
=======
		mdio {
			#address-cells = <1>;
			#size-cells = <0>;

			switch0phy0: ethernet-phy@11 {
				reg = <0x11>;
			};
			switch0phy1: ethernet-phy@12 {
				reg = <0x12>;
			};
			switch0phy2: ethernet-phy@13 {
				reg = <0x13>;
			};
			switch0phy3: ethernet-phy@14 {
				reg = <0x14>;
			};
>>>>>>> 0c383648
		};
	};
};<|MERGE_RESOLUTION|>--- conflicted
+++ resolved
@@ -129,38 +129,6 @@
 		reset-gpios = <&gpiosb 23 GPIO_ACTIVE_LOW>;
 		dsa,member = <0 0>;
 
-<<<<<<< HEAD
-	ethernet-ports {
-		switch0port1: ethernet-port@1 {
-			reg = <1>;
-			label = "lan0";
-			phy-handle = <&switch0phy0>;
-		};
-
-		switch0port2: ethernet-port@2 {
-			reg = <2>;
-			label = "lan1";
-			phy-handle = <&switch0phy1>;
-		};
-
-		switch0port3: ethernet-port@3 {
-			reg = <3>;
-			label = "lan2";
-			phy-handle = <&switch0phy2>;
-		};
-
-		switch0port4: ethernet-port@4 {
-			reg = <4>;
-			label = "lan3";
-			phy-handle = <&switch0phy3>;
-		};
-
-		switch0port5: ethernet-port@5 {
-			reg = <5>;
-			label = "wan";
-			phy-handle = <&extphy>;
-			phy-mode = "sgmii";
-=======
 		ethernet-ports {
 			#address-cells = <1>;
 			#size-cells = <0>;
@@ -206,14 +174,8 @@
 				phy-handle = <&extphy>;
 				phy-mode = "sgmii";
 			};
->>>>>>> 0c383648
 		};
 
-<<<<<<< HEAD
-	mdio {
-		switch0phy3: ethernet-phy@14 {
-			reg = <0x14>;
-=======
 		mdio {
 			#address-cells = <1>;
 			#size-cells = <0>;
@@ -230,7 +192,6 @@
 			switch0phy3: ethernet-phy@14 {
 				reg = <0x14>;
 			};
->>>>>>> 0c383648
 		};
 	};
 };