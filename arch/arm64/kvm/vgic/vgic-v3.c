// SPDX-License-Identifier: GPL-2.0-only

#include <linux/irqchip/arm-gic-v3.h>
#include <linux/irq.h>
#include <linux/irqdomain.h>
#include <linux/kvm.h>
#include <linux/kvm_host.h>
#include <kvm/arm_vgic.h>
#include <asm/kvm_hyp.h>
#include <asm/kvm_mmu.h>
#include <asm/kvm_asm.h>

#include "vgic.h"

static bool group0_trap;
static bool group1_trap;
static bool common_trap;
static bool dir_trap;
static bool gicv4_enable;

void vgic_v3_set_underflow(struct kvm_vcpu *vcpu)
{
	struct vgic_v3_cpu_if *cpuif = &vcpu->arch.vgic_cpu.vgic_v3;

	cpuif->vgic_hcr |= ICH_HCR_UIE;
}

static bool lr_signals_eoi_mi(u64 lr_val)
{
	return !(lr_val & ICH_LR_STATE) && (lr_val & ICH_LR_EOI) &&
	       !(lr_val & ICH_LR_HW);
}

void vgic_v3_fold_lr_state(struct kvm_vcpu *vcpu)
{
	struct vgic_cpu *vgic_cpu = &vcpu->arch.vgic_cpu;
	struct vgic_v3_cpu_if *cpuif = &vgic_cpu->vgic_v3;
	u32 model = vcpu->kvm->arch.vgic.vgic_model;
	int lr;

	DEBUG_SPINLOCK_BUG_ON(!irqs_disabled());

	cpuif->vgic_hcr &= ~ICH_HCR_UIE;

	for (lr = 0; lr < cpuif->used_lrs; lr++) {
		u64 val = cpuif->vgic_lr[lr];
		u32 intid, cpuid;
		struct vgic_irq *irq;
		bool is_v2_sgi = false;
		bool deactivated;

		cpuid = val & GICH_LR_PHYSID_CPUID;
		cpuid >>= GICH_LR_PHYSID_CPUID_SHIFT;

		if (model == KVM_DEV_TYPE_ARM_VGIC_V3) {
			intid = val & ICH_LR_VIRTUAL_ID_MASK;
		} else {
			intid = val & GICH_LR_VIRTUALID;
			is_v2_sgi = vgic_irq_is_sgi(intid);
		}

		/* Notify fds when the guest EOI'ed a level-triggered IRQ */
		if (lr_signals_eoi_mi(val) && vgic_valid_spi(vcpu->kvm, intid))
			kvm_notify_acked_irq(vcpu->kvm, 0,
					     intid - VGIC_NR_PRIVATE_IRQS);

		irq = vgic_get_irq(vcpu->kvm, vcpu, intid);
		if (!irq)	/* An LPI could have been unmapped. */
			continue;

		raw_spin_lock(&irq->irq_lock);

		/* Always preserve the active bit, note deactivation */
		deactivated = irq->active && !(val & ICH_LR_ACTIVE_BIT);
		irq->active = !!(val & ICH_LR_ACTIVE_BIT);

		if (irq->active && is_v2_sgi)
			irq->active_source = cpuid;

		/* Edge is the only case where we preserve the pending bit */
		if (irq->config == VGIC_CONFIG_EDGE &&
		    (val & ICH_LR_PENDING_BIT)) {
			irq->pending_latch = true;

			if (is_v2_sgi)
				irq->source |= (1 << cpuid);
		}

		/*
		 * Clear soft pending state when level irqs have been acked.
		 */
		if (irq->config == VGIC_CONFIG_LEVEL && !(val & ICH_LR_STATE))
			irq->pending_latch = false;

		/* Handle resampling for mapped interrupts if required */
		vgic_irq_handle_resampling(irq, deactivated, val & ICH_LR_PENDING_BIT);

		raw_spin_unlock(&irq->irq_lock);
		vgic_put_irq(vcpu->kvm, irq);
	}

	cpuif->used_lrs = 0;
}

/* Requires the irq to be locked already */
void vgic_v3_populate_lr(struct kvm_vcpu *vcpu, struct vgic_irq *irq, int lr)
{
	u32 model = vcpu->kvm->arch.vgic.vgic_model;
	u64 val = irq->intid;
	bool allow_pending = true, is_v2_sgi;

	is_v2_sgi = (vgic_irq_is_sgi(irq->intid) &&
		     model == KVM_DEV_TYPE_ARM_VGIC_V2);

	if (irq->active) {
		val |= ICH_LR_ACTIVE_BIT;
		if (is_v2_sgi)
			val |= irq->active_source << GICH_LR_PHYSID_CPUID_SHIFT;
		if (vgic_irq_is_multi_sgi(irq)) {
			allow_pending = false;
			val |= ICH_LR_EOI;
		}
	}

	if (irq->hw && !vgic_irq_needs_resampling(irq)) {
		val |= ICH_LR_HW;
		val |= ((u64)irq->hwintid) << ICH_LR_PHYS_ID_SHIFT;
		/*
		 * Never set pending+active on a HW interrupt, as the
		 * pending state is kept at the physical distributor
		 * level.
		 */
		if (irq->active)
			allow_pending = false;
	} else {
		if (irq->config == VGIC_CONFIG_LEVEL) {
			val |= ICH_LR_EOI;

			/*
			 * Software resampling doesn't work very well
			 * if we allow P+A, so let's not do that.
			 */
			if (irq->active)
				allow_pending = false;
		}
	}

	if (allow_pending && irq_is_pending(irq)) {
		val |= ICH_LR_PENDING_BIT;

		if (irq->config == VGIC_CONFIG_EDGE)
			irq->pending_latch = false;

		if (vgic_irq_is_sgi(irq->intid) &&
		    model == KVM_DEV_TYPE_ARM_VGIC_V2) {
			u32 src = ffs(irq->source);

			if (WARN_RATELIMIT(!src, "No SGI source for INTID %d\n",
					   irq->intid))
				return;

			val |= (src - 1) << GICH_LR_PHYSID_CPUID_SHIFT;
			irq->source &= ~(1 << (src - 1));
			if (irq->source) {
				irq->pending_latch = true;
				val |= ICH_LR_EOI;
			}
		}
	}

	/*
	 * Level-triggered mapped IRQs are special because we only observe
	 * rising edges as input to the VGIC.  We therefore lower the line
	 * level here, so that we can take new virtual IRQs.  See
	 * vgic_v3_fold_lr_state for more info.
	 */
	if (vgic_irq_is_mapped_level(irq) && (val & ICH_LR_PENDING_BIT))
		irq->line_level = false;

	if (irq->group)
		val |= ICH_LR_GROUP;

	val |= (u64)irq->priority << ICH_LR_PRIORITY_SHIFT;

	vcpu->arch.vgic_cpu.vgic_v3.vgic_lr[lr] = val;
}

void vgic_v3_clear_lr(struct kvm_vcpu *vcpu, int lr)
{
	vcpu->arch.vgic_cpu.vgic_v3.vgic_lr[lr] = 0;
}

void vgic_v3_set_vmcr(struct kvm_vcpu *vcpu, struct vgic_vmcr *vmcrp)
{
	struct vgic_v3_cpu_if *cpu_if = &vcpu->arch.vgic_cpu.vgic_v3;
	u32 model = vcpu->kvm->arch.vgic.vgic_model;
	u32 vmcr;

	if (model == KVM_DEV_TYPE_ARM_VGIC_V2) {
		vmcr = (vmcrp->ackctl << ICH_VMCR_ACK_CTL_SHIFT) &
			ICH_VMCR_ACK_CTL_MASK;
		vmcr |= (vmcrp->fiqen << ICH_VMCR_FIQ_EN_SHIFT) &
			ICH_VMCR_FIQ_EN_MASK;
	} else {
		/*
		 * When emulating GICv3 on GICv3 with SRE=1 on the
		 * VFIQEn bit is RES1 and the VAckCtl bit is RES0.
		 */
		vmcr = ICH_VMCR_FIQ_EN_MASK;
	}

	vmcr |= (vmcrp->cbpr << ICH_VMCR_CBPR_SHIFT) & ICH_VMCR_CBPR_MASK;
	vmcr |= (vmcrp->eoim << ICH_VMCR_EOIM_SHIFT) & ICH_VMCR_EOIM_MASK;
	vmcr |= (vmcrp->abpr << ICH_VMCR_BPR1_SHIFT) & ICH_VMCR_BPR1_MASK;
	vmcr |= (vmcrp->bpr << ICH_VMCR_BPR0_SHIFT) & ICH_VMCR_BPR0_MASK;
	vmcr |= (vmcrp->pmr << ICH_VMCR_PMR_SHIFT) & ICH_VMCR_PMR_MASK;
	vmcr |= (vmcrp->grpen0 << ICH_VMCR_ENG0_SHIFT) & ICH_VMCR_ENG0_MASK;
	vmcr |= (vmcrp->grpen1 << ICH_VMCR_ENG1_SHIFT) & ICH_VMCR_ENG1_MASK;

	cpu_if->vgic_vmcr = vmcr;
}

void vgic_v3_get_vmcr(struct kvm_vcpu *vcpu, struct vgic_vmcr *vmcrp)
{
	struct vgic_v3_cpu_if *cpu_if = &vcpu->arch.vgic_cpu.vgic_v3;
	u32 model = vcpu->kvm->arch.vgic.vgic_model;
	u32 vmcr;

	vmcr = cpu_if->vgic_vmcr;

	if (model == KVM_DEV_TYPE_ARM_VGIC_V2) {
		vmcrp->ackctl = (vmcr & ICH_VMCR_ACK_CTL_MASK) >>
			ICH_VMCR_ACK_CTL_SHIFT;
		vmcrp->fiqen = (vmcr & ICH_VMCR_FIQ_EN_MASK) >>
			ICH_VMCR_FIQ_EN_SHIFT;
	} else {
		/*
		 * When emulating GICv3 on GICv3 with SRE=1 on the
		 * VFIQEn bit is RES1 and the VAckCtl bit is RES0.
		 */
		vmcrp->fiqen = 1;
		vmcrp->ackctl = 0;
	}

	vmcrp->cbpr = (vmcr & ICH_VMCR_CBPR_MASK) >> ICH_VMCR_CBPR_SHIFT;
	vmcrp->eoim = (vmcr & ICH_VMCR_EOIM_MASK) >> ICH_VMCR_EOIM_SHIFT;
	vmcrp->abpr = (vmcr & ICH_VMCR_BPR1_MASK) >> ICH_VMCR_BPR1_SHIFT;
	vmcrp->bpr  = (vmcr & ICH_VMCR_BPR0_MASK) >> ICH_VMCR_BPR0_SHIFT;
	vmcrp->pmr  = (vmcr & ICH_VMCR_PMR_MASK) >> ICH_VMCR_PMR_SHIFT;
	vmcrp->grpen0 = (vmcr & ICH_VMCR_ENG0_MASK) >> ICH_VMCR_ENG0_SHIFT;
	vmcrp->grpen1 = (vmcr & ICH_VMCR_ENG1_MASK) >> ICH_VMCR_ENG1_SHIFT;
}

#define INITIAL_PENDBASER_VALUE						  \
	(GIC_BASER_CACHEABILITY(GICR_PENDBASER, INNER, RaWb)		| \
	GIC_BASER_CACHEABILITY(GICR_PENDBASER, OUTER, SameAsInner)	| \
	GIC_BASER_SHAREABILITY(GICR_PENDBASER, InnerShareable))

void vgic_v3_enable(struct kvm_vcpu *vcpu)
{
	struct vgic_v3_cpu_if *vgic_v3 = &vcpu->arch.vgic_cpu.vgic_v3;

	/*
	 * By forcing VMCR to zero, the GIC will restore the binary
	 * points to their reset values. Anything else resets to zero
	 * anyway.
	 */
	vgic_v3->vgic_vmcr = 0;

	/*
	 * If we are emulating a GICv3, we do it in an non-GICv2-compatible
	 * way, so we force SRE to 1 to demonstrate this to the guest.
	 * Also, we don't support any form of IRQ/FIQ bypass.
	 * This goes with the spec allowing the value to be RAO/WI.
	 */
	if (vcpu->kvm->arch.vgic.vgic_model == KVM_DEV_TYPE_ARM_VGIC_V3) {
		vgic_v3->vgic_sre = (ICC_SRE_EL1_DIB |
				     ICC_SRE_EL1_DFB |
				     ICC_SRE_EL1_SRE);
		vcpu->arch.vgic_cpu.pendbaser = INITIAL_PENDBASER_VALUE;
	} else {
		vgic_v3->vgic_sre = 0;
	}

	vcpu->arch.vgic_cpu.num_id_bits = (kvm_vgic_global_state.ich_vtr_el2 &
					   ICH_VTR_ID_BITS_MASK) >>
					   ICH_VTR_ID_BITS_SHIFT;
	vcpu->arch.vgic_cpu.num_pri_bits = ((kvm_vgic_global_state.ich_vtr_el2 &
					    ICH_VTR_PRI_BITS_MASK) >>
					    ICH_VTR_PRI_BITS_SHIFT) + 1;

	/* Get the show on the road... */
	vgic_v3->vgic_hcr = ICH_HCR_EN;
	if (group0_trap)
		vgic_v3->vgic_hcr |= ICH_HCR_TALL0;
	if (group1_trap)
		vgic_v3->vgic_hcr |= ICH_HCR_TALL1;
	if (common_trap)
		vgic_v3->vgic_hcr |= ICH_HCR_TC;
	if (dir_trap)
		vgic_v3->vgic_hcr |= ICH_HCR_TDIR;
}

int vgic_v3_lpi_sync_pending_status(struct kvm *kvm, struct vgic_irq *irq)
{
	struct kvm_vcpu *vcpu;
	int byte_offset, bit_nr;
	gpa_t pendbase, ptr;
	bool status;
	u8 val;
	int ret;
	unsigned long flags;

retry:
	vcpu = irq->target_vcpu;
	if (!vcpu)
		return 0;

	pendbase = GICR_PENDBASER_ADDRESS(vcpu->arch.vgic_cpu.pendbaser);

	byte_offset = irq->intid / BITS_PER_BYTE;
	bit_nr = irq->intid % BITS_PER_BYTE;
	ptr = pendbase + byte_offset;

	ret = kvm_read_guest_lock(kvm, ptr, &val, 1);
	if (ret)
		return ret;

	status = val & (1 << bit_nr);

	raw_spin_lock_irqsave(&irq->irq_lock, flags);
	if (irq->target_vcpu != vcpu) {
		raw_spin_unlock_irqrestore(&irq->irq_lock, flags);
		goto retry;
	}
	irq->pending_latch = status;
	vgic_queue_irq_unlock(vcpu->kvm, irq, flags);

	if (status) {
		/* clear consumed data */
		val &= ~(1 << bit_nr);
		ret = kvm_write_guest_lock(kvm, ptr, &val, 1);
		if (ret)
			return ret;
	}
	return 0;
}

/*
 * The deactivation of the doorbell interrupt will trigger the
 * unmapping of the associated vPE.
 */
static void unmap_all_vpes(struct vgic_dist *dist)
{
	struct irq_desc *desc;
	int i;

	for (i = 0; i < dist->its_vm.nr_vpes; i++) {
		desc = irq_to_desc(dist->its_vm.vpes[i]->irq);
		irq_domain_deactivate_irq(irq_desc_get_irq_data(desc));
	}
}

static void map_all_vpes(struct vgic_dist *dist)
{
	struct irq_desc *desc;
	int i;

	for (i = 0; i < dist->its_vm.nr_vpes; i++) {
		desc = irq_to_desc(dist->its_vm.vpes[i]->irq);
		irq_domain_activate_irq(irq_desc_get_irq_data(desc), false);
	}
}

/**
 * vgic_v3_save_pending_tables - Save the pending tables into guest RAM
 * kvm lock and all vcpu lock must be held
 */
int vgic_v3_save_pending_tables(struct kvm *kvm)
{
	struct vgic_dist *dist = &kvm->arch.vgic;
	struct vgic_irq *irq;
	gpa_t last_ptr = ~(gpa_t)0;
	bool vlpi_avail = false;
	int ret = 0;
	u8 val;

	if (unlikely(!vgic_initialized(kvm)))
		return -ENXIO;

	/*
	 * A preparation for getting any VLPI states.
	 * The above vgic initialized check also ensures that the allocation
	 * and enabling of the doorbells have already been done.
	 */
	if (kvm_vgic_global_state.has_gicv4_1) {
		unmap_all_vpes(dist);
		vlpi_avail = true;
	}

	list_for_each_entry(irq, &dist->lpi_list_head, lpi_list) {
		int byte_offset, bit_nr;
		struct kvm_vcpu *vcpu;
		gpa_t pendbase, ptr;
		bool is_pending;
		bool stored;

		vcpu = irq->target_vcpu;
		if (!vcpu)
			continue;

		pendbase = GICR_PENDBASER_ADDRESS(vcpu->arch.vgic_cpu.pendbaser);

		byte_offset = irq->intid / BITS_PER_BYTE;
		bit_nr = irq->intid % BITS_PER_BYTE;
		ptr = pendbase + byte_offset;

		if (ptr != last_ptr) {
			ret = kvm_read_guest_lock(kvm, ptr, &val, 1);
			if (ret)
				goto out;
			last_ptr = ptr;
		}

		stored = val & (1U << bit_nr);

		is_pending = irq->pending_latch;

		if (irq->hw && vlpi_avail)
			vgic_v4_get_vlpi_state(irq, &is_pending);

		if (stored == is_pending)
			continue;

		if (is_pending)
			val |= 1 << bit_nr;
		else
			val &= ~(1 << bit_nr);

		ret = kvm_write_guest_lock(kvm, ptr, &val, 1);
		if (ret)
			goto out;
	}

out:
	if (vlpi_avail)
		map_all_vpes(dist);

	return ret;
}

/**
 * vgic_v3_rdist_overlap - check if a region overlaps with any
 * existing redistributor region
 *
 * @kvm: kvm handle
 * @base: base of the region
 * @size: size of region
 *
 * Return: true if there is an overlap
 */
bool vgic_v3_rdist_overlap(struct kvm *kvm, gpa_t base, size_t size)
{
	struct vgic_dist *d = &kvm->arch.vgic;
	struct vgic_redist_region *rdreg;

	list_for_each_entry(rdreg, &d->rd_regions, list) {
		if ((base + size > rdreg->base) &&
			(base < rdreg->base + vgic_v3_rd_region_size(kvm, rdreg)))
			return true;
	}
	return false;
}

/*
 * Check for overlapping regions and for regions crossing the end of memory
 * for base addresses which have already been set.
 */
bool vgic_v3_check_base(struct kvm *kvm)
{
	struct vgic_dist *d = &kvm->arch.vgic;
	struct vgic_redist_region *rdreg;

	if (!IS_VGIC_ADDR_UNDEF(d->vgic_dist_base) &&
	    d->vgic_dist_base + KVM_VGIC_V3_DIST_SIZE < d->vgic_dist_base)
		return false;

	list_for_each_entry(rdreg, &d->rd_regions, list) {
		size_t sz = vgic_v3_rd_region_size(kvm, rdreg);

		if (vgic_check_iorange(kvm, VGIC_ADDR_UNDEF,
				       rdreg->base, SZ_64K, sz))
			return false;
	}

	if (IS_VGIC_ADDR_UNDEF(d->vgic_dist_base))
		return true;

	return !vgic_v3_rdist_overlap(kvm, d->vgic_dist_base,
				      KVM_VGIC_V3_DIST_SIZE);
}

/**
 * vgic_v3_rdist_free_slot - Look up registered rdist regions and identify one
 * which has free space to put a new rdist region.
 *
 * @rd_regions: redistributor region list head
 *
 * A redistributor regions maps n redistributors, n = region size / (2 x 64kB).
 * Stride between redistributors is 0 and regions are filled in the index order.
 *
 * Return: the redist region handle, if any, that has space to map a new rdist
 * region.
 */
struct vgic_redist_region *vgic_v3_rdist_free_slot(struct list_head *rd_regions)
{
	struct vgic_redist_region *rdreg;

	list_for_each_entry(rdreg, rd_regions, list) {
		if (!vgic_v3_redist_region_full(rdreg))
			return rdreg;
	}
	return NULL;
}

struct vgic_redist_region *vgic_v3_rdist_region_from_index(struct kvm *kvm,
							   u32 index)
{
	struct list_head *rd_regions = &kvm->arch.vgic.rd_regions;
	struct vgic_redist_region *rdreg;

	list_for_each_entry(rdreg, rd_regions, list) {
		if (rdreg->index == index)
			return rdreg;
	}
	return NULL;
}


int vgic_v3_map_resources(struct kvm *kvm)
{
	struct vgic_dist *dist = &kvm->arch.vgic;
	struct kvm_vcpu *vcpu;
	int ret = 0;
	unsigned long c;

	kvm_for_each_vcpu(c, vcpu, kvm) {
		struct vgic_cpu *vgic_cpu = &vcpu->arch.vgic_cpu;

		if (IS_VGIC_ADDR_UNDEF(vgic_cpu->rd_iodev.base_addr)) {
			kvm_debug("vcpu %ld redistributor base not set\n", c);
			return -ENXIO;
		}
	}

	if (IS_VGIC_ADDR_UNDEF(dist->vgic_dist_base)) {
		kvm_debug("Need to set vgic distributor addresses first\n");
		return -ENXIO;
	}

	if (!vgic_v3_check_base(kvm)) {
		kvm_debug("VGIC redist and dist frames overlap\n");
		return -EINVAL;
	}

	/*
	 * For a VGICv3 we require the userland to explicitly initialize
	 * the VGIC before we need to use it.
	 */
	if (!vgic_initialized(kvm)) {
		return -EBUSY;
	}

	ret = vgic_register_dist_iodev(kvm, dist->vgic_dist_base, VGIC_V3);
	if (ret) {
		kvm_err("Unable to register VGICv3 dist MMIO regions\n");
		return ret;
	}

	if (kvm_vgic_global_state.has_gicv4_1)
		vgic_v4_configure_vsgis(kvm);

	return 0;
}

DEFINE_STATIC_KEY_FALSE(vgic_v3_cpuif_trap);

static int __init early_group0_trap_cfg(char *buf)
{
	return strtobool(buf, &group0_trap);
}
early_param("kvm-arm.vgic_v3_group0_trap", early_group0_trap_cfg);

static int __init early_group1_trap_cfg(char *buf)
{
	return strtobool(buf, &group1_trap);
}
early_param("kvm-arm.vgic_v3_group1_trap", early_group1_trap_cfg);

static int __init early_common_trap_cfg(char *buf)
{
	return strtobool(buf, &common_trap);
}
early_param("kvm-arm.vgic_v3_common_trap", early_common_trap_cfg);

static int __init early_gicv4_enable(char *buf)
{
	return strtobool(buf, &gicv4_enable);
}
early_param("kvm-arm.vgic_v4_enable", early_gicv4_enable);

static const struct midr_range broken_seis[] = {
	MIDR_ALL_VERSIONS(MIDR_APPLE_M1_ICESTORM),
	MIDR_ALL_VERSIONS(MIDR_APPLE_M1_FIRESTORM),
	{},
};

static bool vgic_v3_broken_seis(void)
{
	return ((kvm_vgic_global_state.ich_vtr_el2 & ICH_VTR_SEIS_MASK) &&
		is_midr_in_range_list(read_cpuid_id(), broken_seis));
}

/**
 * vgic_v3_probe - probe for a VGICv3 compatible interrupt controller
 * @info:	pointer to the GIC description
 *
 * Returns 0 if the VGICv3 has been probed successfully, returns an error code
 * otherwise
 */
int vgic_v3_probe(const struct gic_kvm_info *info)
{
	u64 ich_vtr_el2 = kvm_call_hyp_ret(__vgic_v3_get_gic_config);
	bool has_v2;
	int ret;

	has_v2 = ich_vtr_el2 >> 63;
	ich_vtr_el2 = (u32)ich_vtr_el2;

	/*
	 * The ListRegs field is 5 bits, but there is an architectural
	 * maximum of 16 list registers. Just ignore bit 4...
	 */
	kvm_vgic_global_state.nr_lr = (ich_vtr_el2 & 0xf) + 1;
	kvm_vgic_global_state.can_emulate_gicv2 = false;
	kvm_vgic_global_state.ich_vtr_el2 = ich_vtr_el2;

	/* GICv4 support? */
	if (info->has_v4) {
		kvm_vgic_global_state.has_gicv4 = gicv4_enable;
		kvm_vgic_global_state.has_gicv4_1 = info->has_v4_1 && gicv4_enable;
		kvm_info("GICv4%s support %sabled\n",
			 kvm_vgic_global_state.has_gicv4_1 ? ".1" : "",
			 gicv4_enable ? "en" : "dis");
	}

	kvm_vgic_global_state.vcpu_base = 0;

	if (!info->vcpu.start) {
		kvm_info("GICv3: no GICV resource entry\n");
	} else if (!has_v2) {
		pr_warn(FW_BUG "CPU interface incapable of MMIO access\n");
	} else if (!PAGE_ALIGNED(info->vcpu.start)) {
		pr_warn("GICV physical address 0x%llx not page aligned\n",
			(unsigned long long)info->vcpu.start);
	} else if (kvm_get_mode() != KVM_MODE_PROTECTED) {
		kvm_vgic_global_state.vcpu_base = info->vcpu.start;
		kvm_vgic_global_state.can_emulate_gicv2 = true;
		ret = kvm_register_vgic_device(KVM_DEV_TYPE_ARM_VGIC_V2);
		if (ret) {
			kvm_err("Cannot register GICv2 KVM device.\n");
			return ret;
		}
		kvm_info("vgic-v2@%llx\n", info->vcpu.start);
	}
	ret = kvm_register_vgic_device(KVM_DEV_TYPE_ARM_VGIC_V3);
	if (ret) {
		kvm_err("Cannot register GICv3 KVM device.\n");
		kvm_unregister_device_ops(KVM_DEV_TYPE_ARM_VGIC_V2);
		return ret;
	}

	if (kvm_vgic_global_state.vcpu_base == 0)
		kvm_info("disabling GICv2 emulation\n");

	if (cpus_have_const_cap(ARM64_WORKAROUND_CAVIUM_30115)) {
		group0_trap = true;
		group1_trap = true;
	}

<<<<<<< HEAD
	if (kvm_vgic_global_state.ich_vtr_el2 & ICH_VTR_SEIS_MASK) {
		kvm_info("GICv3 with locally generated SEI\n");

=======
	if (vgic_v3_broken_seis()) {
		kvm_info("GICv3 with broken locally generated SEI\n");

		kvm_vgic_global_state.ich_vtr_el2 &= ~ICH_VTR_SEIS_MASK;
>>>>>>> 754e0b0e
		group0_trap = true;
		group1_trap = true;
		if (ich_vtr_el2 & ICH_VTR_TDS_MASK)
			dir_trap = true;
		else
			common_trap = true;
	}

	if (group0_trap || group1_trap || common_trap | dir_trap) {
		kvm_info("GICv3 sysreg trapping enabled ([%s%s%s%s], reduced performance)\n",
			 group0_trap ? "G0" : "",
			 group1_trap ? "G1" : "",
			 common_trap ? "C"  : "",
			 dir_trap    ? "D"  : "");
		static_branch_enable(&vgic_v3_cpuif_trap);
	}

	kvm_vgic_global_state.vctrl_base = NULL;
	kvm_vgic_global_state.type = VGIC_V3;
	kvm_vgic_global_state.max_gic_vcpus = VGIC_V3_MAX_CPUS;

	return 0;
}

void vgic_v3_load(struct kvm_vcpu *vcpu)
{
	struct vgic_v3_cpu_if *cpu_if = &vcpu->arch.vgic_cpu.vgic_v3;

	/*
	 * If dealing with a GICv2 emulation on GICv3, VMCR_EL2.VFIQen
	 * is dependent on ICC_SRE_EL1.SRE, and we have to perform the
	 * VMCR_EL2 save/restore in the world switch.
	 */
	if (likely(cpu_if->vgic_sre))
		kvm_call_hyp(__vgic_v3_write_vmcr, cpu_if->vgic_vmcr);

	kvm_call_hyp(__vgic_v3_restore_aprs, cpu_if);

	if (has_vhe())
		__vgic_v3_activate_traps(cpu_if);

	WARN_ON(vgic_v4_load(vcpu));
}

void vgic_v3_vmcr_sync(struct kvm_vcpu *vcpu)
{
	struct vgic_v3_cpu_if *cpu_if = &vcpu->arch.vgic_cpu.vgic_v3;

	if (likely(cpu_if->vgic_sre))
		cpu_if->vgic_vmcr = kvm_call_hyp_ret(__vgic_v3_read_vmcr);
}

void vgic_v3_put(struct kvm_vcpu *vcpu)
{
	struct vgic_v3_cpu_if *cpu_if = &vcpu->arch.vgic_cpu.vgic_v3;

	WARN_ON(vgic_v4_put(vcpu, false));

	vgic_v3_vmcr_sync(vcpu);

	kvm_call_hyp(__vgic_v3_save_aprs, cpu_if);

	if (has_vhe())
		__vgic_v3_deactivate_traps(cpu_if);
}<|MERGE_RESOLUTION|>--- conflicted
+++ resolved
@@ -688,16 +688,10 @@
 		group1_trap = true;
 	}
 
-<<<<<<< HEAD
-	if (kvm_vgic_global_state.ich_vtr_el2 & ICH_VTR_SEIS_MASK) {
-		kvm_info("GICv3 with locally generated SEI\n");
-
-=======
 	if (vgic_v3_broken_seis()) {
 		kvm_info("GICv3 with broken locally generated SEI\n");
 
 		kvm_vgic_global_state.ich_vtr_el2 &= ~ICH_VTR_SEIS_MASK;
->>>>>>> 754e0b0e
 		group0_trap = true;
 		group1_trap = true;
 		if (ich_vtr_el2 & ICH_VTR_TDS_MASK)
