--- conflicted
+++ resolved
@@ -9890,7 +9890,6 @@
 		clear_hv_tscchange_cb();
 #endif
 	kvm_lapic_exit();
-<<<<<<< HEAD
 
 	if (!boot_cpu_has(X86_FEATURE_CONSTANT_TSC)) {
 		cpufreq_unregister_notifier(&kvmclock_cpufreq_notifier_block,
@@ -9912,72 +9911,6 @@
 #endif
 	mutex_lock(&vendor_module_lock);
 	kvm_x86_ops.enable_virtualization_cpu = NULL;
-	mutex_unlock(&vendor_module_lock);
-}
-EXPORT_SYMBOL_GPL(kvm_x86_vendor_exit);
-
-static int __kvm_emulate_halt(struct kvm_vcpu *vcpu, int state, int reason)
-{
-	/*
-	 * The vCPU has halted, e.g. executed HLT.  Update the run state if the
-	 * local APIC is in-kernel, the run loop will detect the non-runnable
-	 * state and halt the vCPU.  Exit to userspace if the local APIC is
-	 * managed by userspace, in which case userspace is responsible for
-	 * handling wake events.
-	 */
-	++vcpu->stat.halt_exits;
-	if (lapic_in_kernel(vcpu)) {
-		vcpu->arch.mp_state = state;
-		return 1;
-	} else {
-		vcpu->run->exit_reason = reason;
-		return 0;
-	}
-}
-
-int kvm_emulate_halt_noskip(struct kvm_vcpu *vcpu)
-{
-	return __kvm_emulate_halt(vcpu, KVM_MP_STATE_HALTED, KVM_EXIT_HLT);
-}
-EXPORT_SYMBOL_GPL(kvm_emulate_halt_noskip);
-
-int kvm_emulate_halt(struct kvm_vcpu *vcpu)
-{
-	int ret = kvm_skip_emulated_instruction(vcpu);
-	/*
-	 * TODO: we might be squashing a GUESTDBG_SINGLESTEP-triggered
-	 * KVM_EXIT_DEBUG here.
-	 */
-	return kvm_emulate_halt_noskip(vcpu) && ret;
-}
-EXPORT_SYMBOL_GPL(kvm_emulate_halt);
-
-int kvm_emulate_ap_reset_hold(struct kvm_vcpu *vcpu)
-{
-	int ret = kvm_skip_emulated_instruction(vcpu);
-=======
->>>>>>> 4ca077f2
-
-	if (!boot_cpu_has(X86_FEATURE_CONSTANT_TSC)) {
-		cpufreq_unregister_notifier(&kvmclock_cpufreq_notifier_block,
-					    CPUFREQ_TRANSITION_NOTIFIER);
-		cpuhp_remove_state_nocalls(CPUHP_AP_X86_KVM_CLK_ONLINE);
-	}
-#ifdef CONFIG_X86_64
-	pvclock_gtod_unregister_notifier(&pvclock_gtod_notifier);
-	irq_work_sync(&pvclock_irq_work);
-	cancel_work_sync(&pvclock_gtod_work);
-#endif
-	kvm_x86_call(hardware_unsetup)();
-	kvm_mmu_vendor_module_exit();
-	free_percpu(user_return_msrs);
-	kmem_cache_destroy(x86_emulator_cache);
-#ifdef CONFIG_KVM_XEN
-	static_key_deferred_flush(&kvm_xen_enabled);
-	WARN_ON(static_branch_unlikely(&kvm_xen_enabled.key));
-#endif
-	mutex_lock(&vendor_module_lock);
-	kvm_x86_ops.hardware_enable = NULL;
 	mutex_unlock(&vendor_module_lock);
 }
 EXPORT_SYMBOL_GPL(kvm_x86_vendor_exit);
