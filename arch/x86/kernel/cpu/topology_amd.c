--- conflicted
+++ resolved
@@ -86,15 +86,11 @@
 	 * If leaf 0xb is available, then the domain shifts are set
 	 * already and nothing to do here.
 	 */
-<<<<<<< HEAD
 	if (!has_topoext) {
-=======
-	if (!has_0xb) {
 		/*
 		 * Leaf 0x80000008 set the CORE domain shift already.
 		 * Update the SMT domain, but do not propagate it.
 		 */
->>>>>>> 7211274f
 		unsigned int nthreads = leaf.core_nthreads + 1;
 
 		topology_update_dom(tscan, TOPO_SMT_DOMAIN, get_count_order(nthreads), nthreads);
