#include <linux/sched.h>
#include <linux/clocksource.h>
#include <linux/workqueue.h>
#include <linux/delay.h>
#include <linux/cpufreq.h>
#include <linux/jiffies.h>
#include <linux/init.h>
#include <linux/dmi.h>
#include <linux/percpu.h>

#include <asm/delay.h>
#include <asm/tsc.h>
#include <asm/io.h>
#include <asm/timer.h>

#include "mach_timer.h"

/* native_sched_clock() is called before tsc_init(), so
   we must start with the TSC soft disabled to prevent
   erroneous rdtsc usage on !cpu_has_tsc processors */
static int tsc_disabled = -1;

/*
 * On some systems the TSC frequency does not
 * change with the cpu frequency. So we need
 * an extra value to store the TSC freq
 */
unsigned int tsc_khz;
EXPORT_SYMBOL_GPL(tsc_khz);

#ifdef CONFIG_X86_TSC
static int __init tsc_setup(char *str)
{
	printk(KERN_WARNING "notsc: Kernel compiled with CONFIG_X86_TSC, "
	       "cannot disable TSC completely.\n");
	tsc_disabled = 1;
	return 1;
}
#else
/*
 * disable flag for tsc. Takes effect by clearing the TSC cpu flag
 * in cpu/common.c
 */
static int __init tsc_setup(char *str)
{
	setup_clear_cpu_cap(X86_FEATURE_TSC);
	return 1;
}
#endif

__setup("notsc", tsc_setup);

/*
 * code to mark and check if the TSC is unstable
 * due to cpufreq or due to unsynced TSCs
 */
static int tsc_unstable;

int check_tsc_unstable(void)
{
	return tsc_unstable;
}
EXPORT_SYMBOL_GPL(check_tsc_unstable);

/* Accelerators for sched_clock()
 * convert from cycles(64bits) => nanoseconds (64bits)
 *  basic equation:
 *		ns = cycles / (freq / ns_per_sec)
 *		ns = cycles * (ns_per_sec / freq)
 *		ns = cycles * (10^9 / (cpu_khz * 10^3))
 *		ns = cycles * (10^6 / cpu_khz)
 *
 *	Then we use scaling math (suggested by george@mvista.com) to get:
 *		ns = cycles * (10^6 * SC / cpu_khz) / SC
 *		ns = cycles * cyc2ns_scale / SC
 *
 *	And since SC is a constant power of two, we can convert the div
 *  into a shift.
 *
 *  We can use khz divisor instead of mhz to keep a better precision, since
 *  cyc2ns_scale is limited to 10^6 * 2^10, which fits in 32 bits.
 *  (mathieu.desnoyers@polymtl.ca)
 *
 *			-johnstul@us.ibm.com "math is hard, lets go shopping!"
 */

DEFINE_PER_CPU(unsigned long, cyc2ns);

static void set_cyc2ns_scale(unsigned long cpu_khz, int cpu)
{
	unsigned long long tsc_now, ns_now;
	unsigned long flags, *scale;

	local_irq_save(flags);
	sched_clock_idle_sleep_event();

	scale = &per_cpu(cyc2ns, cpu);

	rdtscll(tsc_now);
	ns_now = __cycles_2_ns(tsc_now);

	if (cpu_khz)
		*scale = (NSEC_PER_MSEC << CYC2NS_SCALE_FACTOR)/cpu_khz;

	/*
	 * Start smoothly with the new frequency:
	 */
	sched_clock_idle_wakeup_event(0);
	local_irq_restore(flags);
}

/*
 * Scheduler clock - returns current time in nanosec units.
 */
unsigned long long native_sched_clock(void)
{
	unsigned long long this_offset;

	/*
	 * Fall back to jiffies if there's no TSC available:
	 * ( But note that we still use it if the TSC is marked
	 *   unstable. We do this because unlike Time Of Day,
	 *   the scheduler clock tolerates small errors and it's
	 *   very important for it to be as fast as the platform
	 *   can achive it. )
	 */
	if (unlikely(tsc_disabled))
		/* No locking but a rare wrong value is not a big deal: */
		return (jiffies_64 - INITIAL_JIFFIES) * (1000000000 / HZ);

	/* read the Time Stamp Counter: */
	rdtscll(this_offset);

	/* return the value in ns */
	return cycles_2_ns(this_offset);
}

/* We need to define a real function for sched_clock, to override the
   weak default version */
#ifdef CONFIG_PARAVIRT
unsigned long long sched_clock(void)
{
	return paravirt_sched_clock();
}
#else
unsigned long long sched_clock(void)
	__attribute__((alias("native_sched_clock")));
#endif

unsigned long native_calculate_cpu_khz(void)
{
	unsigned long long start, end;
	unsigned long count;
	u64 delta64 = (u64)ULLONG_MAX;
	int i;
	unsigned long flags;

	local_irq_save(flags);

	/* run 3 times to ensure the cache is warm and to get an accurate reading */
	for (i = 0; i < 3; i++) {
		mach_prepare_counter();
		rdtscll(start);
		mach_countup(&count);
		rdtscll(end);

		/*
		 * Error: ECTCNEVERSET
		 * The CTC wasn't reliable: we got a hit on the very first read,
		 * or the CPU was so fast/slow that the quotient wouldn't fit in
		 * 32 bits..
		 */
		if (count <= 1)
			continue;

		/* cpu freq too slow: */
		if ((end - start) <= CALIBRATE_TIME_MSEC)
			continue;

		/*
		 * We want the minimum time of all runs in case one of them
		 * is inaccurate due to SMI or other delay
		 */
		delta64 = min(delta64, (end - start));
	}

	/* cpu freq too fast (or every run was bad): */
	if (delta64 > (1ULL<<32))
		goto err;

	delta64 += CALIBRATE_TIME_MSEC/2; /* round for do_div */
	do_div(delta64,CALIBRATE_TIME_MSEC);

	local_irq_restore(flags);
	return (unsigned long)delta64;
err:
	local_irq_restore(flags);
	return 0;
}

int recalibrate_cpu_khz(void)
{
#ifndef CONFIG_SMP
	unsigned long cpu_khz_old = cpu_khz;

	if (cpu_has_tsc) {
		cpu_khz = calculate_cpu_khz();
		tsc_khz = cpu_khz;
		cpu_data(0).loops_per_jiffy =
			cpufreq_scale(cpu_data(0).loops_per_jiffy,
					cpu_khz_old, cpu_khz);
		return 0;
	} else
		return -ENODEV;
#else
	return -ENODEV;
#endif
}

EXPORT_SYMBOL(recalibrate_cpu_khz);

#ifdef CONFIG_CPU_FREQ

/*
 * if the CPU frequency is scaled, TSC-based delays will need a different
 * loops_per_jiffy value to function properly.
 */
static unsigned int ref_freq;
static unsigned long loops_per_jiffy_ref;
static unsigned long cpu_khz_ref;

static int
time_cpufreq_notifier(struct notifier_block *nb, unsigned long val, void *data)
{
	struct cpufreq_freqs *freq = data;

	if (!ref_freq) {
		if (!freq->old){
			ref_freq = freq->new;
			return 0;
		}
		ref_freq = freq->old;
		loops_per_jiffy_ref = cpu_data(freq->cpu).loops_per_jiffy;
		cpu_khz_ref = cpu_khz;
	}

	if ((val == CPUFREQ_PRECHANGE  && freq->old < freq->new) ||
	    (val == CPUFREQ_POSTCHANGE && freq->old > freq->new) ||
	    (val == CPUFREQ_RESUMECHANGE)) {
		if (!(freq->flags & CPUFREQ_CONST_LOOPS))
			cpu_data(freq->cpu).loops_per_jiffy =
				cpufreq_scale(loops_per_jiffy_ref,
						ref_freq, freq->new);

		if (cpu_khz) {

			if (num_online_cpus() == 1)
				cpu_khz = cpufreq_scale(cpu_khz_ref,
						ref_freq, freq->new);
			if (!(freq->flags & CPUFREQ_CONST_LOOPS)) {
				tsc_khz = cpu_khz;
				set_cyc2ns_scale(cpu_khz, freq->cpu);
				/*
				 * TSC based sched_clock turns
				 * to junk w/ cpufreq
				 */
				mark_tsc_unstable("cpufreq changes");
			}
		}
	}

	return 0;
}

static struct notifier_block time_cpufreq_notifier_block = {
	.notifier_call	= time_cpufreq_notifier
};

static int __init cpufreq_tsc(void)
{
	return cpufreq_register_notifier(&time_cpufreq_notifier_block,
					 CPUFREQ_TRANSITION_NOTIFIER);
}
core_initcall(cpufreq_tsc);

#endif

/* clock source code */

static unsigned long current_tsc_khz;
static struct clocksource clocksource_tsc;

/*
 * We compare the TSC to the cycle_last value in the clocksource
 * structure to avoid a nasty time-warp issue. This can be observed in
 * a very small window right after one CPU updated cycle_last under
 * xtime lock and the other CPU reads a TSC value which is smaller
 * than the cycle_last reference value due to a TSC which is slighty
 * behind. This delta is nowhere else observable, but in that case it
 * results in a forward time jump in the range of hours due to the
 * unsigned delta calculation of the time keeping core code, which is
 * necessary to support wrapping clocksources like pm timer.
 */
static cycle_t read_tsc(void)
{
	cycle_t ret;

	rdtscll(ret);

	return ret >= clocksource_tsc.cycle_last ?
		ret : clocksource_tsc.cycle_last;
}

static struct clocksource clocksource_tsc = {
	.name			= "tsc",
	.rating			= 300,
	.read			= read_tsc,
	.mask			= CLOCKSOURCE_MASK(64),
	.mult			= 0, /* to be set */
	.shift			= 22,
	.flags			= CLOCK_SOURCE_IS_CONTINUOUS |
				  CLOCK_SOURCE_MUST_VERIFY,
};

void mark_tsc_unstable(char *reason)
{
	if (!tsc_unstable) {
		tsc_unstable = 1;
		printk("Marking TSC unstable due to: %s.\n", reason);
		/* Can be called before registration */
		if (clocksource_tsc.mult)
			clocksource_change_rating(&clocksource_tsc, 0);
		else
			clocksource_tsc.rating = 0;
	}
}
EXPORT_SYMBOL_GPL(mark_tsc_unstable);

static int __init dmi_mark_tsc_unstable(const struct dmi_system_id *d)
{
	printk(KERN_NOTICE "%s detected: marking TSC unstable.\n",
	       d->ident);
	tsc_unstable = 1;
	return 0;
}

/* List of systems that have known TSC problems */
static struct dmi_system_id __initdata bad_tsc_dmi_table[] = {
	{
	 .callback = dmi_mark_tsc_unstable,
	 .ident = "IBM Thinkpad 380XD",
	 .matches = {
		     DMI_MATCH(DMI_BOARD_VENDOR, "IBM"),
		     DMI_MATCH(DMI_BOARD_NAME, "2635FA0"),
		     },
	 },
	 {}
};

/*
 * Make an educated guess if the TSC is trustworthy and synchronized
 * over all CPUs.
 */
__cpuinit int unsynchronized_tsc(void)
{
	if (!cpu_has_tsc || tsc_unstable)
		return 1;

	/* Anything with constant TSC should be synchronized */
	if (boot_cpu_has(X86_FEATURE_CONSTANT_TSC))
		return 0;

	/*
	 * Intel systems are normally all synchronized.
	 * Exceptions must mark TSC as unstable:
	 */
	if (boot_cpu_data.x86_vendor != X86_VENDOR_INTEL) {
		/* assume multi socket systems are not synchronized: */
		if (num_possible_cpus() > 1)
			tsc_unstable = 1;
	}
	return tsc_unstable;
}

/*
 * Geode_LX - the OLPC CPU has a possibly a very reliable TSC
 */
#ifdef CONFIG_MGEODE_LX
/* RTSC counts during suspend */
#define RTSC_SUSP 0x100

static void __init check_geode_tsc_reliable(void)
{
	unsigned long res_low, res_high;

	rdmsr_safe(MSR_GEODE_BUSCONT_CONF0, &res_low, &res_high);
	if (res_low & RTSC_SUSP)
		clocksource_tsc.flags &= ~CLOCK_SOURCE_MUST_VERIFY;
}
#else
static inline void check_geode_tsc_reliable(void) { }
#endif


void __init tsc_init(void)
{
	int cpu;
	u64 lpj;

	if (!cpu_has_tsc || tsc_disabled > 0)
		return;

	cpu_khz = calculate_cpu_khz();
	tsc_khz = cpu_khz;

	if (!cpu_khz) {
		mark_tsc_unstable("could not calculate TSC khz");
		return;
	}

<<<<<<< HEAD
	lpj = ((u64)tsc_khz * 1000);
	do_div(lpj, HZ);
	lpj_fine = lpj;
=======
	/* now allow native_sched_clock() to use rdtsc */
	tsc_disabled = 0;
>>>>>>> 543cf4cb

	printk("Detected %lu.%03lu MHz processor.\n",
				(unsigned long)cpu_khz / 1000,
				(unsigned long)cpu_khz % 1000);

	/*
	 * Secondary CPUs do not run through tsc_init(), so set up
	 * all the scale factors for all CPUs, assuming the same
	 * speed as the bootup CPU. (cpufreq notifiers will fix this
	 * up if their speed diverges)
	 */
	for_each_possible_cpu(cpu)
		set_cyc2ns_scale(cpu_khz, cpu);

	use_tsc_delay();

	/* Check and install the TSC clocksource */
	dmi_check_system(bad_tsc_dmi_table);

	unsynchronized_tsc();
	check_geode_tsc_reliable();
	current_tsc_khz = tsc_khz;
	clocksource_tsc.mult = clocksource_khz2mult(current_tsc_khz,
							clocksource_tsc.shift);
	/* lower the rating if we already know its unstable: */
	if (check_tsc_unstable()) {
		clocksource_tsc.rating = 0;
		clocksource_tsc.flags &= ~CLOCK_SOURCE_IS_CONTINUOUS;
	}
	clocksource_register(&clocksource_tsc);
}<|MERGE_RESOLUTION|>--- conflicted
+++ resolved
@@ -418,14 +418,12 @@
 		return;
 	}
 
-<<<<<<< HEAD
 	lpj = ((u64)tsc_khz * 1000);
 	do_div(lpj, HZ);
 	lpj_fine = lpj;
-=======
+
 	/* now allow native_sched_clock() to use rdtsc */
 	tsc_disabled = 0;
->>>>>>> 543cf4cb
 
 	printk("Detected %lu.%03lu MHz processor.\n",
 				(unsigned long)cpu_khz / 1000,
