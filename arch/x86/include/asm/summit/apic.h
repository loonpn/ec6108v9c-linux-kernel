--- conflicted
+++ resolved
@@ -173,44 +173,6 @@
 static inline unsigned int cpu_mask_to_apicid_and(const struct cpumask *inmask,
 						  const struct cpumask *andmask)
 {
-<<<<<<< HEAD
-	int num_bits_set;
-	int cpus_found = 0;
-	int cpu;
-	int apicid = 0xFF;
-	cpumask_var_t cpumask;
-
-	if (!alloc_cpumask_var(&cpumask, GFP_ATOMIC))
-		return (int) 0xFF;
-
-	cpumask_and(cpumask, inmask, andmask);
-	cpumask_and(cpumask, cpumask, cpu_online_mask);
-
-	num_bits_set = cpumask_weight(cpumask);
-	/* Return id to all */
-	if (num_bits_set == nr_cpu_ids)
-		goto exit;
-	/*
-	 * The cpus in the mask must all be on the apic cluster.  If are not
-	 * on the same apicid cluster return default value of TARGET_CPUS.
-	 */
-	cpu = cpumask_first(cpumask);
-	apicid = cpu_to_logical_apicid(cpu);
-	while (cpus_found < num_bits_set) {
-		if (cpumask_test_cpu(cpu, cpumask)) {
-			int new_apicid = cpu_to_logical_apicid(cpu);
-			if (apicid_cluster(apicid) !=
-					apicid_cluster(new_apicid)){
-				printk ("%s: Not a valid mask!\n", __func__);
-				return 0xFF;
-			}
-			apicid = apicid | new_apicid;
-			cpus_found++;
-		}
-		cpu++;
-	}
-exit:
-=======
 	int apicid = cpu_to_logical_apicid(0);
 	cpumask_var_t cpumask;
 
@@ -221,7 +183,6 @@
 	cpumask_and(cpumask, cpumask, cpu_online_mask);
 	apicid = cpu_mask_to_apicid(cpumask);
 
->>>>>>> ab14398a
 	free_cpumask_var(cpumask);
 	return apicid;
 }
