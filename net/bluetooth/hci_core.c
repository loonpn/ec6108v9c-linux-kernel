/*
   BlueZ - Bluetooth protocol stack for Linux
   Copyright (C) 2000-2001 Qualcomm Incorporated
   Copyright (C) 2011 ProFUSION Embedded Systems

   Written 2000,2001 by Maxim Krasnyansky <maxk@qualcomm.com>

   This program is free software; you can redistribute it and/or modify
   it under the terms of the GNU General Public License version 2 as
   published by the Free Software Foundation;

   THE SOFTWARE IS PROVIDED "AS IS", WITHOUT WARRANTY OF ANY KIND, EXPRESS
   OR IMPLIED, INCLUDING BUT NOT LIMITED TO THE WARRANTIES OF MERCHANTABILITY,
   FITNESS FOR A PARTICULAR PURPOSE AND NONINFRINGEMENT OF THIRD PARTY RIGHTS.
   IN NO EVENT SHALL THE COPYRIGHT HOLDER(S) AND AUTHOR(S) BE LIABLE FOR ANY
   CLAIM, OR ANY SPECIAL INDIRECT OR CONSEQUENTIAL DAMAGES, OR ANY DAMAGES
   WHATSOEVER RESULTING FROM LOSS OF USE, DATA OR PROFITS, WHETHER IN AN
   ACTION OF CONTRACT, NEGLIGENCE OR OTHER TORTIOUS ACTION, ARISING OUT OF
   OR IN CONNECTION WITH THE USE OR PERFORMANCE OF THIS SOFTWARE.

   ALL LIABILITY, INCLUDING LIABILITY FOR INFRINGEMENT OF ANY PATENTS,
   COPYRIGHTS, TRADEMARKS OR OTHER RIGHTS, RELATING TO USE OF THIS
   SOFTWARE IS DISCLAIMED.
*/

/* Bluetooth HCI core. */

#include <linux/export.h>
#include <linux/rfkill.h>
#include <linux/debugfs.h>
#include <linux/crypto.h>
#include <linux/property.h>
#include <linux/suspend.h>
#include <linux/wait.h>
#include <asm/unaligned.h>

#include <net/bluetooth/bluetooth.h>
#include <net/bluetooth/hci_core.h>
#include <net/bluetooth/l2cap.h>
#include <net/bluetooth/mgmt.h>

#include "hci_request.h"
#include "hci_debugfs.h"
#include "smp.h"
#include "leds.h"
#include "msft.h"
#include "aosp.h"
#include "hci_codec.h"

static void hci_rx_work(struct work_struct *work);
static void hci_cmd_work(struct work_struct *work);
static void hci_tx_work(struct work_struct *work);

/* HCI device list */
LIST_HEAD(hci_dev_list);
DEFINE_RWLOCK(hci_dev_list_lock);

/* HCI callback list */
LIST_HEAD(hci_cb_list);
DEFINE_MUTEX(hci_cb_list_lock);

/* HCI ID Numbering */
static DEFINE_IDA(hci_index_ida);

<<<<<<< HEAD
static int hci_reset_req(struct hci_request *req, unsigned long opt)
{
	BT_DBG("%s %ld", req->hdev->name, opt);

	/* Reset device */
	set_bit(HCI_RESET, &req->hdev->flags);
	hci_req_add(req, HCI_OP_RESET, 0, NULL);
	return 0;
}

static void bredr_init(struct hci_request *req)
{
	req->hdev->flow_ctl_mode = HCI_FLOW_CTL_MODE_PACKET_BASED;

	/* Read Local Supported Features */
	hci_req_add(req, HCI_OP_READ_LOCAL_FEATURES, 0, NULL);

	/* Read Local Version */
	hci_req_add(req, HCI_OP_READ_LOCAL_VERSION, 0, NULL);

	/* Read BD Address */
	hci_req_add(req, HCI_OP_READ_BD_ADDR, 0, NULL);
}

static void amp_init1(struct hci_request *req)
{
	req->hdev->flow_ctl_mode = HCI_FLOW_CTL_MODE_BLOCK_BASED;

	/* Read Local Version */
	hci_req_add(req, HCI_OP_READ_LOCAL_VERSION, 0, NULL);

	/* Read Local Supported Commands */
	hci_req_add(req, HCI_OP_READ_LOCAL_COMMANDS, 0, NULL);

	/* Read Local AMP Info */
	hci_req_add(req, HCI_OP_READ_LOCAL_AMP_INFO, 0, NULL);

	/* Read Data Blk size */
	hci_req_add(req, HCI_OP_READ_DATA_BLOCK_SIZE, 0, NULL);

	/* Read Flow Control Mode */
	hci_req_add(req, HCI_OP_READ_FLOW_CONTROL_MODE, 0, NULL);

	/* Read Location Data */
	hci_req_add(req, HCI_OP_READ_LOCATION_DATA, 0, NULL);
}

static int amp_init2(struct hci_request *req)
{
	/* Read Local Supported Features. Not all AMP controllers
	 * support this so it's placed conditionally in the second
	 * stage init.
	 */
	if (req->hdev->commands[14] & 0x20)
		hci_req_add(req, HCI_OP_READ_LOCAL_FEATURES, 0, NULL);

	return 0;
}

static int hci_init1_req(struct hci_request *req, unsigned long opt)
{
	struct hci_dev *hdev = req->hdev;

	BT_DBG("%s %ld", hdev->name, opt);

	/* Reset */
	if (!test_bit(HCI_QUIRK_RESET_ON_CLOSE, &hdev->quirks))
		hci_reset_req(req, 0);

	switch (hdev->dev_type) {
	case HCI_PRIMARY:
		bredr_init(req);
		break;
	case HCI_AMP:
		amp_init1(req);
		break;
	default:
		bt_dev_err(hdev, "Unknown device type %d", hdev->dev_type);
		break;
	}

	return 0;
}

static void bredr_setup(struct hci_request *req)
{
	__le16 param;
	__u8 flt_type;

	/* Read Buffer Size (ACL mtu, max pkt, etc.) */
	hci_req_add(req, HCI_OP_READ_BUFFER_SIZE, 0, NULL);

	/* Read Class of Device */
	hci_req_add(req, HCI_OP_READ_CLASS_OF_DEV, 0, NULL);

	/* Read Local Name */
	hci_req_add(req, HCI_OP_READ_LOCAL_NAME, 0, NULL);

	/* Read Voice Setting */
	hci_req_add(req, HCI_OP_READ_VOICE_SETTING, 0, NULL);

	/* Read Number of Supported IAC */
	hci_req_add(req, HCI_OP_READ_NUM_SUPPORTED_IAC, 0, NULL);

	/* Read Current IAC LAP */
	hci_req_add(req, HCI_OP_READ_CURRENT_IAC_LAP, 0, NULL);

	/* Clear Event Filters */
	flt_type = HCI_FLT_CLEAR_ALL;
	hci_req_add(req, HCI_OP_SET_EVENT_FLT, 1, &flt_type);

	/* Connection accept timeout ~20 secs */
	param = cpu_to_le16(0x7d00);
	hci_req_add(req, HCI_OP_WRITE_CA_TIMEOUT, 2, &param);
}

static void le_setup(struct hci_request *req)
{
	struct hci_dev *hdev = req->hdev;

	/* Read LE Buffer Size */
	hci_req_add(req, HCI_OP_LE_READ_BUFFER_SIZE, 0, NULL);

	/* Read LE Local Supported Features */
	hci_req_add(req, HCI_OP_LE_READ_LOCAL_FEATURES, 0, NULL);

	/* Read LE Supported States */
	hci_req_add(req, HCI_OP_LE_READ_SUPPORTED_STATES, 0, NULL);

	/* LE-only controllers have LE implicitly enabled */
	if (!lmp_bredr_capable(hdev))
		hci_dev_set_flag(hdev, HCI_LE_ENABLED);
}

static void hci_setup_event_mask(struct hci_request *req)
{
	struct hci_dev *hdev = req->hdev;

	/* The second byte is 0xff instead of 0x9f (two reserved bits
	 * disabled) since a Broadcom 1.2 dongle doesn't respond to the
	 * command otherwise.
	 */
	u8 events[8] = { 0xff, 0xff, 0xfb, 0xff, 0x00, 0x00, 0x00, 0x00 };

	/* CSR 1.1 dongles does not accept any bitfield so don't try to set
	 * any event mask for pre 1.2 devices.
	 */
	if (hdev->hci_ver < BLUETOOTH_VER_1_2)
		return;

	if (lmp_bredr_capable(hdev)) {
		events[4] |= 0x01; /* Flow Specification Complete */
	} else {
		/* Use a different default for LE-only devices */
		memset(events, 0, sizeof(events));
		events[1] |= 0x20; /* Command Complete */
		events[1] |= 0x40; /* Command Status */
		events[1] |= 0x80; /* Hardware Error */

		/* If the controller supports the Disconnect command, enable
		 * the corresponding event. In addition enable packet flow
		 * control related events.
		 */
		if (hdev->commands[0] & 0x20) {
			events[0] |= 0x10; /* Disconnection Complete */
			events[2] |= 0x04; /* Number of Completed Packets */
			events[3] |= 0x02; /* Data Buffer Overflow */
		}

		/* If the controller supports the Read Remote Version
		 * Information command, enable the corresponding event.
		 */
		if (hdev->commands[2] & 0x80)
			events[1] |= 0x08; /* Read Remote Version Information
					    * Complete
					    */

		if (hdev->le_features[0] & HCI_LE_ENCRYPTION) {
			events[0] |= 0x80; /* Encryption Change */
			events[5] |= 0x80; /* Encryption Key Refresh Complete */
		}
	}

	if (lmp_inq_rssi_capable(hdev) ||
	    test_bit(HCI_QUIRK_FIXUP_INQUIRY_MODE, &hdev->quirks))
		events[4] |= 0x02; /* Inquiry Result with RSSI */

	if (lmp_ext_feat_capable(hdev))
		events[4] |= 0x04; /* Read Remote Extended Features Complete */

	if (lmp_esco_capable(hdev)) {
		events[5] |= 0x08; /* Synchronous Connection Complete */
		events[5] |= 0x10; /* Synchronous Connection Changed */
	}

	if (lmp_sniffsubr_capable(hdev))
		events[5] |= 0x20; /* Sniff Subrating */

	if (lmp_pause_enc_capable(hdev))
		events[5] |= 0x80; /* Encryption Key Refresh Complete */

	if (lmp_ext_inq_capable(hdev))
		events[5] |= 0x40; /* Extended Inquiry Result */

	if (lmp_no_flush_capable(hdev))
		events[7] |= 0x01; /* Enhanced Flush Complete */

	if (lmp_lsto_capable(hdev))
		events[6] |= 0x80; /* Link Supervision Timeout Changed */

	if (lmp_ssp_capable(hdev)) {
		events[6] |= 0x01;	/* IO Capability Request */
		events[6] |= 0x02;	/* IO Capability Response */
		events[6] |= 0x04;	/* User Confirmation Request */
		events[6] |= 0x08;	/* User Passkey Request */
		events[6] |= 0x10;	/* Remote OOB Data Request */
		events[6] |= 0x20;	/* Simple Pairing Complete */
		events[7] |= 0x04;	/* User Passkey Notification */
		events[7] |= 0x08;	/* Keypress Notification */
		events[7] |= 0x10;	/* Remote Host Supported
					 * Features Notification
					 */
	}

	if (lmp_le_capable(hdev))
		events[7] |= 0x20;	/* LE Meta-Event */

	hci_req_add(req, HCI_OP_SET_EVENT_MASK, sizeof(events), events);
}

static int hci_init2_req(struct hci_request *req, unsigned long opt)
{
	struct hci_dev *hdev = req->hdev;

	if (hdev->dev_type == HCI_AMP)
		return amp_init2(req);

	if (lmp_bredr_capable(hdev))
		bredr_setup(req);
	else
		hci_dev_clear_flag(hdev, HCI_BREDR_ENABLED);

	if (lmp_le_capable(hdev))
		le_setup(req);

	/* All Bluetooth 1.2 and later controllers should support the
	 * HCI command for reading the local supported commands.
	 *
	 * Unfortunately some controllers indicate Bluetooth 1.2 support,
	 * but do not have support for this command. If that is the case,
	 * the driver can quirk the behavior and skip reading the local
	 * supported commands.
	 */
	if (hdev->hci_ver > BLUETOOTH_VER_1_1 &&
	    !test_bit(HCI_QUIRK_BROKEN_LOCAL_COMMANDS, &hdev->quirks))
		hci_req_add(req, HCI_OP_READ_LOCAL_COMMANDS, 0, NULL);

	if (lmp_ssp_capable(hdev)) {
		/* When SSP is available, then the host features page
		 * should also be available as well. However some
		 * controllers list the max_page as 0 as long as SSP
		 * has not been enabled. To achieve proper debugging
		 * output, force the minimum max_page to 1 at least.
		 */
		hdev->max_page = 0x01;

		if (hci_dev_test_flag(hdev, HCI_SSP_ENABLED)) {
			u8 mode = 0x01;

			hci_req_add(req, HCI_OP_WRITE_SSP_MODE,
				    sizeof(mode), &mode);
		} else {
			struct hci_cp_write_eir cp;

			memset(hdev->eir, 0, sizeof(hdev->eir));
			memset(&cp, 0, sizeof(cp));

			hci_req_add(req, HCI_OP_WRITE_EIR, sizeof(cp), &cp);
		}
	}

	if (lmp_inq_rssi_capable(hdev) ||
	    test_bit(HCI_QUIRK_FIXUP_INQUIRY_MODE, &hdev->quirks)) {
		u8 mode;

		/* If Extended Inquiry Result events are supported, then
		 * they are clearly preferred over Inquiry Result with RSSI
		 * events.
		 */
		mode = lmp_ext_inq_capable(hdev) ? 0x02 : 0x01;

		hci_req_add(req, HCI_OP_WRITE_INQUIRY_MODE, 1, &mode);
	}

	if (lmp_inq_tx_pwr_capable(hdev))
		hci_req_add(req, HCI_OP_READ_INQ_RSP_TX_POWER, 0, NULL);

	if (lmp_ext_feat_capable(hdev)) {
		struct hci_cp_read_local_ext_features cp;

		cp.page = 0x01;
		hci_req_add(req, HCI_OP_READ_LOCAL_EXT_FEATURES,
			    sizeof(cp), &cp);
	}

	if (hci_dev_test_flag(hdev, HCI_LINK_SECURITY)) {
		u8 enable = 1;
		hci_req_add(req, HCI_OP_WRITE_AUTH_ENABLE, sizeof(enable),
			    &enable);
	}

	return 0;
}

static void hci_setup_link_policy(struct hci_request *req)
{
	struct hci_dev *hdev = req->hdev;
	struct hci_cp_write_def_link_policy cp;
	u16 link_policy = 0;

	if (lmp_rswitch_capable(hdev))
		link_policy |= HCI_LP_RSWITCH;
	if (lmp_hold_capable(hdev))
		link_policy |= HCI_LP_HOLD;
	if (lmp_sniff_capable(hdev))
		link_policy |= HCI_LP_SNIFF;
	if (lmp_park_capable(hdev))
		link_policy |= HCI_LP_PARK;

	cp.policy = cpu_to_le16(link_policy);
	hci_req_add(req, HCI_OP_WRITE_DEF_LINK_POLICY, sizeof(cp), &cp);
}

static void hci_set_le_support(struct hci_request *req)
{
	struct hci_dev *hdev = req->hdev;
	struct hci_cp_write_le_host_supported cp;

	/* LE-only devices do not support explicit enablement */
	if (!lmp_bredr_capable(hdev))
		return;

	memset(&cp, 0, sizeof(cp));

	if (hci_dev_test_flag(hdev, HCI_LE_ENABLED)) {
		cp.le = 0x01;
		cp.simul = 0x00;
	}

	if (cp.le != lmp_host_le_capable(hdev))
		hci_req_add(req, HCI_OP_WRITE_LE_HOST_SUPPORTED, sizeof(cp),
			    &cp);
}

static void hci_set_event_mask_page_2(struct hci_request *req)
{
	struct hci_dev *hdev = req->hdev;
	u8 events[8] = { 0x00, 0x00, 0x00, 0x00, 0x00, 0x00, 0x00, 0x00 };
	bool changed = false;

	/* If Connectionless Peripheral Broadcast central role is supported
	 * enable all necessary events for it.
	 */
	if (lmp_cpb_central_capable(hdev)) {
		events[1] |= 0x40;	/* Triggered Clock Capture */
		events[1] |= 0x80;	/* Synchronization Train Complete */
		events[2] |= 0x10;	/* Peripheral Page Response Timeout */
		events[2] |= 0x20;	/* CPB Channel Map Change */
		changed = true;
	}

	/* If Connectionless Peripheral Broadcast peripheral role is supported
	 * enable all necessary events for it.
	 */
	if (lmp_cpb_peripheral_capable(hdev)) {
		events[2] |= 0x01;	/* Synchronization Train Received */
		events[2] |= 0x02;	/* CPB Receive */
		events[2] |= 0x04;	/* CPB Timeout */
		events[2] |= 0x08;	/* Truncated Page Complete */
		changed = true;
	}

	/* Enable Authenticated Payload Timeout Expired event if supported */
	if (lmp_ping_capable(hdev) || hdev->le_features[0] & HCI_LE_PING) {
		events[2] |= 0x80;
		changed = true;
	}

	/* Some Broadcom based controllers indicate support for Set Event
	 * Mask Page 2 command, but then actually do not support it. Since
	 * the default value is all bits set to zero, the command is only
	 * required if the event mask has to be changed. In case no change
	 * to the event mask is needed, skip this command.
	 */
	if (changed)
		hci_req_add(req, HCI_OP_SET_EVENT_MASK_PAGE_2,
			    sizeof(events), events);
}

static int hci_init3_req(struct hci_request *req, unsigned long opt)
{
	struct hci_dev *hdev = req->hdev;
	u8 p;

	hci_setup_event_mask(req);

	if (hdev->commands[6] & 0x20 &&
	    !test_bit(HCI_QUIRK_BROKEN_STORED_LINK_KEY, &hdev->quirks)) {
		struct hci_cp_read_stored_link_key cp;

		bacpy(&cp.bdaddr, BDADDR_ANY);
		cp.read_all = 0x01;
		hci_req_add(req, HCI_OP_READ_STORED_LINK_KEY, sizeof(cp), &cp);
	}

	if (hdev->commands[5] & 0x10)
		hci_setup_link_policy(req);

	if (hdev->commands[8] & 0x01)
		hci_req_add(req, HCI_OP_READ_PAGE_SCAN_ACTIVITY, 0, NULL);

	if (hdev->commands[18] & 0x04 &&
	    !test_bit(HCI_QUIRK_BROKEN_ERR_DATA_REPORTING, &hdev->quirks))
		hci_req_add(req, HCI_OP_READ_DEF_ERR_DATA_REPORTING, 0, NULL);

	/* Some older Broadcom based Bluetooth 1.2 controllers do not
	 * support the Read Page Scan Type command. Check support for
	 * this command in the bit mask of supported commands.
	 */
	if (hdev->commands[13] & 0x01)
		hci_req_add(req, HCI_OP_READ_PAGE_SCAN_TYPE, 0, NULL);

	if (lmp_le_capable(hdev)) {
		u8 events[8];

		memset(events, 0, sizeof(events));

		if (hdev->le_features[0] & HCI_LE_ENCRYPTION)
			events[0] |= 0x10;	/* LE Long Term Key Request */

		/* If controller supports the Connection Parameters Request
		 * Link Layer Procedure, enable the corresponding event.
		 */
		if (hdev->le_features[0] & HCI_LE_CONN_PARAM_REQ_PROC)
			events[0] |= 0x20;	/* LE Remote Connection
						 * Parameter Request
						 */

		/* If the controller supports the Data Length Extension
		 * feature, enable the corresponding event.
		 */
		if (hdev->le_features[0] & HCI_LE_DATA_LEN_EXT)
			events[0] |= 0x40;	/* LE Data Length Change */

		/* If the controller supports LL Privacy feature, enable
		 * the corresponding event.
		 */
		if (hdev->le_features[0] & HCI_LE_LL_PRIVACY)
			events[1] |= 0x02;	/* LE Enhanced Connection
						 * Complete
						 */

		/* If the controller supports Extended Scanner Filter
		 * Policies, enable the corresponding event.
		 */
		if (hdev->le_features[0] & HCI_LE_EXT_SCAN_POLICY)
			events[1] |= 0x04;	/* LE Direct Advertising
						 * Report
						 */

		/* If the controller supports Channel Selection Algorithm #2
		 * feature, enable the corresponding event.
		 */
		if (hdev->le_features[1] & HCI_LE_CHAN_SEL_ALG2)
			events[2] |= 0x08;	/* LE Channel Selection
						 * Algorithm
						 */

		/* If the controller supports the LE Set Scan Enable command,
		 * enable the corresponding advertising report event.
		 */
		if (hdev->commands[26] & 0x08)
			events[0] |= 0x02;	/* LE Advertising Report */

		/* If the controller supports the LE Create Connection
		 * command, enable the corresponding event.
		 */
		if (hdev->commands[26] & 0x10)
			events[0] |= 0x01;	/* LE Connection Complete */

		/* If the controller supports the LE Connection Update
		 * command, enable the corresponding event.
		 */
		if (hdev->commands[27] & 0x04)
			events[0] |= 0x04;	/* LE Connection Update
						 * Complete
						 */

		/* If the controller supports the LE Read Remote Used Features
		 * command, enable the corresponding event.
		 */
		if (hdev->commands[27] & 0x20)
			events[0] |= 0x08;	/* LE Read Remote Used
						 * Features Complete
						 */

		/* If the controller supports the LE Read Local P-256
		 * Public Key command, enable the corresponding event.
		 */
		if (hdev->commands[34] & 0x02)
			events[0] |= 0x80;	/* LE Read Local P-256
						 * Public Key Complete
						 */

		/* If the controller supports the LE Generate DHKey
		 * command, enable the corresponding event.
		 */
		if (hdev->commands[34] & 0x04)
			events[1] |= 0x01;	/* LE Generate DHKey Complete */

		/* If the controller supports the LE Set Default PHY or
		 * LE Set PHY commands, enable the corresponding event.
		 */
		if (hdev->commands[35] & (0x20 | 0x40))
			events[1] |= 0x08;        /* LE PHY Update Complete */

		/* If the controller supports LE Set Extended Scan Parameters
		 * and LE Set Extended Scan Enable commands, enable the
		 * corresponding event.
		 */
		if (use_ext_scan(hdev))
			events[1] |= 0x10;	/* LE Extended Advertising
						 * Report
						 */

		/* If the controller supports the LE Extended Advertising
		 * command, enable the corresponding event.
		 */
		if (ext_adv_capable(hdev))
			events[2] |= 0x02;	/* LE Advertising Set
						 * Terminated
						 */

		hci_req_add(req, HCI_OP_LE_SET_EVENT_MASK, sizeof(events),
			    events);

		/* Read LE Advertising Channel TX Power */
		if ((hdev->commands[25] & 0x40) && !ext_adv_capable(hdev)) {
			/* HCI TS spec forbids mixing of legacy and extended
			 * advertising commands wherein READ_ADV_TX_POWER is
			 * also included. So do not call it if extended adv
			 * is supported otherwise controller will return
			 * COMMAND_DISALLOWED for extended commands.
			 */
			hci_req_add(req, HCI_OP_LE_READ_ADV_TX_POWER, 0, NULL);
		}

		if (hdev->commands[38] & 0x80) {
			/* Read LE Min/Max Tx Power*/
			hci_req_add(req, HCI_OP_LE_READ_TRANSMIT_POWER,
				    0, NULL);
		}

		if (hdev->commands[26] & 0x40) {
			/* Read LE Accept List Size */
			hci_req_add(req, HCI_OP_LE_READ_ACCEPT_LIST_SIZE,
				    0, NULL);
		}

		if (hdev->commands[26] & 0x80) {
			/* Clear LE Accept List */
			hci_req_add(req, HCI_OP_LE_CLEAR_ACCEPT_LIST, 0, NULL);
		}

		if (hdev->commands[34] & 0x40) {
			/* Read LE Resolving List Size */
			hci_req_add(req, HCI_OP_LE_READ_RESOLV_LIST_SIZE,
				    0, NULL);
		}

		if (hdev->commands[34] & 0x20) {
			/* Clear LE Resolving List */
			hci_req_add(req, HCI_OP_LE_CLEAR_RESOLV_LIST, 0, NULL);
		}

		if (hdev->commands[35] & 0x04) {
			__le16 rpa_timeout = cpu_to_le16(hdev->rpa_timeout);

			/* Set RPA timeout */
			hci_req_add(req, HCI_OP_LE_SET_RPA_TIMEOUT, 2,
				    &rpa_timeout);
		}

		if (hdev->le_features[0] & HCI_LE_DATA_LEN_EXT) {
			/* Read LE Maximum Data Length */
			hci_req_add(req, HCI_OP_LE_READ_MAX_DATA_LEN, 0, NULL);

			/* Read LE Suggested Default Data Length */
			hci_req_add(req, HCI_OP_LE_READ_DEF_DATA_LEN, 0, NULL);
		}

		if (ext_adv_capable(hdev)) {
			/* Read LE Number of Supported Advertising Sets */
			hci_req_add(req, HCI_OP_LE_READ_NUM_SUPPORTED_ADV_SETS,
				    0, NULL);
		}

		hci_set_le_support(req);
	}

	/* Read features beyond page 1 if available */
	for (p = 2; p < HCI_MAX_PAGES && p <= hdev->max_page; p++) {
		struct hci_cp_read_local_ext_features cp;

		cp.page = p;
		hci_req_add(req, HCI_OP_READ_LOCAL_EXT_FEATURES,
			    sizeof(cp), &cp);
	}

	return 0;
}

static int hci_init4_req(struct hci_request *req, unsigned long opt)
{
	struct hci_dev *hdev = req->hdev;

	/* Some Broadcom based Bluetooth controllers do not support the
	 * Delete Stored Link Key command. They are clearly indicating its
	 * absence in the bit mask of supported commands.
	 *
	 * Check the supported commands and only if the command is marked
	 * as supported send it. If not supported assume that the controller
	 * does not have actual support for stored link keys which makes this
	 * command redundant anyway.
	 *
	 * Some controllers indicate that they support handling deleting
	 * stored link keys, but they don't. The quirk lets a driver
	 * just disable this command.
	 */
	if (hdev->commands[6] & 0x80 &&
	    !test_bit(HCI_QUIRK_BROKEN_STORED_LINK_KEY, &hdev->quirks)) {
		struct hci_cp_delete_stored_link_key cp;

		bacpy(&cp.bdaddr, BDADDR_ANY);
		cp.delete_all = 0x01;
		hci_req_add(req, HCI_OP_DELETE_STORED_LINK_KEY,
			    sizeof(cp), &cp);
	}

	/* Set event mask page 2 if the HCI command for it is supported */
	if (hdev->commands[22] & 0x04)
		hci_set_event_mask_page_2(req);

	/* Read local pairing options if the HCI command is supported */
	if (hdev->commands[41] & 0x08)
		hci_req_add(req, HCI_OP_READ_LOCAL_PAIRING_OPTS, 0, NULL);

	/* Get MWS transport configuration if the HCI command is supported */
	if (hdev->commands[30] & 0x08)
		hci_req_add(req, HCI_OP_GET_MWS_TRANSPORT_CONFIG, 0, NULL);

	/* Check for Synchronization Train support */
	if (lmp_sync_train_capable(hdev))
		hci_req_add(req, HCI_OP_READ_SYNC_TRAIN_PARAMS, 0, NULL);

	/* Enable Secure Connections if supported and configured */
	if (hci_dev_test_flag(hdev, HCI_SSP_ENABLED) &&
	    bredr_sc_enabled(hdev)) {
		u8 support = 0x01;

		hci_req_add(req, HCI_OP_WRITE_SC_SUPPORT,
			    sizeof(support), &support);
	}

	/* Set erroneous data reporting if supported to the wideband speech
	 * setting value
	 */
	if (hdev->commands[18] & 0x08 &&
	    !test_bit(HCI_QUIRK_BROKEN_ERR_DATA_REPORTING, &hdev->quirks)) {
		bool enabled = hci_dev_test_flag(hdev,
						 HCI_WIDEBAND_SPEECH_ENABLED);

		if (enabled !=
		    (hdev->err_data_reporting == ERR_DATA_REPORTING_ENABLED)) {
			struct hci_cp_write_def_err_data_reporting cp;

			cp.err_data_reporting = enabled ?
						ERR_DATA_REPORTING_ENABLED :
						ERR_DATA_REPORTING_DISABLED;

			hci_req_add(req, HCI_OP_WRITE_DEF_ERR_DATA_REPORTING,
				    sizeof(cp), &cp);
		}
	}

	/* Set Suggested Default Data Length to maximum if supported */
	if (hdev->le_features[0] & HCI_LE_DATA_LEN_EXT) {
		struct hci_cp_le_write_def_data_len cp;

		cp.tx_len = cpu_to_le16(hdev->le_max_tx_len);
		cp.tx_time = cpu_to_le16(hdev->le_max_tx_time);
		hci_req_add(req, HCI_OP_LE_WRITE_DEF_DATA_LEN, sizeof(cp), &cp);
	}

	/* Set Default PHY parameters if command is supported */
	if (hdev->commands[35] & 0x20) {
		struct hci_cp_le_set_default_phy cp;

		cp.all_phys = 0x00;
		cp.tx_phys = hdev->le_tx_def_phys;
		cp.rx_phys = hdev->le_rx_def_phys;

		hci_req_add(req, HCI_OP_LE_SET_DEFAULT_PHY, sizeof(cp), &cp);
	}

	return 0;
}

static int __hci_init(struct hci_dev *hdev)
{
	int err;

	err = __hci_req_sync(hdev, hci_init1_req, 0, HCI_INIT_TIMEOUT, NULL);
	if (err < 0)
		return err;

	if (hci_dev_test_flag(hdev, HCI_SETUP))
		hci_debugfs_create_basic(hdev);

	err = __hci_req_sync(hdev, hci_init2_req, 0, HCI_INIT_TIMEOUT, NULL);
	if (err < 0)
		return err;

	/* HCI_PRIMARY covers both single-mode LE, BR/EDR and dual-mode
	 * BR/EDR/LE type controllers. AMP controllers only need the
	 * first two stages of init.
	 */
	if (hdev->dev_type != HCI_PRIMARY)
		return 0;

	err = __hci_req_sync(hdev, hci_init3_req, 0, HCI_INIT_TIMEOUT, NULL);
	if (err < 0)
		return err;

	err = __hci_req_sync(hdev, hci_init4_req, 0, HCI_INIT_TIMEOUT, NULL);
	if (err < 0)
		return err;

	/* Read local codec list if the HCI command is supported */
	if (hdev->commands[45] & 0x04)
		hci_read_supported_codecs_v2(hdev);
	else if (hdev->commands[29] & 0x20)
		hci_read_supported_codecs(hdev);

	/* This function is only called when the controller is actually in
	 * configured state. When the controller is marked as unconfigured,
	 * this initialization procedure is not run.
	 *
	 * It means that it is possible that a controller runs through its
	 * setup phase and then discovers missing settings. If that is the
	 * case, then this function will not be called. It then will only
	 * be called during the config phase.
	 *
	 * So only when in setup phase or config phase, create the debugfs
	 * entries and register the SMP channels.
	 */
	if (!hci_dev_test_flag(hdev, HCI_SETUP) &&
	    !hci_dev_test_flag(hdev, HCI_CONFIG))
		return 0;

	hci_debugfs_create_common(hdev);

	if (lmp_bredr_capable(hdev))
		hci_debugfs_create_bredr(hdev);

	if (lmp_le_capable(hdev))
		hci_debugfs_create_le(hdev);

	return 0;
}

static int hci_init0_req(struct hci_request *req, unsigned long opt)
{
	struct hci_dev *hdev = req->hdev;

	BT_DBG("%s %ld", hdev->name, opt);

	/* Reset */
	if (!test_bit(HCI_QUIRK_RESET_ON_CLOSE, &hdev->quirks))
		hci_reset_req(req, 0);

	/* Read Local Version */
	hci_req_add(req, HCI_OP_READ_LOCAL_VERSION, 0, NULL);

	/* Read BD Address */
	if (hdev->set_bdaddr)
		hci_req_add(req, HCI_OP_READ_BD_ADDR, 0, NULL);

	return 0;
}

static int __hci_unconf_init(struct hci_dev *hdev)
{
	int err;

	if (test_bit(HCI_QUIRK_RAW_DEVICE, &hdev->quirks))
		return 0;

	err = __hci_req_sync(hdev, hci_init0_req, 0, HCI_INIT_TIMEOUT, NULL);
	if (err < 0)
		return err;

	if (hci_dev_test_flag(hdev, HCI_SETUP))
		hci_debugfs_create_basic(hdev);

	return 0;
}

=======
>>>>>>> 754e0b0e
static int hci_scan_req(struct hci_request *req, unsigned long opt)
{
	__u8 scan = opt;

	BT_DBG("%s %x", req->hdev->name, scan);

	/* Inquiry and Page scans */
	hci_req_add(req, HCI_OP_WRITE_SCAN_ENABLE, 1, &scan);
	return 0;
}

static int hci_auth_req(struct hci_request *req, unsigned long opt)
{
	__u8 auth = opt;

	BT_DBG("%s %x", req->hdev->name, auth);

	/* Authentication */
	hci_req_add(req, HCI_OP_WRITE_AUTH_ENABLE, 1, &auth);
	return 0;
}

static int hci_encrypt_req(struct hci_request *req, unsigned long opt)
{
	__u8 encrypt = opt;

	BT_DBG("%s %x", req->hdev->name, encrypt);

	/* Encryption */
	hci_req_add(req, HCI_OP_WRITE_ENCRYPT_MODE, 1, &encrypt);
	return 0;
}

static int hci_linkpol_req(struct hci_request *req, unsigned long opt)
{
	__le16 policy = cpu_to_le16(opt);

	BT_DBG("%s %x", req->hdev->name, policy);

	/* Default link policy */
	hci_req_add(req, HCI_OP_WRITE_DEF_LINK_POLICY, 2, &policy);
	return 0;
}

/* Get HCI device by index.
 * Device is held on return. */
struct hci_dev *hci_dev_get(int index)
{
	struct hci_dev *hdev = NULL, *d;

	BT_DBG("%d", index);

	if (index < 0)
		return NULL;

	read_lock(&hci_dev_list_lock);
	list_for_each_entry(d, &hci_dev_list, list) {
		if (d->id == index) {
			hdev = hci_dev_hold(d);
			break;
		}
	}
	read_unlock(&hci_dev_list_lock);
	return hdev;
}

/* ---- Inquiry support ---- */

bool hci_discovery_active(struct hci_dev *hdev)
{
	struct discovery_state *discov = &hdev->discovery;

	switch (discov->state) {
	case DISCOVERY_FINDING:
	case DISCOVERY_RESOLVING:
		return true;

	default:
		return false;
	}
}

void hci_discovery_set_state(struct hci_dev *hdev, int state)
{
	int old_state = hdev->discovery.state;

	BT_DBG("%s state %u -> %u", hdev->name, hdev->discovery.state, state);

	if (old_state == state)
		return;

	hdev->discovery.state = state;

	switch (state) {
	case DISCOVERY_STOPPED:
		hci_update_passive_scan(hdev);

		if (old_state != DISCOVERY_STARTING)
			mgmt_discovering(hdev, 0);
		break;
	case DISCOVERY_STARTING:
		break;
	case DISCOVERY_FINDING:
		mgmt_discovering(hdev, 1);
		break;
	case DISCOVERY_RESOLVING:
		break;
	case DISCOVERY_STOPPING:
		break;
	}
}

void hci_inquiry_cache_flush(struct hci_dev *hdev)
{
	struct discovery_state *cache = &hdev->discovery;
	struct inquiry_entry *p, *n;

	list_for_each_entry_safe(p, n, &cache->all, all) {
		list_del(&p->all);
		kfree(p);
	}

	INIT_LIST_HEAD(&cache->unknown);
	INIT_LIST_HEAD(&cache->resolve);
}

struct inquiry_entry *hci_inquiry_cache_lookup(struct hci_dev *hdev,
					       bdaddr_t *bdaddr)
{
	struct discovery_state *cache = &hdev->discovery;
	struct inquiry_entry *e;

	BT_DBG("cache %p, %pMR", cache, bdaddr);

	list_for_each_entry(e, &cache->all, all) {
		if (!bacmp(&e->data.bdaddr, bdaddr))
			return e;
	}

	return NULL;
}

struct inquiry_entry *hci_inquiry_cache_lookup_unknown(struct hci_dev *hdev,
						       bdaddr_t *bdaddr)
{
	struct discovery_state *cache = &hdev->discovery;
	struct inquiry_entry *e;

	BT_DBG("cache %p, %pMR", cache, bdaddr);

	list_for_each_entry(e, &cache->unknown, list) {
		if (!bacmp(&e->data.bdaddr, bdaddr))
			return e;
	}

	return NULL;
}

struct inquiry_entry *hci_inquiry_cache_lookup_resolve(struct hci_dev *hdev,
						       bdaddr_t *bdaddr,
						       int state)
{
	struct discovery_state *cache = &hdev->discovery;
	struct inquiry_entry *e;

	BT_DBG("cache %p bdaddr %pMR state %d", cache, bdaddr, state);

	list_for_each_entry(e, &cache->resolve, list) {
		if (!bacmp(bdaddr, BDADDR_ANY) && e->name_state == state)
			return e;
		if (!bacmp(&e->data.bdaddr, bdaddr))
			return e;
	}

	return NULL;
}

void hci_inquiry_cache_update_resolve(struct hci_dev *hdev,
				      struct inquiry_entry *ie)
{
	struct discovery_state *cache = &hdev->discovery;
	struct list_head *pos = &cache->resolve;
	struct inquiry_entry *p;

	list_del(&ie->list);

	list_for_each_entry(p, &cache->resolve, list) {
		if (p->name_state != NAME_PENDING &&
		    abs(p->data.rssi) >= abs(ie->data.rssi))
			break;
		pos = &p->list;
	}

	list_add(&ie->list, pos);
}

u32 hci_inquiry_cache_update(struct hci_dev *hdev, struct inquiry_data *data,
			     bool name_known)
{
	struct discovery_state *cache = &hdev->discovery;
	struct inquiry_entry *ie;
	u32 flags = 0;

	BT_DBG("cache %p, %pMR", cache, &data->bdaddr);

	hci_remove_remote_oob_data(hdev, &data->bdaddr, BDADDR_BREDR);

	if (!data->ssp_mode)
		flags |= MGMT_DEV_FOUND_LEGACY_PAIRING;

	ie = hci_inquiry_cache_lookup(hdev, &data->bdaddr);
	if (ie) {
		if (!ie->data.ssp_mode)
			flags |= MGMT_DEV_FOUND_LEGACY_PAIRING;

		if (ie->name_state == NAME_NEEDED &&
		    data->rssi != ie->data.rssi) {
			ie->data.rssi = data->rssi;
			hci_inquiry_cache_update_resolve(hdev, ie);
		}

		goto update;
	}

	/* Entry not in the cache. Add new one. */
	ie = kzalloc(sizeof(*ie), GFP_KERNEL);
	if (!ie) {
		flags |= MGMT_DEV_FOUND_CONFIRM_NAME;
		goto done;
	}

	list_add(&ie->all, &cache->all);

	if (name_known) {
		ie->name_state = NAME_KNOWN;
	} else {
		ie->name_state = NAME_NOT_KNOWN;
		list_add(&ie->list, &cache->unknown);
	}

update:
	if (name_known && ie->name_state != NAME_KNOWN &&
	    ie->name_state != NAME_PENDING) {
		ie->name_state = NAME_KNOWN;
		list_del(&ie->list);
	}

	memcpy(&ie->data, data, sizeof(*data));
	ie->timestamp = jiffies;
	cache->timestamp = jiffies;

	if (ie->name_state == NAME_NOT_KNOWN)
		flags |= MGMT_DEV_FOUND_CONFIRM_NAME;

done:
	return flags;
}

static int inquiry_cache_dump(struct hci_dev *hdev, int num, __u8 *buf)
{
	struct discovery_state *cache = &hdev->discovery;
	struct inquiry_info *info = (struct inquiry_info *) buf;
	struct inquiry_entry *e;
	int copied = 0;

	list_for_each_entry(e, &cache->all, all) {
		struct inquiry_data *data = &e->data;

		if (copied >= num)
			break;

		bacpy(&info->bdaddr, &data->bdaddr);
		info->pscan_rep_mode	= data->pscan_rep_mode;
		info->pscan_period_mode	= data->pscan_period_mode;
		info->pscan_mode	= data->pscan_mode;
		memcpy(info->dev_class, data->dev_class, 3);
		info->clock_offset	= data->clock_offset;

		info++;
		copied++;
	}

	BT_DBG("cache %p, copied %d", cache, copied);
	return copied;
}

static int hci_inq_req(struct hci_request *req, unsigned long opt)
{
	struct hci_inquiry_req *ir = (struct hci_inquiry_req *) opt;
	struct hci_dev *hdev = req->hdev;
	struct hci_cp_inquiry cp;

	BT_DBG("%s", hdev->name);

	if (test_bit(HCI_INQUIRY, &hdev->flags))
		return 0;

	/* Start Inquiry */
	memcpy(&cp.lap, &ir->lap, 3);
	cp.length  = ir->length;
	cp.num_rsp = ir->num_rsp;
	hci_req_add(req, HCI_OP_INQUIRY, sizeof(cp), &cp);

	return 0;
}

int hci_inquiry(void __user *arg)
{
	__u8 __user *ptr = arg;
	struct hci_inquiry_req ir;
	struct hci_dev *hdev;
	int err = 0, do_inquiry = 0, max_rsp;
	long timeo;
	__u8 *buf;

	if (copy_from_user(&ir, ptr, sizeof(ir)))
		return -EFAULT;

	hdev = hci_dev_get(ir.dev_id);
	if (!hdev)
		return -ENODEV;

	if (hci_dev_test_flag(hdev, HCI_USER_CHANNEL)) {
		err = -EBUSY;
		goto done;
	}

	if (hci_dev_test_flag(hdev, HCI_UNCONFIGURED)) {
		err = -EOPNOTSUPP;
		goto done;
	}

	if (hdev->dev_type != HCI_PRIMARY) {
		err = -EOPNOTSUPP;
		goto done;
	}

	if (!hci_dev_test_flag(hdev, HCI_BREDR_ENABLED)) {
		err = -EOPNOTSUPP;
		goto done;
	}

	/* Restrict maximum inquiry length to 60 seconds */
	if (ir.length > 60) {
		err = -EINVAL;
		goto done;
	}

	hci_dev_lock(hdev);
	if (inquiry_cache_age(hdev) > INQUIRY_CACHE_AGE_MAX ||
	    inquiry_cache_empty(hdev) || ir.flags & IREQ_CACHE_FLUSH) {
		hci_inquiry_cache_flush(hdev);
		do_inquiry = 1;
	}
	hci_dev_unlock(hdev);

	timeo = ir.length * msecs_to_jiffies(2000);

	if (do_inquiry) {
		err = hci_req_sync(hdev, hci_inq_req, (unsigned long) &ir,
				   timeo, NULL);
		if (err < 0)
			goto done;

		/* Wait until Inquiry procedure finishes (HCI_INQUIRY flag is
		 * cleared). If it is interrupted by a signal, return -EINTR.
		 */
		if (wait_on_bit(&hdev->flags, HCI_INQUIRY,
				TASK_INTERRUPTIBLE)) {
			err = -EINTR;
			goto done;
		}
	}

	/* for unlimited number of responses we will use buffer with
	 * 255 entries
	 */
	max_rsp = (ir.num_rsp == 0) ? 255 : ir.num_rsp;

	/* cache_dump can't sleep. Therefore we allocate temp buffer and then
	 * copy it to the user space.
	 */
	buf = kmalloc_array(max_rsp, sizeof(struct inquiry_info), GFP_KERNEL);
	if (!buf) {
		err = -ENOMEM;
		goto done;
	}

	hci_dev_lock(hdev);
	ir.num_rsp = inquiry_cache_dump(hdev, max_rsp, buf);
	hci_dev_unlock(hdev);

	BT_DBG("num_rsp %d", ir.num_rsp);

	if (!copy_to_user(ptr, &ir, sizeof(ir))) {
		ptr += sizeof(ir);
		if (copy_to_user(ptr, buf, sizeof(struct inquiry_info) *
				 ir.num_rsp))
			err = -EFAULT;
	} else
		err = -EFAULT;

	kfree(buf);

done:
	hci_dev_put(hdev);
	return err;
}

static int hci_dev_do_open(struct hci_dev *hdev)
{
	int ret = 0;

	BT_DBG("%s %p", hdev->name, hdev);

	hci_req_sync_lock(hdev);

	ret = hci_dev_open_sync(hdev);

	hci_req_sync_unlock(hdev);
	return ret;
}

/* ---- HCI ioctl helpers ---- */

int hci_dev_open(__u16 dev)
{
	struct hci_dev *hdev;
	int err;

	hdev = hci_dev_get(dev);
	if (!hdev)
		return -ENODEV;

	/* Devices that are marked as unconfigured can only be powered
	 * up as user channel. Trying to bring them up as normal devices
	 * will result into a failure. Only user channel operation is
	 * possible.
	 *
	 * When this function is called for a user channel, the flag
	 * HCI_USER_CHANNEL will be set first before attempting to
	 * open the device.
	 */
	if (hci_dev_test_flag(hdev, HCI_UNCONFIGURED) &&
	    !hci_dev_test_flag(hdev, HCI_USER_CHANNEL)) {
		err = -EOPNOTSUPP;
		goto done;
	}

	/* We need to ensure that no other power on/off work is pending
	 * before proceeding to call hci_dev_do_open. This is
	 * particularly important if the setup procedure has not yet
	 * completed.
	 */
	if (hci_dev_test_and_clear_flag(hdev, HCI_AUTO_OFF))
		cancel_delayed_work(&hdev->power_off);

	/* After this call it is guaranteed that the setup procedure
	 * has finished. This means that error conditions like RFKILL
	 * or no valid public or static random address apply.
	 */
	flush_workqueue(hdev->req_workqueue);

	/* For controllers not using the management interface and that
	 * are brought up using legacy ioctl, set the HCI_BONDABLE bit
	 * so that pairing works for them. Once the management interface
	 * is in use this bit will be cleared again and userspace has
	 * to explicitly enable it.
	 */
	if (!hci_dev_test_flag(hdev, HCI_USER_CHANNEL) &&
	    !hci_dev_test_flag(hdev, HCI_MGMT))
		hci_dev_set_flag(hdev, HCI_BONDABLE);

	err = hci_dev_do_open(hdev);

done:
	hci_dev_put(hdev);
	return err;
}

int hci_dev_do_close(struct hci_dev *hdev)
{
	int err;

	BT_DBG("%s %p", hdev->name, hdev);

	hci_req_sync_lock(hdev);

<<<<<<< HEAD
	if (!hci_dev_test_flag(hdev, HCI_UNREGISTER) &&
	    !hci_dev_test_flag(hdev, HCI_USER_CHANNEL) &&
	    test_bit(HCI_UP, &hdev->flags)) {
		/* Execute vendor specific shutdown routine */
		if (hdev->shutdown)
			err = hdev->shutdown(hdev);
	}

	if (!test_and_clear_bit(HCI_UP, &hdev->flags)) {
		cancel_delayed_work_sync(&hdev->cmd_timer);
		hci_req_sync_unlock(hdev);
		return err;
	}

	hci_leds_update_powered(hdev, false);

	/* Flush RX and TX works */
	flush_work(&hdev->tx_work);
	flush_work(&hdev->rx_work);

	if (hdev->discov_timeout > 0) {
		hdev->discov_timeout = 0;
		hci_dev_clear_flag(hdev, HCI_DISCOVERABLE);
		hci_dev_clear_flag(hdev, HCI_LIMITED_DISCOVERABLE);
	}

	if (hci_dev_test_and_clear_flag(hdev, HCI_SERVICE_CACHE))
		cancel_delayed_work(&hdev->service_cache);

	if (hci_dev_test_flag(hdev, HCI_MGMT)) {
		struct adv_info *adv_instance;

		cancel_delayed_work_sync(&hdev->rpa_expired);

		list_for_each_entry(adv_instance, &hdev->adv_instances, list)
			cancel_delayed_work_sync(&adv_instance->rpa_expired_cb);
	}

	/* Avoid potential lockdep warnings from the *_flush() calls by
	 * ensuring the workqueue is empty up front.
	 */
	drain_workqueue(hdev->workqueue);

	hci_dev_lock(hdev);

	hci_discovery_set_state(hdev, DISCOVERY_STOPPED);

	auto_off = hci_dev_test_and_clear_flag(hdev, HCI_AUTO_OFF);

	if (!auto_off && hdev->dev_type == HCI_PRIMARY &&
	    !hci_dev_test_flag(hdev, HCI_USER_CHANNEL) &&
	    hci_dev_test_flag(hdev, HCI_MGMT))
		__mgmt_power_off(hdev);

	hci_inquiry_cache_flush(hdev);
	hci_pend_le_actions_clear(hdev);
	hci_conn_hash_flush(hdev);
	hci_dev_unlock(hdev);

	smp_unregister(hdev);

	hci_sock_dev_event(hdev, HCI_DEV_DOWN);

	aosp_do_close(hdev);
	msft_do_close(hdev);

	if (hdev->flush)
		hdev->flush(hdev);

	/* Reset device */
	skb_queue_purge(&hdev->cmd_q);
	atomic_set(&hdev->cmd_cnt, 1);
	if (test_bit(HCI_QUIRK_RESET_ON_CLOSE, &hdev->quirks) &&
	    !auto_off && !hci_dev_test_flag(hdev, HCI_UNCONFIGURED)) {
		set_bit(HCI_INIT, &hdev->flags);
		__hci_req_sync(hdev, hci_reset_req, 0, HCI_CMD_TIMEOUT, NULL);
		clear_bit(HCI_INIT, &hdev->flags);
	}

	/* flush cmd  work */
	flush_work(&hdev->cmd_work);

	/* Drop queues */
	skb_queue_purge(&hdev->rx_q);
	skb_queue_purge(&hdev->cmd_q);
	skb_queue_purge(&hdev->raw_q);

	/* Drop last sent command */
	if (hdev->sent_cmd) {
		cancel_delayed_work_sync(&hdev->cmd_timer);
		kfree_skb(hdev->sent_cmd);
		hdev->sent_cmd = NULL;
	}

	clear_bit(HCI_RUNNING, &hdev->flags);
	hci_sock_dev_event(hdev, HCI_DEV_CLOSE);

	if (test_and_clear_bit(SUSPEND_POWERING_DOWN, hdev->suspend_tasks))
		wake_up(&hdev->suspend_wait_q);

	/* After this point our queues are empty
	 * and no tasks are scheduled. */
	hdev->close(hdev);

	/* Clear flags */
	hdev->flags &= BIT(HCI_RAW);
	hci_dev_clear_volatile_flags(hdev);

	/* Controller radio is available but is currently powered down */
	hdev->amp_status = AMP_STATUS_POWERED_DOWN;

	memset(hdev->eir, 0, sizeof(hdev->eir));
	memset(hdev->dev_class, 0, sizeof(hdev->dev_class));
	bacpy(&hdev->random_addr, BDADDR_ANY);
	hci_codec_list_clear(&hdev->local_codecs);
=======
	err = hci_dev_close_sync(hdev);
>>>>>>> 754e0b0e

	hci_req_sync_unlock(hdev);

	return err;
}

int hci_dev_close(__u16 dev)
{
	struct hci_dev *hdev;
	int err;

	hdev = hci_dev_get(dev);
	if (!hdev)
		return -ENODEV;

	if (hci_dev_test_flag(hdev, HCI_USER_CHANNEL)) {
		err = -EBUSY;
		goto done;
	}

	if (hci_dev_test_and_clear_flag(hdev, HCI_AUTO_OFF))
		cancel_delayed_work(&hdev->power_off);

	err = hci_dev_do_close(hdev);

done:
	hci_dev_put(hdev);
	return err;
}

static int hci_dev_do_reset(struct hci_dev *hdev)
{
	int ret;

	BT_DBG("%s %p", hdev->name, hdev);

	hci_req_sync_lock(hdev);

	/* Drop queues */
	skb_queue_purge(&hdev->rx_q);
	skb_queue_purge(&hdev->cmd_q);

	/* Avoid potential lockdep warnings from the *_flush() calls by
	 * ensuring the workqueue is empty up front.
	 */
	drain_workqueue(hdev->workqueue);

	hci_dev_lock(hdev);
	hci_inquiry_cache_flush(hdev);
	hci_conn_hash_flush(hdev);
	hci_dev_unlock(hdev);

	if (hdev->flush)
		hdev->flush(hdev);

	atomic_set(&hdev->cmd_cnt, 1);
	hdev->acl_cnt = 0; hdev->sco_cnt = 0; hdev->le_cnt = 0;

	ret = hci_reset_sync(hdev);

	hci_req_sync_unlock(hdev);
	return ret;
}

int hci_dev_reset(__u16 dev)
{
	struct hci_dev *hdev;
	int err;

	hdev = hci_dev_get(dev);
	if (!hdev)
		return -ENODEV;

	if (!test_bit(HCI_UP, &hdev->flags)) {
		err = -ENETDOWN;
		goto done;
	}

	if (hci_dev_test_flag(hdev, HCI_USER_CHANNEL)) {
		err = -EBUSY;
		goto done;
	}

	if (hci_dev_test_flag(hdev, HCI_UNCONFIGURED)) {
		err = -EOPNOTSUPP;
		goto done;
	}

	err = hci_dev_do_reset(hdev);

done:
	hci_dev_put(hdev);
	return err;
}

int hci_dev_reset_stat(__u16 dev)
{
	struct hci_dev *hdev;
	int ret = 0;

	hdev = hci_dev_get(dev);
	if (!hdev)
		return -ENODEV;

	if (hci_dev_test_flag(hdev, HCI_USER_CHANNEL)) {
		ret = -EBUSY;
		goto done;
	}

	if (hci_dev_test_flag(hdev, HCI_UNCONFIGURED)) {
		ret = -EOPNOTSUPP;
		goto done;
	}

	memset(&hdev->stat, 0, sizeof(struct hci_dev_stats));

done:
	hci_dev_put(hdev);
	return ret;
}

static void hci_update_passive_scan_state(struct hci_dev *hdev, u8 scan)
{
	bool conn_changed, discov_changed;

	BT_DBG("%s scan 0x%02x", hdev->name, scan);

	if ((scan & SCAN_PAGE))
		conn_changed = !hci_dev_test_and_set_flag(hdev,
							  HCI_CONNECTABLE);
	else
		conn_changed = hci_dev_test_and_clear_flag(hdev,
							   HCI_CONNECTABLE);

	if ((scan & SCAN_INQUIRY)) {
		discov_changed = !hci_dev_test_and_set_flag(hdev,
							    HCI_DISCOVERABLE);
	} else {
		hci_dev_clear_flag(hdev, HCI_LIMITED_DISCOVERABLE);
		discov_changed = hci_dev_test_and_clear_flag(hdev,
							     HCI_DISCOVERABLE);
	}

	if (!hci_dev_test_flag(hdev, HCI_MGMT))
		return;

	if (conn_changed || discov_changed) {
		/* In case this was disabled through mgmt */
		hci_dev_set_flag(hdev, HCI_BREDR_ENABLED);

		if (hci_dev_test_flag(hdev, HCI_LE_ENABLED))
			hci_req_update_adv_data(hdev, hdev->cur_adv_instance);

		mgmt_new_settings(hdev);
	}
}

int hci_dev_cmd(unsigned int cmd, void __user *arg)
{
	struct hci_dev *hdev;
	struct hci_dev_req dr;
	int err = 0;

	if (copy_from_user(&dr, arg, sizeof(dr)))
		return -EFAULT;

	hdev = hci_dev_get(dr.dev_id);
	if (!hdev)
		return -ENODEV;

	if (hci_dev_test_flag(hdev, HCI_USER_CHANNEL)) {
		err = -EBUSY;
		goto done;
	}

	if (hci_dev_test_flag(hdev, HCI_UNCONFIGURED)) {
		err = -EOPNOTSUPP;
		goto done;
	}

	if (hdev->dev_type != HCI_PRIMARY) {
		err = -EOPNOTSUPP;
		goto done;
	}

	if (!hci_dev_test_flag(hdev, HCI_BREDR_ENABLED)) {
		err = -EOPNOTSUPP;
		goto done;
	}

	switch (cmd) {
	case HCISETAUTH:
		err = hci_req_sync(hdev, hci_auth_req, dr.dev_opt,
				   HCI_INIT_TIMEOUT, NULL);
		break;

	case HCISETENCRYPT:
		if (!lmp_encrypt_capable(hdev)) {
			err = -EOPNOTSUPP;
			break;
		}

		if (!test_bit(HCI_AUTH, &hdev->flags)) {
			/* Auth must be enabled first */
			err = hci_req_sync(hdev, hci_auth_req, dr.dev_opt,
					   HCI_INIT_TIMEOUT, NULL);
			if (err)
				break;
		}

		err = hci_req_sync(hdev, hci_encrypt_req, dr.dev_opt,
				   HCI_INIT_TIMEOUT, NULL);
		break;

	case HCISETSCAN:
		err = hci_req_sync(hdev, hci_scan_req, dr.dev_opt,
				   HCI_INIT_TIMEOUT, NULL);

		/* Ensure that the connectable and discoverable states
		 * get correctly modified as this was a non-mgmt change.
		 */
		if (!err)
			hci_update_passive_scan_state(hdev, dr.dev_opt);
		break;

	case HCISETLINKPOL:
		err = hci_req_sync(hdev, hci_linkpol_req, dr.dev_opt,
				   HCI_INIT_TIMEOUT, NULL);
		break;

	case HCISETLINKMODE:
		hdev->link_mode = ((__u16) dr.dev_opt) &
					(HCI_LM_MASTER | HCI_LM_ACCEPT);
		break;

	case HCISETPTYPE:
		if (hdev->pkt_type == (__u16) dr.dev_opt)
			break;

		hdev->pkt_type = (__u16) dr.dev_opt;
		mgmt_phy_configuration_changed(hdev, NULL);
		break;

	case HCISETACLMTU:
		hdev->acl_mtu  = *((__u16 *) &dr.dev_opt + 1);
		hdev->acl_pkts = *((__u16 *) &dr.dev_opt + 0);
		break;

	case HCISETSCOMTU:
		hdev->sco_mtu  = *((__u16 *) &dr.dev_opt + 1);
		hdev->sco_pkts = *((__u16 *) &dr.dev_opt + 0);
		break;

	default:
		err = -EINVAL;
		break;
	}

done:
	hci_dev_put(hdev);
	return err;
}

int hci_get_dev_list(void __user *arg)
{
	struct hci_dev *hdev;
	struct hci_dev_list_req *dl;
	struct hci_dev_req *dr;
	int n = 0, size, err;
	__u16 dev_num;

	if (get_user(dev_num, (__u16 __user *) arg))
		return -EFAULT;

	if (!dev_num || dev_num > (PAGE_SIZE * 2) / sizeof(*dr))
		return -EINVAL;

	size = sizeof(*dl) + dev_num * sizeof(*dr);

	dl = kzalloc(size, GFP_KERNEL);
	if (!dl)
		return -ENOMEM;

	dr = dl->dev_req;

	read_lock(&hci_dev_list_lock);
	list_for_each_entry(hdev, &hci_dev_list, list) {
		unsigned long flags = hdev->flags;

		/* When the auto-off is configured it means the transport
		 * is running, but in that case still indicate that the
		 * device is actually down.
		 */
		if (hci_dev_test_flag(hdev, HCI_AUTO_OFF))
			flags &= ~BIT(HCI_UP);

		(dr + n)->dev_id  = hdev->id;
		(dr + n)->dev_opt = flags;

		if (++n >= dev_num)
			break;
	}
	read_unlock(&hci_dev_list_lock);

	dl->dev_num = n;
	size = sizeof(*dl) + n * sizeof(*dr);

	err = copy_to_user(arg, dl, size);
	kfree(dl);

	return err ? -EFAULT : 0;
}

int hci_get_dev_info(void __user *arg)
{
	struct hci_dev *hdev;
	struct hci_dev_info di;
	unsigned long flags;
	int err = 0;

	if (copy_from_user(&di, arg, sizeof(di)))
		return -EFAULT;

	hdev = hci_dev_get(di.dev_id);
	if (!hdev)
		return -ENODEV;

	/* When the auto-off is configured it means the transport
	 * is running, but in that case still indicate that the
	 * device is actually down.
	 */
	if (hci_dev_test_flag(hdev, HCI_AUTO_OFF))
		flags = hdev->flags & ~BIT(HCI_UP);
	else
		flags = hdev->flags;

	strcpy(di.name, hdev->name);
	di.bdaddr   = hdev->bdaddr;
	di.type     = (hdev->bus & 0x0f) | ((hdev->dev_type & 0x03) << 4);
	di.flags    = flags;
	di.pkt_type = hdev->pkt_type;
	if (lmp_bredr_capable(hdev)) {
		di.acl_mtu  = hdev->acl_mtu;
		di.acl_pkts = hdev->acl_pkts;
		di.sco_mtu  = hdev->sco_mtu;
		di.sco_pkts = hdev->sco_pkts;
	} else {
		di.acl_mtu  = hdev->le_mtu;
		di.acl_pkts = hdev->le_pkts;
		di.sco_mtu  = 0;
		di.sco_pkts = 0;
	}
	di.link_policy = hdev->link_policy;
	di.link_mode   = hdev->link_mode;

	memcpy(&di.stat, &hdev->stat, sizeof(di.stat));
	memcpy(&di.features, &hdev->features, sizeof(di.features));

	if (copy_to_user(arg, &di, sizeof(di)))
		err = -EFAULT;

	hci_dev_put(hdev);

	return err;
}

/* ---- Interface to HCI drivers ---- */

static int hci_rfkill_set_block(void *data, bool blocked)
{
	struct hci_dev *hdev = data;

	BT_DBG("%p name %s blocked %d", hdev, hdev->name, blocked);

	if (hci_dev_test_flag(hdev, HCI_USER_CHANNEL))
		return -EBUSY;

	if (blocked) {
		hci_dev_set_flag(hdev, HCI_RFKILLED);
		if (!hci_dev_test_flag(hdev, HCI_SETUP) &&
		    !hci_dev_test_flag(hdev, HCI_CONFIG))
			hci_dev_do_close(hdev);
	} else {
		hci_dev_clear_flag(hdev, HCI_RFKILLED);
	}

	return 0;
}

static const struct rfkill_ops hci_rfkill_ops = {
	.set_block = hci_rfkill_set_block,
};

static void hci_power_on(struct work_struct *work)
{
	struct hci_dev *hdev = container_of(work, struct hci_dev, power_on);
	int err;

	BT_DBG("%s", hdev->name);

	if (test_bit(HCI_UP, &hdev->flags) &&
	    hci_dev_test_flag(hdev, HCI_MGMT) &&
	    hci_dev_test_and_clear_flag(hdev, HCI_AUTO_OFF)) {
		cancel_delayed_work(&hdev->power_off);
		err = hci_powered_update_sync(hdev);
		mgmt_power_on(hdev, err);
		return;
	}

	err = hci_dev_do_open(hdev);
	if (err < 0) {
		hci_dev_lock(hdev);
		mgmt_set_powered_failed(hdev, err);
		hci_dev_unlock(hdev);
		return;
	}

	/* During the HCI setup phase, a few error conditions are
	 * ignored and they need to be checked now. If they are still
	 * valid, it is important to turn the device back off.
	 */
	if (hci_dev_test_flag(hdev, HCI_RFKILLED) ||
	    hci_dev_test_flag(hdev, HCI_UNCONFIGURED) ||
	    (hdev->dev_type == HCI_PRIMARY &&
	     !bacmp(&hdev->bdaddr, BDADDR_ANY) &&
	     !bacmp(&hdev->static_addr, BDADDR_ANY))) {
		hci_dev_clear_flag(hdev, HCI_AUTO_OFF);
		hci_dev_do_close(hdev);
	} else if (hci_dev_test_flag(hdev, HCI_AUTO_OFF)) {
		queue_delayed_work(hdev->req_workqueue, &hdev->power_off,
				   HCI_AUTO_OFF_TIMEOUT);
	}

	if (hci_dev_test_and_clear_flag(hdev, HCI_SETUP)) {
		/* For unconfigured devices, set the HCI_RAW flag
		 * so that userspace can easily identify them.
		 */
		if (hci_dev_test_flag(hdev, HCI_UNCONFIGURED))
			set_bit(HCI_RAW, &hdev->flags);

		/* For fully configured devices, this will send
		 * the Index Added event. For unconfigured devices,
		 * it will send Unconfigued Index Added event.
		 *
		 * Devices with HCI_QUIRK_RAW_DEVICE are ignored
		 * and no event will be send.
		 */
		mgmt_index_added(hdev);
	} else if (hci_dev_test_and_clear_flag(hdev, HCI_CONFIG)) {
		/* When the controller is now configured, then it
		 * is important to clear the HCI_RAW flag.
		 */
		if (!hci_dev_test_flag(hdev, HCI_UNCONFIGURED))
			clear_bit(HCI_RAW, &hdev->flags);

		/* Powering on the controller with HCI_CONFIG set only
		 * happens with the transition from unconfigured to
		 * configured. This will send the Index Added event.
		 */
		mgmt_index_added(hdev);
	}
}

static void hci_power_off(struct work_struct *work)
{
	struct hci_dev *hdev = container_of(work, struct hci_dev,
					    power_off.work);

	BT_DBG("%s", hdev->name);

	hci_dev_do_close(hdev);
}

static void hci_error_reset(struct work_struct *work)
{
	struct hci_dev *hdev = container_of(work, struct hci_dev, error_reset);

	BT_DBG("%s", hdev->name);

	if (hdev->hw_error)
		hdev->hw_error(hdev, hdev->hw_error_code);
	else
		bt_dev_err(hdev, "hardware error 0x%2.2x", hdev->hw_error_code);

	if (hci_dev_do_close(hdev))
		return;

	hci_dev_do_open(hdev);
}

void hci_uuids_clear(struct hci_dev *hdev)
{
	struct bt_uuid *uuid, *tmp;

	list_for_each_entry_safe(uuid, tmp, &hdev->uuids, list) {
		list_del(&uuid->list);
		kfree(uuid);
	}
}

void hci_link_keys_clear(struct hci_dev *hdev)
{
	struct link_key *key;

	list_for_each_entry(key, &hdev->link_keys, list) {
		list_del_rcu(&key->list);
		kfree_rcu(key, rcu);
	}
}

void hci_smp_ltks_clear(struct hci_dev *hdev)
{
	struct smp_ltk *k;

	list_for_each_entry(k, &hdev->long_term_keys, list) {
		list_del_rcu(&k->list);
		kfree_rcu(k, rcu);
	}
}

void hci_smp_irks_clear(struct hci_dev *hdev)
{
	struct smp_irk *k;

	list_for_each_entry(k, &hdev->identity_resolving_keys, list) {
		list_del_rcu(&k->list);
		kfree_rcu(k, rcu);
	}
}

void hci_blocked_keys_clear(struct hci_dev *hdev)
{
	struct blocked_key *b;

	list_for_each_entry(b, &hdev->blocked_keys, list) {
		list_del_rcu(&b->list);
		kfree_rcu(b, rcu);
	}
}

bool hci_is_blocked_key(struct hci_dev *hdev, u8 type, u8 val[16])
{
	bool blocked = false;
	struct blocked_key *b;

	rcu_read_lock();
	list_for_each_entry_rcu(b, &hdev->blocked_keys, list) {
		if (b->type == type && !memcmp(b->val, val, sizeof(b->val))) {
			blocked = true;
			break;
		}
	}

	rcu_read_unlock();
	return blocked;
}

struct link_key *hci_find_link_key(struct hci_dev *hdev, bdaddr_t *bdaddr)
{
	struct link_key *k;

	rcu_read_lock();
	list_for_each_entry_rcu(k, &hdev->link_keys, list) {
		if (bacmp(bdaddr, &k->bdaddr) == 0) {
			rcu_read_unlock();

			if (hci_is_blocked_key(hdev,
					       HCI_BLOCKED_KEY_TYPE_LINKKEY,
					       k->val)) {
				bt_dev_warn_ratelimited(hdev,
							"Link key blocked for %pMR",
							&k->bdaddr);
				return NULL;
			}

			return k;
		}
	}
	rcu_read_unlock();

	return NULL;
}

static bool hci_persistent_key(struct hci_dev *hdev, struct hci_conn *conn,
			       u8 key_type, u8 old_key_type)
{
	/* Legacy key */
	if (key_type < 0x03)
		return true;

	/* Debug keys are insecure so don't store them persistently */
	if (key_type == HCI_LK_DEBUG_COMBINATION)
		return false;

	/* Changed combination key and there's no previous one */
	if (key_type == HCI_LK_CHANGED_COMBINATION && old_key_type == 0xff)
		return false;

	/* Security mode 3 case */
	if (!conn)
		return true;

	/* BR/EDR key derived using SC from an LE link */
	if (conn->type == LE_LINK)
		return true;

	/* Neither local nor remote side had no-bonding as requirement */
	if (conn->auth_type > 0x01 && conn->remote_auth > 0x01)
		return true;

	/* Local side had dedicated bonding as requirement */
	if (conn->auth_type == 0x02 || conn->auth_type == 0x03)
		return true;

	/* Remote side had dedicated bonding as requirement */
	if (conn->remote_auth == 0x02 || conn->remote_auth == 0x03)
		return true;

	/* If none of the above criteria match, then don't store the key
	 * persistently */
	return false;
}

static u8 ltk_role(u8 type)
{
	if (type == SMP_LTK)
		return HCI_ROLE_MASTER;

	return HCI_ROLE_SLAVE;
}

struct smp_ltk *hci_find_ltk(struct hci_dev *hdev, bdaddr_t *bdaddr,
			     u8 addr_type, u8 role)
{
	struct smp_ltk *k;

	rcu_read_lock();
	list_for_each_entry_rcu(k, &hdev->long_term_keys, list) {
		if (addr_type != k->bdaddr_type || bacmp(bdaddr, &k->bdaddr))
			continue;

		if (smp_ltk_is_sc(k) || ltk_role(k->type) == role) {
			rcu_read_unlock();

			if (hci_is_blocked_key(hdev, HCI_BLOCKED_KEY_TYPE_LTK,
					       k->val)) {
				bt_dev_warn_ratelimited(hdev,
							"LTK blocked for %pMR",
							&k->bdaddr);
				return NULL;
			}

			return k;
		}
	}
	rcu_read_unlock();

	return NULL;
}

struct smp_irk *hci_find_irk_by_rpa(struct hci_dev *hdev, bdaddr_t *rpa)
{
	struct smp_irk *irk_to_return = NULL;
	struct smp_irk *irk;

	rcu_read_lock();
	list_for_each_entry_rcu(irk, &hdev->identity_resolving_keys, list) {
		if (!bacmp(&irk->rpa, rpa)) {
			irk_to_return = irk;
			goto done;
		}
	}

	list_for_each_entry_rcu(irk, &hdev->identity_resolving_keys, list) {
		if (smp_irk_matches(hdev, irk->val, rpa)) {
			bacpy(&irk->rpa, rpa);
			irk_to_return = irk;
			goto done;
		}
	}

done:
	if (irk_to_return && hci_is_blocked_key(hdev, HCI_BLOCKED_KEY_TYPE_IRK,
						irk_to_return->val)) {
		bt_dev_warn_ratelimited(hdev, "Identity key blocked for %pMR",
					&irk_to_return->bdaddr);
		irk_to_return = NULL;
	}

	rcu_read_unlock();

	return irk_to_return;
}

struct smp_irk *hci_find_irk_by_addr(struct hci_dev *hdev, bdaddr_t *bdaddr,
				     u8 addr_type)
{
	struct smp_irk *irk_to_return = NULL;
	struct smp_irk *irk;

	/* Identity Address must be public or static random */
	if (addr_type == ADDR_LE_DEV_RANDOM && (bdaddr->b[5] & 0xc0) != 0xc0)
		return NULL;

	rcu_read_lock();
	list_for_each_entry_rcu(irk, &hdev->identity_resolving_keys, list) {
		if (addr_type == irk->addr_type &&
		    bacmp(bdaddr, &irk->bdaddr) == 0) {
			irk_to_return = irk;
			goto done;
		}
	}

done:

	if (irk_to_return && hci_is_blocked_key(hdev, HCI_BLOCKED_KEY_TYPE_IRK,
						irk_to_return->val)) {
		bt_dev_warn_ratelimited(hdev, "Identity key blocked for %pMR",
					&irk_to_return->bdaddr);
		irk_to_return = NULL;
	}

	rcu_read_unlock();

	return irk_to_return;
}

struct link_key *hci_add_link_key(struct hci_dev *hdev, struct hci_conn *conn,
				  bdaddr_t *bdaddr, u8 *val, u8 type,
				  u8 pin_len, bool *persistent)
{
	struct link_key *key, *old_key;
	u8 old_key_type;

	old_key = hci_find_link_key(hdev, bdaddr);
	if (old_key) {
		old_key_type = old_key->type;
		key = old_key;
	} else {
		old_key_type = conn ? conn->key_type : 0xff;
		key = kzalloc(sizeof(*key), GFP_KERNEL);
		if (!key)
			return NULL;
		list_add_rcu(&key->list, &hdev->link_keys);
	}

	BT_DBG("%s key for %pMR type %u", hdev->name, bdaddr, type);

	/* Some buggy controller combinations generate a changed
	 * combination key for legacy pairing even when there's no
	 * previous key */
	if (type == HCI_LK_CHANGED_COMBINATION &&
	    (!conn || conn->remote_auth == 0xff) && old_key_type == 0xff) {
		type = HCI_LK_COMBINATION;
		if (conn)
			conn->key_type = type;
	}

	bacpy(&key->bdaddr, bdaddr);
	memcpy(key->val, val, HCI_LINK_KEY_SIZE);
	key->pin_len = pin_len;

	if (type == HCI_LK_CHANGED_COMBINATION)
		key->type = old_key_type;
	else
		key->type = type;

	if (persistent)
		*persistent = hci_persistent_key(hdev, conn, type,
						 old_key_type);

	return key;
}

struct smp_ltk *hci_add_ltk(struct hci_dev *hdev, bdaddr_t *bdaddr,
			    u8 addr_type, u8 type, u8 authenticated,
			    u8 tk[16], u8 enc_size, __le16 ediv, __le64 rand)
{
	struct smp_ltk *key, *old_key;
	u8 role = ltk_role(type);

	old_key = hci_find_ltk(hdev, bdaddr, addr_type, role);
	if (old_key)
		key = old_key;
	else {
		key = kzalloc(sizeof(*key), GFP_KERNEL);
		if (!key)
			return NULL;
		list_add_rcu(&key->list, &hdev->long_term_keys);
	}

	bacpy(&key->bdaddr, bdaddr);
	key->bdaddr_type = addr_type;
	memcpy(key->val, tk, sizeof(key->val));
	key->authenticated = authenticated;
	key->ediv = ediv;
	key->rand = rand;
	key->enc_size = enc_size;
	key->type = type;

	return key;
}

struct smp_irk *hci_add_irk(struct hci_dev *hdev, bdaddr_t *bdaddr,
			    u8 addr_type, u8 val[16], bdaddr_t *rpa)
{
	struct smp_irk *irk;

	irk = hci_find_irk_by_addr(hdev, bdaddr, addr_type);
	if (!irk) {
		irk = kzalloc(sizeof(*irk), GFP_KERNEL);
		if (!irk)
			return NULL;

		bacpy(&irk->bdaddr, bdaddr);
		irk->addr_type = addr_type;

		list_add_rcu(&irk->list, &hdev->identity_resolving_keys);
	}

	memcpy(irk->val, val, 16);
	bacpy(&irk->rpa, rpa);

	return irk;
}

int hci_remove_link_key(struct hci_dev *hdev, bdaddr_t *bdaddr)
{
	struct link_key *key;

	key = hci_find_link_key(hdev, bdaddr);
	if (!key)
		return -ENOENT;

	BT_DBG("%s removing %pMR", hdev->name, bdaddr);

	list_del_rcu(&key->list);
	kfree_rcu(key, rcu);

	return 0;
}

int hci_remove_ltk(struct hci_dev *hdev, bdaddr_t *bdaddr, u8 bdaddr_type)
{
	struct smp_ltk *k;
	int removed = 0;

	list_for_each_entry_rcu(k, &hdev->long_term_keys, list) {
		if (bacmp(bdaddr, &k->bdaddr) || k->bdaddr_type != bdaddr_type)
			continue;

		BT_DBG("%s removing %pMR", hdev->name, bdaddr);

		list_del_rcu(&k->list);
		kfree_rcu(k, rcu);
		removed++;
	}

	return removed ? 0 : -ENOENT;
}

void hci_remove_irk(struct hci_dev *hdev, bdaddr_t *bdaddr, u8 addr_type)
{
	struct smp_irk *k;

	list_for_each_entry_rcu(k, &hdev->identity_resolving_keys, list) {
		if (bacmp(bdaddr, &k->bdaddr) || k->addr_type != addr_type)
			continue;

		BT_DBG("%s removing %pMR", hdev->name, bdaddr);

		list_del_rcu(&k->list);
		kfree_rcu(k, rcu);
	}
}

bool hci_bdaddr_is_paired(struct hci_dev *hdev, bdaddr_t *bdaddr, u8 type)
{
	struct smp_ltk *k;
	struct smp_irk *irk;
	u8 addr_type;

	if (type == BDADDR_BREDR) {
		if (hci_find_link_key(hdev, bdaddr))
			return true;
		return false;
	}

	/* Convert to HCI addr type which struct smp_ltk uses */
	if (type == BDADDR_LE_PUBLIC)
		addr_type = ADDR_LE_DEV_PUBLIC;
	else
		addr_type = ADDR_LE_DEV_RANDOM;

	irk = hci_get_irk(hdev, bdaddr, addr_type);
	if (irk) {
		bdaddr = &irk->bdaddr;
		addr_type = irk->addr_type;
	}

	rcu_read_lock();
	list_for_each_entry_rcu(k, &hdev->long_term_keys, list) {
		if (k->bdaddr_type == addr_type && !bacmp(bdaddr, &k->bdaddr)) {
			rcu_read_unlock();
			return true;
		}
	}
	rcu_read_unlock();

	return false;
}

/* HCI command timer function */
static void hci_cmd_timeout(struct work_struct *work)
{
	struct hci_dev *hdev = container_of(work, struct hci_dev,
					    cmd_timer.work);

	if (hdev->sent_cmd) {
		struct hci_command_hdr *sent = (void *) hdev->sent_cmd->data;
		u16 opcode = __le16_to_cpu(sent->opcode);

		bt_dev_err(hdev, "command 0x%4.4x tx timeout", opcode);
	} else {
		bt_dev_err(hdev, "command tx timeout");
	}

	if (hdev->cmd_timeout)
		hdev->cmd_timeout(hdev);

	atomic_set(&hdev->cmd_cnt, 1);
	queue_work(hdev->workqueue, &hdev->cmd_work);
}

/* HCI ncmd timer function */
static void hci_ncmd_timeout(struct work_struct *work)
{
	struct hci_dev *hdev = container_of(work, struct hci_dev,
					    ncmd_timer.work);

	bt_dev_err(hdev, "Controller not accepting commands anymore: ncmd = 0");

	/* During HCI_INIT phase no events can be injected if the ncmd timer
	 * triggers since the procedure has its own timeout handling.
	 */
	if (test_bit(HCI_INIT, &hdev->flags))
		return;

	/* This is an irrecoverable state, inject hardware error event */
	hci_reset_dev(hdev);
}

struct oob_data *hci_find_remote_oob_data(struct hci_dev *hdev,
					  bdaddr_t *bdaddr, u8 bdaddr_type)
{
	struct oob_data *data;

	list_for_each_entry(data, &hdev->remote_oob_data, list) {
		if (bacmp(bdaddr, &data->bdaddr) != 0)
			continue;
		if (data->bdaddr_type != bdaddr_type)
			continue;
		return data;
	}

	return NULL;
}

int hci_remove_remote_oob_data(struct hci_dev *hdev, bdaddr_t *bdaddr,
			       u8 bdaddr_type)
{
	struct oob_data *data;

	data = hci_find_remote_oob_data(hdev, bdaddr, bdaddr_type);
	if (!data)
		return -ENOENT;

	BT_DBG("%s removing %pMR (%u)", hdev->name, bdaddr, bdaddr_type);

	list_del(&data->list);
	kfree(data);

	return 0;
}

void hci_remote_oob_data_clear(struct hci_dev *hdev)
{
	struct oob_data *data, *n;

	list_for_each_entry_safe(data, n, &hdev->remote_oob_data, list) {
		list_del(&data->list);
		kfree(data);
	}
}

int hci_add_remote_oob_data(struct hci_dev *hdev, bdaddr_t *bdaddr,
			    u8 bdaddr_type, u8 *hash192, u8 *rand192,
			    u8 *hash256, u8 *rand256)
{
	struct oob_data *data;

	data = hci_find_remote_oob_data(hdev, bdaddr, bdaddr_type);
	if (!data) {
		data = kmalloc(sizeof(*data), GFP_KERNEL);
		if (!data)
			return -ENOMEM;

		bacpy(&data->bdaddr, bdaddr);
		data->bdaddr_type = bdaddr_type;
		list_add(&data->list, &hdev->remote_oob_data);
	}

	if (hash192 && rand192) {
		memcpy(data->hash192, hash192, sizeof(data->hash192));
		memcpy(data->rand192, rand192, sizeof(data->rand192));
		if (hash256 && rand256)
			data->present = 0x03;
	} else {
		memset(data->hash192, 0, sizeof(data->hash192));
		memset(data->rand192, 0, sizeof(data->rand192));
		if (hash256 && rand256)
			data->present = 0x02;
		else
			data->present = 0x00;
	}

	if (hash256 && rand256) {
		memcpy(data->hash256, hash256, sizeof(data->hash256));
		memcpy(data->rand256, rand256, sizeof(data->rand256));
	} else {
		memset(data->hash256, 0, sizeof(data->hash256));
		memset(data->rand256, 0, sizeof(data->rand256));
		if (hash192 && rand192)
			data->present = 0x01;
	}

	BT_DBG("%s for %pMR", hdev->name, bdaddr);

	return 0;
}

/* This function requires the caller holds hdev->lock */
struct adv_info *hci_find_adv_instance(struct hci_dev *hdev, u8 instance)
{
	struct adv_info *adv_instance;

	list_for_each_entry(adv_instance, &hdev->adv_instances, list) {
		if (adv_instance->instance == instance)
			return adv_instance;
	}

	return NULL;
}

/* This function requires the caller holds hdev->lock */
struct adv_info *hci_get_next_instance(struct hci_dev *hdev, u8 instance)
{
	struct adv_info *cur_instance;

	cur_instance = hci_find_adv_instance(hdev, instance);
	if (!cur_instance)
		return NULL;

	if (cur_instance == list_last_entry(&hdev->adv_instances,
					    struct adv_info, list))
		return list_first_entry(&hdev->adv_instances,
						 struct adv_info, list);
	else
		return list_next_entry(cur_instance, list);
}

/* This function requires the caller holds hdev->lock */
int hci_remove_adv_instance(struct hci_dev *hdev, u8 instance)
{
	struct adv_info *adv_instance;

	adv_instance = hci_find_adv_instance(hdev, instance);
	if (!adv_instance)
		return -ENOENT;

	BT_DBG("%s removing %dMR", hdev->name, instance);

	if (hdev->cur_adv_instance == instance) {
		if (hdev->adv_instance_timeout) {
			cancel_delayed_work(&hdev->adv_instance_expire);
			hdev->adv_instance_timeout = 0;
		}
		hdev->cur_adv_instance = 0x00;
	}

	cancel_delayed_work_sync(&adv_instance->rpa_expired_cb);

	list_del(&adv_instance->list);
	kfree(adv_instance);

	hdev->adv_instance_cnt--;

	return 0;
}

void hci_adv_instances_set_rpa_expired(struct hci_dev *hdev, bool rpa_expired)
{
	struct adv_info *adv_instance, *n;

	list_for_each_entry_safe(adv_instance, n, &hdev->adv_instances, list)
		adv_instance->rpa_expired = rpa_expired;
}

/* This function requires the caller holds hdev->lock */
void hci_adv_instances_clear(struct hci_dev *hdev)
{
	struct adv_info *adv_instance, *n;

	if (hdev->adv_instance_timeout) {
		cancel_delayed_work(&hdev->adv_instance_expire);
		hdev->adv_instance_timeout = 0;
	}

	list_for_each_entry_safe(adv_instance, n, &hdev->adv_instances, list) {
		cancel_delayed_work_sync(&adv_instance->rpa_expired_cb);
		list_del(&adv_instance->list);
		kfree(adv_instance);
	}

	hdev->adv_instance_cnt = 0;
	hdev->cur_adv_instance = 0x00;
}

static void adv_instance_rpa_expired(struct work_struct *work)
{
	struct adv_info *adv_instance = container_of(work, struct adv_info,
						     rpa_expired_cb.work);

	BT_DBG("");

	adv_instance->rpa_expired = true;
}

/* This function requires the caller holds hdev->lock */
int hci_add_adv_instance(struct hci_dev *hdev, u8 instance, u32 flags,
			 u16 adv_data_len, u8 *adv_data,
			 u16 scan_rsp_len, u8 *scan_rsp_data,
			 u16 timeout, u16 duration, s8 tx_power,
			 u32 min_interval, u32 max_interval)
{
	struct adv_info *adv_instance;

	adv_instance = hci_find_adv_instance(hdev, instance);
	if (adv_instance) {
		memset(adv_instance->adv_data, 0,
		       sizeof(adv_instance->adv_data));
		memset(adv_instance->scan_rsp_data, 0,
		       sizeof(adv_instance->scan_rsp_data));
	} else {
		if (hdev->adv_instance_cnt >= hdev->le_num_of_adv_sets ||
		    instance < 1 || instance > hdev->le_num_of_adv_sets)
			return -EOVERFLOW;

		adv_instance = kzalloc(sizeof(*adv_instance), GFP_KERNEL);
		if (!adv_instance)
			return -ENOMEM;

		adv_instance->pending = true;
		adv_instance->instance = instance;
		list_add(&adv_instance->list, &hdev->adv_instances);
		hdev->adv_instance_cnt++;
	}

	adv_instance->flags = flags;
	adv_instance->adv_data_len = adv_data_len;
	adv_instance->scan_rsp_len = scan_rsp_len;
	adv_instance->min_interval = min_interval;
	adv_instance->max_interval = max_interval;
	adv_instance->tx_power = tx_power;

	if (adv_data_len)
		memcpy(adv_instance->adv_data, adv_data, adv_data_len);

	if (scan_rsp_len)
		memcpy(adv_instance->scan_rsp_data,
		       scan_rsp_data, scan_rsp_len);

	adv_instance->timeout = timeout;
	adv_instance->remaining_time = timeout;

	if (duration == 0)
		adv_instance->duration = hdev->def_multi_adv_rotation_duration;
	else
		adv_instance->duration = duration;

	INIT_DELAYED_WORK(&adv_instance->rpa_expired_cb,
			  adv_instance_rpa_expired);

	BT_DBG("%s for %dMR", hdev->name, instance);

	return 0;
}

/* This function requires the caller holds hdev->lock */
int hci_set_adv_instance_data(struct hci_dev *hdev, u8 instance,
			      u16 adv_data_len, u8 *adv_data,
			      u16 scan_rsp_len, u8 *scan_rsp_data)
{
	struct adv_info *adv_instance;

	adv_instance = hci_find_adv_instance(hdev, instance);

	/* If advertisement doesn't exist, we can't modify its data */
	if (!adv_instance)
		return -ENOENT;

	if (adv_data_len) {
		memset(adv_instance->adv_data, 0,
		       sizeof(adv_instance->adv_data));
		memcpy(adv_instance->adv_data, adv_data, adv_data_len);
		adv_instance->adv_data_len = adv_data_len;
	}

	if (scan_rsp_len) {
		memset(adv_instance->scan_rsp_data, 0,
		       sizeof(adv_instance->scan_rsp_data));
		memcpy(adv_instance->scan_rsp_data,
		       scan_rsp_data, scan_rsp_len);
		adv_instance->scan_rsp_len = scan_rsp_len;
	}

	return 0;
}

/* This function requires the caller holds hdev->lock */
u32 hci_adv_instance_flags(struct hci_dev *hdev, u8 instance)
{
	u32 flags;
	struct adv_info *adv;

	if (instance == 0x00) {
		/* Instance 0 always manages the "Tx Power" and "Flags"
		 * fields
		 */
		flags = MGMT_ADV_FLAG_TX_POWER | MGMT_ADV_FLAG_MANAGED_FLAGS;

		/* For instance 0, the HCI_ADVERTISING_CONNECTABLE setting
		 * corresponds to the "connectable" instance flag.
		 */
		if (hci_dev_test_flag(hdev, HCI_ADVERTISING_CONNECTABLE))
			flags |= MGMT_ADV_FLAG_CONNECTABLE;

		if (hci_dev_test_flag(hdev, HCI_LIMITED_DISCOVERABLE))
			flags |= MGMT_ADV_FLAG_LIMITED_DISCOV;
		else if (hci_dev_test_flag(hdev, HCI_DISCOVERABLE))
			flags |= MGMT_ADV_FLAG_DISCOV;

		return flags;
	}

	adv = hci_find_adv_instance(hdev, instance);

	/* Return 0 when we got an invalid instance identifier. */
	if (!adv)
		return 0;

	return adv->flags;
}

bool hci_adv_instance_is_scannable(struct hci_dev *hdev, u8 instance)
{
	struct adv_info *adv;

	/* Instance 0x00 always set local name */
	if (instance == 0x00)
		return true;

	adv = hci_find_adv_instance(hdev, instance);
	if (!adv)
		return false;

	if (adv->flags & MGMT_ADV_FLAG_APPEARANCE ||
	    adv->flags & MGMT_ADV_FLAG_LOCAL_NAME)
		return true;

	return adv->scan_rsp_len ? true : false;
}

/* This function requires the caller holds hdev->lock */
void hci_adv_monitors_clear(struct hci_dev *hdev)
{
	struct adv_monitor *monitor;
	int handle;

	idr_for_each_entry(&hdev->adv_monitors_idr, monitor, handle)
		hci_free_adv_monitor(hdev, monitor);

	idr_destroy(&hdev->adv_monitors_idr);
}

/* Frees the monitor structure and do some bookkeepings.
 * This function requires the caller holds hdev->lock.
 */
void hci_free_adv_monitor(struct hci_dev *hdev, struct adv_monitor *monitor)
{
	struct adv_pattern *pattern;
	struct adv_pattern *tmp;

	if (!monitor)
		return;

	list_for_each_entry_safe(pattern, tmp, &monitor->patterns, list) {
		list_del(&pattern->list);
		kfree(pattern);
	}

	if (monitor->handle)
		idr_remove(&hdev->adv_monitors_idr, monitor->handle);

	if (monitor->state != ADV_MONITOR_STATE_NOT_REGISTERED) {
		hdev->adv_monitors_cnt--;
		mgmt_adv_monitor_removed(hdev, monitor->handle);
	}

	kfree(monitor);
}

int hci_add_adv_patterns_monitor_complete(struct hci_dev *hdev, u8 status)
{
	return mgmt_add_adv_patterns_monitor_complete(hdev, status);
}

int hci_remove_adv_monitor_complete(struct hci_dev *hdev, u8 status)
{
	return mgmt_remove_adv_monitor_complete(hdev, status);
}

/* Assigns handle to a monitor, and if offloading is supported and power is on,
 * also attempts to forward the request to the controller.
 * Returns true if request is forwarded (result is pending), false otherwise.
 * This function requires the caller holds hdev->lock.
 */
bool hci_add_adv_monitor(struct hci_dev *hdev, struct adv_monitor *monitor,
			 int *err)
{
	int min, max, handle;

	*err = 0;

	if (!monitor) {
		*err = -EINVAL;
		return false;
	}

	min = HCI_MIN_ADV_MONITOR_HANDLE;
	max = HCI_MIN_ADV_MONITOR_HANDLE + HCI_MAX_ADV_MONITOR_NUM_HANDLES;
	handle = idr_alloc(&hdev->adv_monitors_idr, monitor, min, max,
			   GFP_KERNEL);
	if (handle < 0) {
		*err = handle;
		return false;
	}

	monitor->handle = handle;

	if (!hdev_is_powered(hdev))
		return false;

	switch (hci_get_adv_monitor_offload_ext(hdev)) {
	case HCI_ADV_MONITOR_EXT_NONE:
		hci_update_passive_scan(hdev);
		bt_dev_dbg(hdev, "%s add monitor status %d", hdev->name, *err);
		/* Message was not forwarded to controller - not an error */
		return false;
	case HCI_ADV_MONITOR_EXT_MSFT:
		*err = msft_add_monitor_pattern(hdev, monitor);
		bt_dev_dbg(hdev, "%s add monitor msft status %d", hdev->name,
			   *err);
		break;
	}

	return (*err == 0);
}

/* Attempts to tell the controller and free the monitor. If somehow the
 * controller doesn't have a corresponding handle, remove anyway.
 * Returns true if request is forwarded (result is pending), false otherwise.
 * This function requires the caller holds hdev->lock.
 */
static bool hci_remove_adv_monitor(struct hci_dev *hdev,
				   struct adv_monitor *monitor,
				   u16 handle, int *err)
{
	*err = 0;

	switch (hci_get_adv_monitor_offload_ext(hdev)) {
	case HCI_ADV_MONITOR_EXT_NONE: /* also goes here when powered off */
		goto free_monitor;
	case HCI_ADV_MONITOR_EXT_MSFT:
		*err = msft_remove_monitor(hdev, monitor, handle);
		break;
	}

	/* In case no matching handle registered, just free the monitor */
	if (*err == -ENOENT)
		goto free_monitor;

	return (*err == 0);

free_monitor:
	if (*err == -ENOENT)
		bt_dev_warn(hdev, "Removing monitor with no matching handle %d",
			    monitor->handle);
	hci_free_adv_monitor(hdev, monitor);

	*err = 0;
	return false;
}

/* Returns true if request is forwarded (result is pending), false otherwise.
 * This function requires the caller holds hdev->lock.
 */
bool hci_remove_single_adv_monitor(struct hci_dev *hdev, u16 handle, int *err)
{
	struct adv_monitor *monitor = idr_find(&hdev->adv_monitors_idr, handle);
	bool pending;

	if (!monitor) {
		*err = -EINVAL;
		return false;
	}

	pending = hci_remove_adv_monitor(hdev, monitor, handle, err);
	if (!*err && !pending)
		hci_update_passive_scan(hdev);

	bt_dev_dbg(hdev, "%s remove monitor handle %d, status %d, %spending",
		   hdev->name, handle, *err, pending ? "" : "not ");

	return pending;
}

/* Returns true if request is forwarded (result is pending), false otherwise.
 * This function requires the caller holds hdev->lock.
 */
bool hci_remove_all_adv_monitor(struct hci_dev *hdev, int *err)
{
	struct adv_monitor *monitor;
	int idr_next_id = 0;
	bool pending = false;
	bool update = false;

	*err = 0;

	while (!*err && !pending) {
		monitor = idr_get_next(&hdev->adv_monitors_idr, &idr_next_id);
		if (!monitor)
			break;

		pending = hci_remove_adv_monitor(hdev, monitor, 0, err);

		if (!*err && !pending)
			update = true;
	}

	if (update)
		hci_update_passive_scan(hdev);

	bt_dev_dbg(hdev, "%s remove all monitors status %d, %spending",
		   hdev->name, *err, pending ? "" : "not ");

	return pending;
}

/* This function requires the caller holds hdev->lock */
bool hci_is_adv_monitoring(struct hci_dev *hdev)
{
	return !idr_is_empty(&hdev->adv_monitors_idr);
}

int hci_get_adv_monitor_offload_ext(struct hci_dev *hdev)
{
	if (msft_monitor_supported(hdev))
		return HCI_ADV_MONITOR_EXT_MSFT;

	return HCI_ADV_MONITOR_EXT_NONE;
}

struct bdaddr_list *hci_bdaddr_list_lookup(struct list_head *bdaddr_list,
					 bdaddr_t *bdaddr, u8 type)
{
	struct bdaddr_list *b;

	list_for_each_entry(b, bdaddr_list, list) {
		if (!bacmp(&b->bdaddr, bdaddr) && b->bdaddr_type == type)
			return b;
	}

	return NULL;
}

struct bdaddr_list_with_irk *hci_bdaddr_list_lookup_with_irk(
				struct list_head *bdaddr_list, bdaddr_t *bdaddr,
				u8 type)
{
	struct bdaddr_list_with_irk *b;

	list_for_each_entry(b, bdaddr_list, list) {
		if (!bacmp(&b->bdaddr, bdaddr) && b->bdaddr_type == type)
			return b;
	}

	return NULL;
}

struct bdaddr_list_with_flags *
hci_bdaddr_list_lookup_with_flags(struct list_head *bdaddr_list,
				  bdaddr_t *bdaddr, u8 type)
{
	struct bdaddr_list_with_flags *b;

	list_for_each_entry(b, bdaddr_list, list) {
		if (!bacmp(&b->bdaddr, bdaddr) && b->bdaddr_type == type)
			return b;
	}

	return NULL;
}

void hci_bdaddr_list_clear(struct list_head *bdaddr_list)
{
	struct bdaddr_list *b, *n;

	list_for_each_entry_safe(b, n, bdaddr_list, list) {
		list_del(&b->list);
		kfree(b);
	}
}

int hci_bdaddr_list_add(struct list_head *list, bdaddr_t *bdaddr, u8 type)
{
	struct bdaddr_list *entry;

	if (!bacmp(bdaddr, BDADDR_ANY))
		return -EBADF;

	if (hci_bdaddr_list_lookup(list, bdaddr, type))
		return -EEXIST;

	entry = kzalloc(sizeof(*entry), GFP_KERNEL);
	if (!entry)
		return -ENOMEM;

	bacpy(&entry->bdaddr, bdaddr);
	entry->bdaddr_type = type;

	list_add(&entry->list, list);

	return 0;
}

int hci_bdaddr_list_add_with_irk(struct list_head *list, bdaddr_t *bdaddr,
					u8 type, u8 *peer_irk, u8 *local_irk)
{
	struct bdaddr_list_with_irk *entry;

	if (!bacmp(bdaddr, BDADDR_ANY))
		return -EBADF;

	if (hci_bdaddr_list_lookup(list, bdaddr, type))
		return -EEXIST;

	entry = kzalloc(sizeof(*entry), GFP_KERNEL);
	if (!entry)
		return -ENOMEM;

	bacpy(&entry->bdaddr, bdaddr);
	entry->bdaddr_type = type;

	if (peer_irk)
		memcpy(entry->peer_irk, peer_irk, 16);

	if (local_irk)
		memcpy(entry->local_irk, local_irk, 16);

	list_add(&entry->list, list);

	return 0;
}

int hci_bdaddr_list_add_with_flags(struct list_head *list, bdaddr_t *bdaddr,
				   u8 type, u32 flags)
{
	struct bdaddr_list_with_flags *entry;

	if (!bacmp(bdaddr, BDADDR_ANY))
		return -EBADF;

	if (hci_bdaddr_list_lookup(list, bdaddr, type))
		return -EEXIST;

	entry = kzalloc(sizeof(*entry), GFP_KERNEL);
	if (!entry)
		return -ENOMEM;

	bacpy(&entry->bdaddr, bdaddr);
	entry->bdaddr_type = type;
	bitmap_from_u64(entry->flags, flags);

	list_add(&entry->list, list);

	return 0;
}

int hci_bdaddr_list_del(struct list_head *list, bdaddr_t *bdaddr, u8 type)
{
	struct bdaddr_list *entry;

	if (!bacmp(bdaddr, BDADDR_ANY)) {
		hci_bdaddr_list_clear(list);
		return 0;
	}

	entry = hci_bdaddr_list_lookup(list, bdaddr, type);
	if (!entry)
		return -ENOENT;

	list_del(&entry->list);
	kfree(entry);

	return 0;
}

int hci_bdaddr_list_del_with_irk(struct list_head *list, bdaddr_t *bdaddr,
							u8 type)
{
	struct bdaddr_list_with_irk *entry;

	if (!bacmp(bdaddr, BDADDR_ANY)) {
		hci_bdaddr_list_clear(list);
		return 0;
	}

	entry = hci_bdaddr_list_lookup_with_irk(list, bdaddr, type);
	if (!entry)
		return -ENOENT;

	list_del(&entry->list);
	kfree(entry);

	return 0;
}

int hci_bdaddr_list_del_with_flags(struct list_head *list, bdaddr_t *bdaddr,
				   u8 type)
{
	struct bdaddr_list_with_flags *entry;

	if (!bacmp(bdaddr, BDADDR_ANY)) {
		hci_bdaddr_list_clear(list);
		return 0;
	}

	entry = hci_bdaddr_list_lookup_with_flags(list, bdaddr, type);
	if (!entry)
		return -ENOENT;

	list_del(&entry->list);
	kfree(entry);

	return 0;
}

/* This function requires the caller holds hdev->lock */
struct hci_conn_params *hci_conn_params_lookup(struct hci_dev *hdev,
					       bdaddr_t *addr, u8 addr_type)
{
	struct hci_conn_params *params;

	list_for_each_entry(params, &hdev->le_conn_params, list) {
		if (bacmp(&params->addr, addr) == 0 &&
		    params->addr_type == addr_type) {
			return params;
		}
	}

	return NULL;
}

/* This function requires the caller holds hdev->lock */
struct hci_conn_params *hci_pend_le_action_lookup(struct list_head *list,
						  bdaddr_t *addr, u8 addr_type)
{
	struct hci_conn_params *param;

	list_for_each_entry(param, list, action) {
		if (bacmp(&param->addr, addr) == 0 &&
		    param->addr_type == addr_type)
			return param;
	}

	return NULL;
}

/* This function requires the caller holds hdev->lock */
struct hci_conn_params *hci_conn_params_add(struct hci_dev *hdev,
					    bdaddr_t *addr, u8 addr_type)
{
	struct hci_conn_params *params;

	params = hci_conn_params_lookup(hdev, addr, addr_type);
	if (params)
		return params;

	params = kzalloc(sizeof(*params), GFP_KERNEL);
	if (!params) {
		bt_dev_err(hdev, "out of memory");
		return NULL;
	}

	bacpy(&params->addr, addr);
	params->addr_type = addr_type;

	list_add(&params->list, &hdev->le_conn_params);
	INIT_LIST_HEAD(&params->action);

	params->conn_min_interval = hdev->le_conn_min_interval;
	params->conn_max_interval = hdev->le_conn_max_interval;
	params->conn_latency = hdev->le_conn_latency;
	params->supervision_timeout = hdev->le_supv_timeout;
	params->auto_connect = HCI_AUTO_CONN_DISABLED;

	BT_DBG("addr %pMR (type %u)", addr, addr_type);

	return params;
}

static void hci_conn_params_free(struct hci_conn_params *params)
{
	if (params->conn) {
		hci_conn_drop(params->conn);
		hci_conn_put(params->conn);
	}

	list_del(&params->action);
	list_del(&params->list);
	kfree(params);
}

/* This function requires the caller holds hdev->lock */
void hci_conn_params_del(struct hci_dev *hdev, bdaddr_t *addr, u8 addr_type)
{
	struct hci_conn_params *params;

	params = hci_conn_params_lookup(hdev, addr, addr_type);
	if (!params)
		return;

	hci_conn_params_free(params);

	hci_update_passive_scan(hdev);

	BT_DBG("addr %pMR (type %u)", addr, addr_type);
}

/* This function requires the caller holds hdev->lock */
void hci_conn_params_clear_disabled(struct hci_dev *hdev)
{
	struct hci_conn_params *params, *tmp;

	list_for_each_entry_safe(params, tmp, &hdev->le_conn_params, list) {
		if (params->auto_connect != HCI_AUTO_CONN_DISABLED)
			continue;

		/* If trying to establish one time connection to disabled
		 * device, leave the params, but mark them as just once.
		 */
		if (params->explicit_connect) {
			params->auto_connect = HCI_AUTO_CONN_EXPLICIT;
			continue;
		}

		list_del(&params->list);
		kfree(params);
	}

	BT_DBG("All LE disabled connection parameters were removed");
}

/* This function requires the caller holds hdev->lock */
static void hci_conn_params_clear_all(struct hci_dev *hdev)
{
	struct hci_conn_params *params, *tmp;

	list_for_each_entry_safe(params, tmp, &hdev->le_conn_params, list)
		hci_conn_params_free(params);

	BT_DBG("All LE connection parameters were removed");
}

/* Copy the Identity Address of the controller.
 *
 * If the controller has a public BD_ADDR, then by default use that one.
 * If this is a LE only controller without a public address, default to
 * the static random address.
 *
 * For debugging purposes it is possible to force controllers with a
 * public address to use the static random address instead.
 *
 * In case BR/EDR has been disabled on a dual-mode controller and
 * userspace has configured a static address, then that address
 * becomes the identity address instead of the public BR/EDR address.
 */
void hci_copy_identity_address(struct hci_dev *hdev, bdaddr_t *bdaddr,
			       u8 *bdaddr_type)
{
	if (hci_dev_test_flag(hdev, HCI_FORCE_STATIC_ADDR) ||
	    !bacmp(&hdev->bdaddr, BDADDR_ANY) ||
	    (!hci_dev_test_flag(hdev, HCI_BREDR_ENABLED) &&
	     bacmp(&hdev->static_addr, BDADDR_ANY))) {
		bacpy(bdaddr, &hdev->static_addr);
		*bdaddr_type = ADDR_LE_DEV_RANDOM;
	} else {
		bacpy(bdaddr, &hdev->bdaddr);
		*bdaddr_type = ADDR_LE_DEV_PUBLIC;
	}
}

static void hci_clear_wake_reason(struct hci_dev *hdev)
{
	hci_dev_lock(hdev);

	hdev->wake_reason = 0;
	bacpy(&hdev->wake_addr, BDADDR_ANY);
	hdev->wake_addr_type = 0;

	hci_dev_unlock(hdev);
}

static int hci_suspend_notifier(struct notifier_block *nb, unsigned long action,
				void *data)
{
	struct hci_dev *hdev =
		container_of(nb, struct hci_dev, suspend_notifier);
	int ret = 0;

	if (action == PM_SUSPEND_PREPARE)
		ret = hci_suspend_dev(hdev);
	else if (action == PM_POST_SUSPEND)
		ret = hci_resume_dev(hdev);

	if (ret)
		bt_dev_err(hdev, "Suspend notifier action (%lu) failed: %d",
			   action, ret);

	return NOTIFY_DONE;
}

/* Alloc HCI device */
struct hci_dev *hci_alloc_dev_priv(int sizeof_priv)
{
	struct hci_dev *hdev;
	unsigned int alloc_size;

	alloc_size = sizeof(*hdev);
	if (sizeof_priv) {
		/* Fixme: May need ALIGN-ment? */
		alloc_size += sizeof_priv;
	}

	hdev = kzalloc(alloc_size, GFP_KERNEL);
	if (!hdev)
		return NULL;

	hdev->pkt_type  = (HCI_DM1 | HCI_DH1 | HCI_HV1);
	hdev->esco_type = (ESCO_HV1);
	hdev->link_mode = (HCI_LM_ACCEPT);
	hdev->num_iac = 0x01;		/* One IAC support is mandatory */
	hdev->io_capability = 0x03;	/* No Input No Output */
	hdev->manufacturer = 0xffff;	/* Default to internal use */
	hdev->inq_tx_power = HCI_TX_POWER_INVALID;
	hdev->adv_tx_power = HCI_TX_POWER_INVALID;
	hdev->adv_instance_cnt = 0;
	hdev->cur_adv_instance = 0x00;
	hdev->adv_instance_timeout = 0;

	hdev->advmon_allowlist_duration = 300;
	hdev->advmon_no_filter_duration = 500;
	hdev->enable_advmon_interleave_scan = 0x00;	/* Default to disable */

	hdev->sniff_max_interval = 800;
	hdev->sniff_min_interval = 80;

	hdev->le_adv_channel_map = 0x07;
	hdev->le_adv_min_interval = 0x0800;
	hdev->le_adv_max_interval = 0x0800;
	hdev->le_scan_interval = 0x0060;
	hdev->le_scan_window = 0x0030;
	hdev->le_scan_int_suspend = 0x0400;
	hdev->le_scan_window_suspend = 0x0012;
	hdev->le_scan_int_discovery = DISCOV_LE_SCAN_INT;
	hdev->le_scan_window_discovery = DISCOV_LE_SCAN_WIN;
	hdev->le_scan_int_adv_monitor = 0x0060;
	hdev->le_scan_window_adv_monitor = 0x0030;
	hdev->le_scan_int_connect = 0x0060;
	hdev->le_scan_window_connect = 0x0060;
	hdev->le_conn_min_interval = 0x0018;
	hdev->le_conn_max_interval = 0x0028;
	hdev->le_conn_latency = 0x0000;
	hdev->le_supv_timeout = 0x002a;
	hdev->le_def_tx_len = 0x001b;
	hdev->le_def_tx_time = 0x0148;
	hdev->le_max_tx_len = 0x001b;
	hdev->le_max_tx_time = 0x0148;
	hdev->le_max_rx_len = 0x001b;
	hdev->le_max_rx_time = 0x0148;
	hdev->le_max_key_size = SMP_MAX_ENC_KEY_SIZE;
	hdev->le_min_key_size = SMP_MIN_ENC_KEY_SIZE;
	hdev->le_tx_def_phys = HCI_LE_SET_PHY_1M;
	hdev->le_rx_def_phys = HCI_LE_SET_PHY_1M;
	hdev->le_num_of_adv_sets = HCI_MAX_ADV_INSTANCES;
	hdev->def_multi_adv_rotation_duration = HCI_DEFAULT_ADV_DURATION;
	hdev->def_le_autoconnect_timeout = HCI_LE_AUTOCONN_TIMEOUT;
	hdev->min_le_tx_power = HCI_TX_POWER_INVALID;
	hdev->max_le_tx_power = HCI_TX_POWER_INVALID;

	hdev->rpa_timeout = HCI_DEFAULT_RPA_TIMEOUT;
	hdev->discov_interleaved_timeout = DISCOV_INTERLEAVED_TIMEOUT;
	hdev->conn_info_min_age = DEFAULT_CONN_INFO_MIN_AGE;
	hdev->conn_info_max_age = DEFAULT_CONN_INFO_MAX_AGE;
	hdev->auth_payload_timeout = DEFAULT_AUTH_PAYLOAD_TIMEOUT;
	hdev->min_enc_key_size = HCI_MIN_ENC_KEY_SIZE;

	/* default 1.28 sec page scan */
	hdev->def_page_scan_type = PAGE_SCAN_TYPE_STANDARD;
	hdev->def_page_scan_int = 0x0800;
	hdev->def_page_scan_window = 0x0012;

	mutex_init(&hdev->lock);
	mutex_init(&hdev->req_lock);

	INIT_LIST_HEAD(&hdev->mgmt_pending);
	INIT_LIST_HEAD(&hdev->reject_list);
	INIT_LIST_HEAD(&hdev->accept_list);
	INIT_LIST_HEAD(&hdev->uuids);
	INIT_LIST_HEAD(&hdev->link_keys);
	INIT_LIST_HEAD(&hdev->long_term_keys);
	INIT_LIST_HEAD(&hdev->identity_resolving_keys);
	INIT_LIST_HEAD(&hdev->remote_oob_data);
	INIT_LIST_HEAD(&hdev->le_accept_list);
	INIT_LIST_HEAD(&hdev->le_resolv_list);
	INIT_LIST_HEAD(&hdev->le_conn_params);
	INIT_LIST_HEAD(&hdev->pend_le_conns);
	INIT_LIST_HEAD(&hdev->pend_le_reports);
	INIT_LIST_HEAD(&hdev->conn_hash.list);
	INIT_LIST_HEAD(&hdev->adv_instances);
	INIT_LIST_HEAD(&hdev->blocked_keys);

	INIT_LIST_HEAD(&hdev->local_codecs);
	INIT_WORK(&hdev->rx_work, hci_rx_work);
	INIT_WORK(&hdev->cmd_work, hci_cmd_work);
	INIT_WORK(&hdev->tx_work, hci_tx_work);
	INIT_WORK(&hdev->power_on, hci_power_on);
	INIT_WORK(&hdev->error_reset, hci_error_reset);

	hci_cmd_sync_init(hdev);

	INIT_DELAYED_WORK(&hdev->power_off, hci_power_off);

	skb_queue_head_init(&hdev->rx_q);
	skb_queue_head_init(&hdev->cmd_q);
	skb_queue_head_init(&hdev->raw_q);

	init_waitqueue_head(&hdev->req_wait_q);

	INIT_DELAYED_WORK(&hdev->cmd_timer, hci_cmd_timeout);
	INIT_DELAYED_WORK(&hdev->ncmd_timer, hci_ncmd_timeout);

	hci_request_setup(hdev);

	hci_init_sysfs(hdev);
	discovery_init(hdev);

	return hdev;
}
EXPORT_SYMBOL(hci_alloc_dev_priv);

/* Free HCI device */
void hci_free_dev(struct hci_dev *hdev)
{
	/* will free via device release */
	put_device(&hdev->dev);
}
EXPORT_SYMBOL(hci_free_dev);

/* Register HCI device */
int hci_register_dev(struct hci_dev *hdev)
{
	int id, error;

	if (!hdev->open || !hdev->close || !hdev->send)
		return -EINVAL;

	/* Do not allow HCI_AMP devices to register at index 0,
	 * so the index can be used as the AMP controller ID.
	 */
	switch (hdev->dev_type) {
	case HCI_PRIMARY:
		id = ida_simple_get(&hci_index_ida, 0, 0, GFP_KERNEL);
		break;
	case HCI_AMP:
		id = ida_simple_get(&hci_index_ida, 1, 0, GFP_KERNEL);
		break;
	default:
		return -EINVAL;
	}

	if (id < 0)
		return id;

	sprintf(hdev->name, "hci%d", id);
	hdev->id = id;

	BT_DBG("%p name %s bus %d", hdev, hdev->name, hdev->bus);

	hdev->workqueue = alloc_ordered_workqueue("%s", WQ_HIGHPRI, hdev->name);
	if (!hdev->workqueue) {
		error = -ENOMEM;
		goto err;
	}

	hdev->req_workqueue = alloc_ordered_workqueue("%s", WQ_HIGHPRI,
						      hdev->name);
	if (!hdev->req_workqueue) {
		destroy_workqueue(hdev->workqueue);
		error = -ENOMEM;
		goto err;
	}

	if (!IS_ERR_OR_NULL(bt_debugfs))
		hdev->debugfs = debugfs_create_dir(hdev->name, bt_debugfs);

	dev_set_name(&hdev->dev, "%s", hdev->name);

	error = device_add(&hdev->dev);
	if (error < 0)
		goto err_wqueue;

	hci_leds_init(hdev);

	hdev->rfkill = rfkill_alloc(hdev->name, &hdev->dev,
				    RFKILL_TYPE_BLUETOOTH, &hci_rfkill_ops,
				    hdev);
	if (hdev->rfkill) {
		if (rfkill_register(hdev->rfkill) < 0) {
			rfkill_destroy(hdev->rfkill);
			hdev->rfkill = NULL;
		}
	}

	if (hdev->rfkill && rfkill_blocked(hdev->rfkill))
		hci_dev_set_flag(hdev, HCI_RFKILLED);

	hci_dev_set_flag(hdev, HCI_SETUP);
	hci_dev_set_flag(hdev, HCI_AUTO_OFF);

	if (hdev->dev_type == HCI_PRIMARY) {
		/* Assume BR/EDR support until proven otherwise (such as
		 * through reading supported features during init.
		 */
		hci_dev_set_flag(hdev, HCI_BREDR_ENABLED);
	}

	write_lock(&hci_dev_list_lock);
	list_add(&hdev->list, &hci_dev_list);
	write_unlock(&hci_dev_list_lock);

	/* Devices that are marked for raw-only usage are unconfigured
	 * and should not be included in normal operation.
	 */
	if (test_bit(HCI_QUIRK_RAW_DEVICE, &hdev->quirks))
		hci_dev_set_flag(hdev, HCI_UNCONFIGURED);

	/* Mark Remote Wakeup connection flag as supported if driver has wakeup
	 * callback.
	 */
	if (hdev->wakeup)
		set_bit(HCI_CONN_FLAG_REMOTE_WAKEUP, hdev->conn_flags);

	hci_sock_dev_event(hdev, HCI_DEV_REG);
	hci_dev_hold(hdev);

	if (!test_bit(HCI_QUIRK_NO_SUSPEND_NOTIFIER, &hdev->quirks)) {
		hdev->suspend_notifier.notifier_call = hci_suspend_notifier;
		error = register_pm_notifier(&hdev->suspend_notifier);
		if (error)
			goto err_wqueue;
	}

	queue_work(hdev->req_workqueue, &hdev->power_on);

	idr_init(&hdev->adv_monitors_idr);
	msft_register(hdev);

	return id;

err_wqueue:
	debugfs_remove_recursive(hdev->debugfs);
	destroy_workqueue(hdev->workqueue);
	destroy_workqueue(hdev->req_workqueue);
err:
	ida_simple_remove(&hci_index_ida, hdev->id);

	return error;
}
EXPORT_SYMBOL(hci_register_dev);

/* Unregister HCI device */
void hci_unregister_dev(struct hci_dev *hdev)
{
	BT_DBG("%p name %s bus %d", hdev, hdev->name, hdev->bus);

	hci_dev_set_flag(hdev, HCI_UNREGISTER);

	write_lock(&hci_dev_list_lock);
	list_del(&hdev->list);
	write_unlock(&hci_dev_list_lock);

	cancel_work_sync(&hdev->power_on);

	hci_cmd_sync_clear(hdev);

	if (!test_bit(HCI_QUIRK_NO_SUSPEND_NOTIFIER, &hdev->quirks))
		unregister_pm_notifier(&hdev->suspend_notifier);

	msft_unregister(hdev);

	msft_unregister(hdev);

	hci_dev_do_close(hdev);

	if (!test_bit(HCI_INIT, &hdev->flags) &&
	    !hci_dev_test_flag(hdev, HCI_SETUP) &&
	    !hci_dev_test_flag(hdev, HCI_CONFIG)) {
		hci_dev_lock(hdev);
		mgmt_index_removed(hdev);
		hci_dev_unlock(hdev);
	}

	/* mgmt_index_removed should take care of emptying the
	 * pending list */
	BUG_ON(!list_empty(&hdev->mgmt_pending));

	hci_sock_dev_event(hdev, HCI_DEV_UNREG);

	if (hdev->rfkill) {
		rfkill_unregister(hdev->rfkill);
		rfkill_destroy(hdev->rfkill);
	}

	device_del(&hdev->dev);
	/* Actual cleanup is deferred until hci_release_dev(). */
	hci_dev_put(hdev);
}
EXPORT_SYMBOL(hci_unregister_dev);

/* Release HCI device */
void hci_release_dev(struct hci_dev *hdev)
{
	debugfs_remove_recursive(hdev->debugfs);
	kfree_const(hdev->hw_info);
	kfree_const(hdev->fw_info);

	destroy_workqueue(hdev->workqueue);
	destroy_workqueue(hdev->req_workqueue);

	hci_dev_lock(hdev);
	hci_bdaddr_list_clear(&hdev->reject_list);
	hci_bdaddr_list_clear(&hdev->accept_list);
	hci_uuids_clear(hdev);
	hci_link_keys_clear(hdev);
	hci_smp_ltks_clear(hdev);
	hci_smp_irks_clear(hdev);
	hci_remote_oob_data_clear(hdev);
	hci_adv_instances_clear(hdev);
	hci_adv_monitors_clear(hdev);
	hci_bdaddr_list_clear(&hdev->le_accept_list);
	hci_bdaddr_list_clear(&hdev->le_resolv_list);
	hci_conn_params_clear_all(hdev);
	hci_discovery_filter_clear(hdev);
	hci_blocked_keys_clear(hdev);
	hci_dev_unlock(hdev);

	ida_simple_remove(&hci_index_ida, hdev->id);
	kfree(hdev);
}
EXPORT_SYMBOL(hci_release_dev);

/* Suspend HCI device */
int hci_suspend_dev(struct hci_dev *hdev)
{
	int ret;
<<<<<<< HEAD
	u8 state = BT_RUNNING;
=======
>>>>>>> 754e0b0e

	bt_dev_dbg(hdev, "");

	/* Suspend should only act on when powered. */
	if (!hdev_is_powered(hdev) ||
	    hci_dev_test_flag(hdev, HCI_UNREGISTER))
		return 0;

<<<<<<< HEAD
	/* If powering down, wait for completion. */
	if (mgmt_powering_down(hdev)) {
		set_bit(SUSPEND_POWERING_DOWN, hdev->suspend_tasks);
		ret = hci_suspend_wait_event(hdev);
		if (ret)
			goto done;
	}

	/* Suspend consists of two actions:
	 *  - First, disconnect everything and make the controller not
	 *    connectable (disabling scanning)
	 *  - Second, program event filter/accept list and enable scan
	 */
	ret = hci_change_suspend_state(hdev, BT_SUSPEND_DISCONNECT);
	if (ret)
		goto clear;

	state = BT_SUSPEND_DISCONNECT;

	/* Only configure accept list if device may wakeup. */
	if (hdev->wakeup && hdev->wakeup(hdev)) {
		ret = hci_change_suspend_state(hdev, BT_SUSPEND_CONFIGURE_WAKE);
		if (!ret)
			state = BT_SUSPEND_CONFIGURE_WAKE;
	}

clear:
	hci_clear_wake_reason(hdev);
	mgmt_suspending(hdev, state);

done:
	/* We always allow suspend even if suspend preparation failed and
	 * attempt to recover in resume.
	 */
=======
	/* If powering down don't attempt to suspend */
	if (mgmt_powering_down(hdev))
		return 0;

	hci_req_sync_lock(hdev);
	ret = hci_suspend_sync(hdev);
	hci_req_sync_unlock(hdev);

	hci_clear_wake_reason(hdev);
	mgmt_suspending(hdev, hdev->suspend_state);

>>>>>>> 754e0b0e
	hci_sock_dev_event(hdev, HCI_DEV_SUSPEND);
	return ret;
}
EXPORT_SYMBOL(hci_suspend_dev);

/* Resume HCI device */
int hci_resume_dev(struct hci_dev *hdev)
{
	int ret;

	bt_dev_dbg(hdev, "");

	/* Resume should only act on when powered. */
	if (!hdev_is_powered(hdev) ||
	    hci_dev_test_flag(hdev, HCI_UNREGISTER))
		return 0;

	/* If powering down don't attempt to resume */
	if (mgmt_powering_down(hdev))
		return 0;

<<<<<<< HEAD
	ret = hci_change_suspend_state(hdev, BT_RUNNING);

	mgmt_resuming(hdev, hdev->wake_reason, &hdev->wake_addr,
			      hdev->wake_addr_type);
=======
	hci_req_sync_lock(hdev);
	ret = hci_resume_sync(hdev);
	hci_req_sync_unlock(hdev);

	mgmt_resuming(hdev, hdev->wake_reason, &hdev->wake_addr,
		      hdev->wake_addr_type);
>>>>>>> 754e0b0e

	hci_sock_dev_event(hdev, HCI_DEV_RESUME);
	return ret;
}
EXPORT_SYMBOL(hci_resume_dev);

/* Reset HCI device */
int hci_reset_dev(struct hci_dev *hdev)
{
	static const u8 hw_err[] = { HCI_EV_HARDWARE_ERROR, 0x01, 0x00 };
	struct sk_buff *skb;

	skb = bt_skb_alloc(3, GFP_ATOMIC);
	if (!skb)
		return -ENOMEM;

	hci_skb_pkt_type(skb) = HCI_EVENT_PKT;
	skb_put_data(skb, hw_err, 3);

	bt_dev_err(hdev, "Injecting HCI hardware error event");

	/* Send Hardware Error to upper stack */
	return hci_recv_frame(hdev, skb);
}
EXPORT_SYMBOL(hci_reset_dev);

/* Receive frame from HCI drivers */
int hci_recv_frame(struct hci_dev *hdev, struct sk_buff *skb)
{
	if (!hdev || (!test_bit(HCI_UP, &hdev->flags)
		      && !test_bit(HCI_INIT, &hdev->flags))) {
		kfree_skb(skb);
		return -ENXIO;
	}

	if (hci_skb_pkt_type(skb) != HCI_EVENT_PKT &&
	    hci_skb_pkt_type(skb) != HCI_ACLDATA_PKT &&
	    hci_skb_pkt_type(skb) != HCI_SCODATA_PKT &&
	    hci_skb_pkt_type(skb) != HCI_ISODATA_PKT) {
		kfree_skb(skb);
		return -EINVAL;
	}

	/* Incoming skb */
	bt_cb(skb)->incoming = 1;

	/* Time stamp */
	__net_timestamp(skb);

	skb_queue_tail(&hdev->rx_q, skb);
	queue_work(hdev->workqueue, &hdev->rx_work);

	return 0;
}
EXPORT_SYMBOL(hci_recv_frame);

/* Receive diagnostic message from HCI drivers */
int hci_recv_diag(struct hci_dev *hdev, struct sk_buff *skb)
{
	/* Mark as diagnostic packet */
	hci_skb_pkt_type(skb) = HCI_DIAG_PKT;

	/* Time stamp */
	__net_timestamp(skb);

	skb_queue_tail(&hdev->rx_q, skb);
	queue_work(hdev->workqueue, &hdev->rx_work);

	return 0;
}
EXPORT_SYMBOL(hci_recv_diag);

void hci_set_hw_info(struct hci_dev *hdev, const char *fmt, ...)
{
	va_list vargs;

	va_start(vargs, fmt);
	kfree_const(hdev->hw_info);
	hdev->hw_info = kvasprintf_const(GFP_KERNEL, fmt, vargs);
	va_end(vargs);
}
EXPORT_SYMBOL(hci_set_hw_info);

void hci_set_fw_info(struct hci_dev *hdev, const char *fmt, ...)
{
	va_list vargs;

	va_start(vargs, fmt);
	kfree_const(hdev->fw_info);
	hdev->fw_info = kvasprintf_const(GFP_KERNEL, fmt, vargs);
	va_end(vargs);
}
EXPORT_SYMBOL(hci_set_fw_info);

/* ---- Interface to upper protocols ---- */

int hci_register_cb(struct hci_cb *cb)
{
	BT_DBG("%p name %s", cb, cb->name);

	mutex_lock(&hci_cb_list_lock);
	list_add_tail(&cb->list, &hci_cb_list);
	mutex_unlock(&hci_cb_list_lock);

	return 0;
}
EXPORT_SYMBOL(hci_register_cb);

int hci_unregister_cb(struct hci_cb *cb)
{
	BT_DBG("%p name %s", cb, cb->name);

	mutex_lock(&hci_cb_list_lock);
	list_del(&cb->list);
	mutex_unlock(&hci_cb_list_lock);

	return 0;
}
EXPORT_SYMBOL(hci_unregister_cb);

static int hci_send_frame(struct hci_dev *hdev, struct sk_buff *skb)
{
	int err;

	BT_DBG("%s type %d len %d", hdev->name, hci_skb_pkt_type(skb),
	       skb->len);

	/* Time stamp */
	__net_timestamp(skb);

	/* Send copy to monitor */
	hci_send_to_monitor(hdev, skb);

	if (atomic_read(&hdev->promisc)) {
		/* Send copy to the sockets */
		hci_send_to_sock(hdev, skb);
	}

	/* Get rid of skb owner, prior to sending to the driver. */
	skb_orphan(skb);

	if (!test_bit(HCI_RUNNING, &hdev->flags)) {
		kfree_skb(skb);
		return -EINVAL;
	}

	err = hdev->send(hdev, skb);
	if (err < 0) {
		bt_dev_err(hdev, "sending frame failed (%d)", err);
		kfree_skb(skb);
		return err;
	}

	return 0;
}

/* Send HCI command */
int hci_send_cmd(struct hci_dev *hdev, __u16 opcode, __u32 plen,
		 const void *param)
{
	struct sk_buff *skb;

	BT_DBG("%s opcode 0x%4.4x plen %d", hdev->name, opcode, plen);

	skb = hci_prepare_cmd(hdev, opcode, plen, param);
	if (!skb) {
		bt_dev_err(hdev, "no memory for command");
		return -ENOMEM;
	}

	/* Stand-alone HCI commands must be flagged as
	 * single-command requests.
	 */
	bt_cb(skb)->hci.req_flags |= HCI_REQ_START;

	skb_queue_tail(&hdev->cmd_q, skb);
	queue_work(hdev->workqueue, &hdev->cmd_work);

	return 0;
}

int __hci_cmd_send(struct hci_dev *hdev, u16 opcode, u32 plen,
		   const void *param)
{
	struct sk_buff *skb;

	if (hci_opcode_ogf(opcode) != 0x3f) {
		/* A controller receiving a command shall respond with either
		 * a Command Status Event or a Command Complete Event.
		 * Therefore, all standard HCI commands must be sent via the
		 * standard API, using hci_send_cmd or hci_cmd_sync helpers.
		 * Some vendors do not comply with this rule for vendor-specific
		 * commands and do not return any event. We want to support
		 * unresponded commands for such cases only.
		 */
		bt_dev_err(hdev, "unresponded command not supported");
		return -EINVAL;
	}

	skb = hci_prepare_cmd(hdev, opcode, plen, param);
	if (!skb) {
		bt_dev_err(hdev, "no memory for command (opcode 0x%4.4x)",
			   opcode);
		return -ENOMEM;
	}

	hci_send_frame(hdev, skb);

	return 0;
}
EXPORT_SYMBOL(__hci_cmd_send);

/* Get data from the previously sent command */
void *hci_sent_cmd_data(struct hci_dev *hdev, __u16 opcode)
{
	struct hci_command_hdr *hdr;

	if (!hdev->sent_cmd)
		return NULL;

	hdr = (void *) hdev->sent_cmd->data;

	if (hdr->opcode != cpu_to_le16(opcode))
		return NULL;

	BT_DBG("%s opcode 0x%4.4x", hdev->name, opcode);

	return hdev->sent_cmd->data + HCI_COMMAND_HDR_SIZE;
}

/* Send ACL data */
static void hci_add_acl_hdr(struct sk_buff *skb, __u16 handle, __u16 flags)
{
	struct hci_acl_hdr *hdr;
	int len = skb->len;

	skb_push(skb, HCI_ACL_HDR_SIZE);
	skb_reset_transport_header(skb);
	hdr = (struct hci_acl_hdr *)skb_transport_header(skb);
	hdr->handle = cpu_to_le16(hci_handle_pack(handle, flags));
	hdr->dlen   = cpu_to_le16(len);
}

static void hci_queue_acl(struct hci_chan *chan, struct sk_buff_head *queue,
			  struct sk_buff *skb, __u16 flags)
{
	struct hci_conn *conn = chan->conn;
	struct hci_dev *hdev = conn->hdev;
	struct sk_buff *list;

	skb->len = skb_headlen(skb);
	skb->data_len = 0;

	hci_skb_pkt_type(skb) = HCI_ACLDATA_PKT;

	switch (hdev->dev_type) {
	case HCI_PRIMARY:
		hci_add_acl_hdr(skb, conn->handle, flags);
		break;
	case HCI_AMP:
		hci_add_acl_hdr(skb, chan->handle, flags);
		break;
	default:
		bt_dev_err(hdev, "unknown dev_type %d", hdev->dev_type);
		return;
	}

	list = skb_shinfo(skb)->frag_list;
	if (!list) {
		/* Non fragmented */
		BT_DBG("%s nonfrag skb %p len %d", hdev->name, skb, skb->len);

		skb_queue_tail(queue, skb);
	} else {
		/* Fragmented */
		BT_DBG("%s frag %p len %d", hdev->name, skb, skb->len);

		skb_shinfo(skb)->frag_list = NULL;

		/* Queue all fragments atomically. We need to use spin_lock_bh
		 * here because of 6LoWPAN links, as there this function is
		 * called from softirq and using normal spin lock could cause
		 * deadlocks.
		 */
		spin_lock_bh(&queue->lock);

		__skb_queue_tail(queue, skb);

		flags &= ~ACL_START;
		flags |= ACL_CONT;
		do {
			skb = list; list = list->next;

			hci_skb_pkt_type(skb) = HCI_ACLDATA_PKT;
			hci_add_acl_hdr(skb, conn->handle, flags);

			BT_DBG("%s frag %p len %d", hdev->name, skb, skb->len);

			__skb_queue_tail(queue, skb);
		} while (list);

		spin_unlock_bh(&queue->lock);
	}
}

void hci_send_acl(struct hci_chan *chan, struct sk_buff *skb, __u16 flags)
{
	struct hci_dev *hdev = chan->conn->hdev;

	BT_DBG("%s chan %p flags 0x%4.4x", hdev->name, chan, flags);

	hci_queue_acl(chan, &chan->data_q, skb, flags);

	queue_work(hdev->workqueue, &hdev->tx_work);
}

/* Send SCO data */
void hci_send_sco(struct hci_conn *conn, struct sk_buff *skb)
{
	struct hci_dev *hdev = conn->hdev;
	struct hci_sco_hdr hdr;

	BT_DBG("%s len %d", hdev->name, skb->len);

	hdr.handle = cpu_to_le16(conn->handle);
	hdr.dlen   = skb->len;

	skb_push(skb, HCI_SCO_HDR_SIZE);
	skb_reset_transport_header(skb);
	memcpy(skb_transport_header(skb), &hdr, HCI_SCO_HDR_SIZE);

	hci_skb_pkt_type(skb) = HCI_SCODATA_PKT;

	skb_queue_tail(&conn->data_q, skb);
	queue_work(hdev->workqueue, &hdev->tx_work);
}

/* ---- HCI TX task (outgoing data) ---- */

/* HCI Connection scheduler */
static struct hci_conn *hci_low_sent(struct hci_dev *hdev, __u8 type,
				     int *quote)
{
	struct hci_conn_hash *h = &hdev->conn_hash;
	struct hci_conn *conn = NULL, *c;
	unsigned int num = 0, min = ~0;

	/* We don't have to lock device here. Connections are always
	 * added and removed with TX task disabled. */

	rcu_read_lock();

	list_for_each_entry_rcu(c, &h->list, list) {
		if (c->type != type || skb_queue_empty(&c->data_q))
			continue;

		if (c->state != BT_CONNECTED && c->state != BT_CONFIG)
			continue;

		num++;

		if (c->sent < min) {
			min  = c->sent;
			conn = c;
		}

		if (hci_conn_num(hdev, type) == num)
			break;
	}

	rcu_read_unlock();

	if (conn) {
		int cnt, q;

		switch (conn->type) {
		case ACL_LINK:
			cnt = hdev->acl_cnt;
			break;
		case SCO_LINK:
		case ESCO_LINK:
			cnt = hdev->sco_cnt;
			break;
		case LE_LINK:
			cnt = hdev->le_mtu ? hdev->le_cnt : hdev->acl_cnt;
			break;
		default:
			cnt = 0;
			bt_dev_err(hdev, "unknown link type %d", conn->type);
		}

		q = cnt / num;
		*quote = q ? q : 1;
	} else
		*quote = 0;

	BT_DBG("conn %p quote %d", conn, *quote);
	return conn;
}

static void hci_link_tx_to(struct hci_dev *hdev, __u8 type)
{
	struct hci_conn_hash *h = &hdev->conn_hash;
	struct hci_conn *c;

	bt_dev_err(hdev, "link tx timeout");

	rcu_read_lock();

	/* Kill stalled connections */
	list_for_each_entry_rcu(c, &h->list, list) {
		if (c->type == type && c->sent) {
			bt_dev_err(hdev, "killing stalled connection %pMR",
				   &c->dst);
			hci_disconnect(c, HCI_ERROR_REMOTE_USER_TERM);
		}
	}

	rcu_read_unlock();
}

static struct hci_chan *hci_chan_sent(struct hci_dev *hdev, __u8 type,
				      int *quote)
{
	struct hci_conn_hash *h = &hdev->conn_hash;
	struct hci_chan *chan = NULL;
	unsigned int num = 0, min = ~0, cur_prio = 0;
	struct hci_conn *conn;
	int cnt, q, conn_num = 0;

	BT_DBG("%s", hdev->name);

	rcu_read_lock();

	list_for_each_entry_rcu(conn, &h->list, list) {
		struct hci_chan *tmp;

		if (conn->type != type)
			continue;

		if (conn->state != BT_CONNECTED && conn->state != BT_CONFIG)
			continue;

		conn_num++;

		list_for_each_entry_rcu(tmp, &conn->chan_list, list) {
			struct sk_buff *skb;

			if (skb_queue_empty(&tmp->data_q))
				continue;

			skb = skb_peek(&tmp->data_q);
			if (skb->priority < cur_prio)
				continue;

			if (skb->priority > cur_prio) {
				num = 0;
				min = ~0;
				cur_prio = skb->priority;
			}

			num++;

			if (conn->sent < min) {
				min  = conn->sent;
				chan = tmp;
			}
		}

		if (hci_conn_num(hdev, type) == conn_num)
			break;
	}

	rcu_read_unlock();

	if (!chan)
		return NULL;

	switch (chan->conn->type) {
	case ACL_LINK:
		cnt = hdev->acl_cnt;
		break;
	case AMP_LINK:
		cnt = hdev->block_cnt;
		break;
	case SCO_LINK:
	case ESCO_LINK:
		cnt = hdev->sco_cnt;
		break;
	case LE_LINK:
		cnt = hdev->le_mtu ? hdev->le_cnt : hdev->acl_cnt;
		break;
	default:
		cnt = 0;
		bt_dev_err(hdev, "unknown link type %d", chan->conn->type);
	}

	q = cnt / num;
	*quote = q ? q : 1;
	BT_DBG("chan %p quote %d", chan, *quote);
	return chan;
}

static void hci_prio_recalculate(struct hci_dev *hdev, __u8 type)
{
	struct hci_conn_hash *h = &hdev->conn_hash;
	struct hci_conn *conn;
	int num = 0;

	BT_DBG("%s", hdev->name);

	rcu_read_lock();

	list_for_each_entry_rcu(conn, &h->list, list) {
		struct hci_chan *chan;

		if (conn->type != type)
			continue;

		if (conn->state != BT_CONNECTED && conn->state != BT_CONFIG)
			continue;

		num++;

		list_for_each_entry_rcu(chan, &conn->chan_list, list) {
			struct sk_buff *skb;

			if (chan->sent) {
				chan->sent = 0;
				continue;
			}

			if (skb_queue_empty(&chan->data_q))
				continue;

			skb = skb_peek(&chan->data_q);
			if (skb->priority >= HCI_PRIO_MAX - 1)
				continue;

			skb->priority = HCI_PRIO_MAX - 1;

			BT_DBG("chan %p skb %p promoted to %d", chan, skb,
			       skb->priority);
		}

		if (hci_conn_num(hdev, type) == num)
			break;
	}

	rcu_read_unlock();

}

static inline int __get_blocks(struct hci_dev *hdev, struct sk_buff *skb)
{
	/* Calculate count of blocks used by this packet */
	return DIV_ROUND_UP(skb->len - HCI_ACL_HDR_SIZE, hdev->block_len);
}

static void __check_timeout(struct hci_dev *hdev, unsigned int cnt)
{
	if (!hci_dev_test_flag(hdev, HCI_UNCONFIGURED)) {
		/* ACL tx timeout must be longer than maximum
		 * link supervision timeout (40.9 seconds) */
		if (!cnt && time_after(jiffies, hdev->acl_last_tx +
				       HCI_ACL_TX_TIMEOUT))
			hci_link_tx_to(hdev, ACL_LINK);
	}
}

/* Schedule SCO */
static void hci_sched_sco(struct hci_dev *hdev)
{
	struct hci_conn *conn;
	struct sk_buff *skb;
	int quote;

	BT_DBG("%s", hdev->name);

	if (!hci_conn_num(hdev, SCO_LINK))
		return;

	while (hdev->sco_cnt && (conn = hci_low_sent(hdev, SCO_LINK, &quote))) {
		while (quote-- && (skb = skb_dequeue(&conn->data_q))) {
			BT_DBG("skb %p len %d", skb, skb->len);
			hci_send_frame(hdev, skb);

			conn->sent++;
			if (conn->sent == ~0)
				conn->sent = 0;
		}
	}
}

static void hci_sched_esco(struct hci_dev *hdev)
{
	struct hci_conn *conn;
	struct sk_buff *skb;
	int quote;

	BT_DBG("%s", hdev->name);

	if (!hci_conn_num(hdev, ESCO_LINK))
		return;

	while (hdev->sco_cnt && (conn = hci_low_sent(hdev, ESCO_LINK,
						     &quote))) {
		while (quote-- && (skb = skb_dequeue(&conn->data_q))) {
			BT_DBG("skb %p len %d", skb, skb->len);
			hci_send_frame(hdev, skb);

			conn->sent++;
			if (conn->sent == ~0)
				conn->sent = 0;
		}
	}
}

static void hci_sched_acl_pkt(struct hci_dev *hdev)
{
	unsigned int cnt = hdev->acl_cnt;
	struct hci_chan *chan;
	struct sk_buff *skb;
	int quote;

	__check_timeout(hdev, cnt);

	while (hdev->acl_cnt &&
	       (chan = hci_chan_sent(hdev, ACL_LINK, &quote))) {
		u32 priority = (skb_peek(&chan->data_q))->priority;
		while (quote-- && (skb = skb_peek(&chan->data_q))) {
			BT_DBG("chan %p skb %p len %d priority %u", chan, skb,
			       skb->len, skb->priority);

			/* Stop if priority has changed */
			if (skb->priority < priority)
				break;

			skb = skb_dequeue(&chan->data_q);

			hci_conn_enter_active_mode(chan->conn,
						   bt_cb(skb)->force_active);

			hci_send_frame(hdev, skb);
			hdev->acl_last_tx = jiffies;

			hdev->acl_cnt--;
			chan->sent++;
			chan->conn->sent++;

			/* Send pending SCO packets right away */
			hci_sched_sco(hdev);
			hci_sched_esco(hdev);
		}
	}

	if (cnt != hdev->acl_cnt)
		hci_prio_recalculate(hdev, ACL_LINK);
}

static void hci_sched_acl_blk(struct hci_dev *hdev)
{
	unsigned int cnt = hdev->block_cnt;
	struct hci_chan *chan;
	struct sk_buff *skb;
	int quote;
	u8 type;

	__check_timeout(hdev, cnt);

	BT_DBG("%s", hdev->name);

	if (hdev->dev_type == HCI_AMP)
		type = AMP_LINK;
	else
		type = ACL_LINK;

	while (hdev->block_cnt > 0 &&
	       (chan = hci_chan_sent(hdev, type, &quote))) {
		u32 priority = (skb_peek(&chan->data_q))->priority;
		while (quote > 0 && (skb = skb_peek(&chan->data_q))) {
			int blocks;

			BT_DBG("chan %p skb %p len %d priority %u", chan, skb,
			       skb->len, skb->priority);

			/* Stop if priority has changed */
			if (skb->priority < priority)
				break;

			skb = skb_dequeue(&chan->data_q);

			blocks = __get_blocks(hdev, skb);
			if (blocks > hdev->block_cnt)
				return;

			hci_conn_enter_active_mode(chan->conn,
						   bt_cb(skb)->force_active);

			hci_send_frame(hdev, skb);
			hdev->acl_last_tx = jiffies;

			hdev->block_cnt -= blocks;
			quote -= blocks;

			chan->sent += blocks;
			chan->conn->sent += blocks;
		}
	}

	if (cnt != hdev->block_cnt)
		hci_prio_recalculate(hdev, type);
}

static void hci_sched_acl(struct hci_dev *hdev)
{
	BT_DBG("%s", hdev->name);

	/* No ACL link over BR/EDR controller */
	if (!hci_conn_num(hdev, ACL_LINK) && hdev->dev_type == HCI_PRIMARY)
		return;

	/* No AMP link over AMP controller */
	if (!hci_conn_num(hdev, AMP_LINK) && hdev->dev_type == HCI_AMP)
		return;

	switch (hdev->flow_ctl_mode) {
	case HCI_FLOW_CTL_MODE_PACKET_BASED:
		hci_sched_acl_pkt(hdev);
		break;

	case HCI_FLOW_CTL_MODE_BLOCK_BASED:
		hci_sched_acl_blk(hdev);
		break;
	}
}

static void hci_sched_le(struct hci_dev *hdev)
{
	struct hci_chan *chan;
	struct sk_buff *skb;
	int quote, cnt, tmp;

	BT_DBG("%s", hdev->name);

	if (!hci_conn_num(hdev, LE_LINK))
		return;

	cnt = hdev->le_pkts ? hdev->le_cnt : hdev->acl_cnt;

	__check_timeout(hdev, cnt);

	tmp = cnt;
	while (cnt && (chan = hci_chan_sent(hdev, LE_LINK, &quote))) {
		u32 priority = (skb_peek(&chan->data_q))->priority;
		while (quote-- && (skb = skb_peek(&chan->data_q))) {
			BT_DBG("chan %p skb %p len %d priority %u", chan, skb,
			       skb->len, skb->priority);

			/* Stop if priority has changed */
			if (skb->priority < priority)
				break;

			skb = skb_dequeue(&chan->data_q);

			hci_send_frame(hdev, skb);
			hdev->le_last_tx = jiffies;

			cnt--;
			chan->sent++;
			chan->conn->sent++;

			/* Send pending SCO packets right away */
			hci_sched_sco(hdev);
			hci_sched_esco(hdev);
		}
	}

	if (hdev->le_pkts)
		hdev->le_cnt = cnt;
	else
		hdev->acl_cnt = cnt;

	if (cnt != tmp)
		hci_prio_recalculate(hdev, LE_LINK);
}

static void hci_tx_work(struct work_struct *work)
{
	struct hci_dev *hdev = container_of(work, struct hci_dev, tx_work);
	struct sk_buff *skb;

	BT_DBG("%s acl %d sco %d le %d", hdev->name, hdev->acl_cnt,
	       hdev->sco_cnt, hdev->le_cnt);

	if (!hci_dev_test_flag(hdev, HCI_USER_CHANNEL)) {
		/* Schedule queues and send stuff to HCI driver */
		hci_sched_sco(hdev);
		hci_sched_esco(hdev);
		hci_sched_acl(hdev);
		hci_sched_le(hdev);
	}

	/* Send next queued raw (unknown type) packet */
	while ((skb = skb_dequeue(&hdev->raw_q)))
		hci_send_frame(hdev, skb);
}

/* ----- HCI RX task (incoming data processing) ----- */

/* ACL data packet */
static void hci_acldata_packet(struct hci_dev *hdev, struct sk_buff *skb)
{
	struct hci_acl_hdr *hdr = (void *) skb->data;
	struct hci_conn *conn;
	__u16 handle, flags;

	skb_pull(skb, HCI_ACL_HDR_SIZE);

	handle = __le16_to_cpu(hdr->handle);
	flags  = hci_flags(handle);
	handle = hci_handle(handle);

	BT_DBG("%s len %d handle 0x%4.4x flags 0x%4.4x", hdev->name, skb->len,
	       handle, flags);

	hdev->stat.acl_rx++;

	hci_dev_lock(hdev);
	conn = hci_conn_hash_lookup_handle(hdev, handle);
	hci_dev_unlock(hdev);

	if (conn) {
		hci_conn_enter_active_mode(conn, BT_POWER_FORCE_ACTIVE_OFF);

		/* Send to upper protocol */
		l2cap_recv_acldata(conn, skb, flags);
		return;
	} else {
		bt_dev_err(hdev, "ACL packet for unknown connection handle %d",
			   handle);
	}

	kfree_skb(skb);
}

/* SCO data packet */
static void hci_scodata_packet(struct hci_dev *hdev, struct sk_buff *skb)
{
	struct hci_sco_hdr *hdr = (void *) skb->data;
	struct hci_conn *conn;
	__u16 handle, flags;

	skb_pull(skb, HCI_SCO_HDR_SIZE);

	handle = __le16_to_cpu(hdr->handle);
	flags  = hci_flags(handle);
	handle = hci_handle(handle);

	BT_DBG("%s len %d handle 0x%4.4x flags 0x%4.4x", hdev->name, skb->len,
	       handle, flags);

	hdev->stat.sco_rx++;

	hci_dev_lock(hdev);
	conn = hci_conn_hash_lookup_handle(hdev, handle);
	hci_dev_unlock(hdev);

	if (conn) {
		/* Send to upper protocol */
		bt_cb(skb)->sco.pkt_status = flags & 0x03;
		sco_recv_scodata(conn, skb);
		return;
	} else {
		bt_dev_err(hdev, "SCO packet for unknown connection handle %d",
			   handle);
	}

	kfree_skb(skb);
}

static bool hci_req_is_complete(struct hci_dev *hdev)
{
	struct sk_buff *skb;

	skb = skb_peek(&hdev->cmd_q);
	if (!skb)
		return true;

	return (bt_cb(skb)->hci.req_flags & HCI_REQ_START);
}

static void hci_resend_last(struct hci_dev *hdev)
{
	struct hci_command_hdr *sent;
	struct sk_buff *skb;
	u16 opcode;

	if (!hdev->sent_cmd)
		return;

	sent = (void *) hdev->sent_cmd->data;
	opcode = __le16_to_cpu(sent->opcode);
	if (opcode == HCI_OP_RESET)
		return;

	skb = skb_clone(hdev->sent_cmd, GFP_KERNEL);
	if (!skb)
		return;

	skb_queue_head(&hdev->cmd_q, skb);
	queue_work(hdev->workqueue, &hdev->cmd_work);
}

void hci_req_cmd_complete(struct hci_dev *hdev, u16 opcode, u8 status,
			  hci_req_complete_t *req_complete,
			  hci_req_complete_skb_t *req_complete_skb)
{
	struct sk_buff *skb;
	unsigned long flags;

	BT_DBG("opcode 0x%04x status 0x%02x", opcode, status);

	/* If the completed command doesn't match the last one that was
	 * sent we need to do special handling of it.
	 */
	if (!hci_sent_cmd_data(hdev, opcode)) {
		/* Some CSR based controllers generate a spontaneous
		 * reset complete event during init and any pending
		 * command will never be completed. In such a case we
		 * need to resend whatever was the last sent
		 * command.
		 */
		if (test_bit(HCI_INIT, &hdev->flags) && opcode == HCI_OP_RESET)
			hci_resend_last(hdev);

		return;
	}

	/* If we reach this point this event matches the last command sent */
	hci_dev_clear_flag(hdev, HCI_CMD_PENDING);

	/* If the command succeeded and there's still more commands in
	 * this request the request is not yet complete.
	 */
	if (!status && !hci_req_is_complete(hdev))
		return;

	/* If this was the last command in a request the complete
	 * callback would be found in hdev->sent_cmd instead of the
	 * command queue (hdev->cmd_q).
	 */
	if (bt_cb(hdev->sent_cmd)->hci.req_flags & HCI_REQ_SKB) {
		*req_complete_skb = bt_cb(hdev->sent_cmd)->hci.req_complete_skb;
		return;
	}

	if (bt_cb(hdev->sent_cmd)->hci.req_complete) {
		*req_complete = bt_cb(hdev->sent_cmd)->hci.req_complete;
		return;
	}

	/* Remove all pending commands belonging to this request */
	spin_lock_irqsave(&hdev->cmd_q.lock, flags);
	while ((skb = __skb_dequeue(&hdev->cmd_q))) {
		if (bt_cb(skb)->hci.req_flags & HCI_REQ_START) {
			__skb_queue_head(&hdev->cmd_q, skb);
			break;
		}

		if (bt_cb(skb)->hci.req_flags & HCI_REQ_SKB)
			*req_complete_skb = bt_cb(skb)->hci.req_complete_skb;
		else
			*req_complete = bt_cb(skb)->hci.req_complete;
		kfree_skb(skb);
	}
	spin_unlock_irqrestore(&hdev->cmd_q.lock, flags);
}

static void hci_rx_work(struct work_struct *work)
{
	struct hci_dev *hdev = container_of(work, struct hci_dev, rx_work);
	struct sk_buff *skb;

	BT_DBG("%s", hdev->name);

	while ((skb = skb_dequeue(&hdev->rx_q))) {
		/* Send copy to monitor */
		hci_send_to_monitor(hdev, skb);

		if (atomic_read(&hdev->promisc)) {
			/* Send copy to the sockets */
			hci_send_to_sock(hdev, skb);
		}

		/* If the device has been opened in HCI_USER_CHANNEL,
		 * the userspace has exclusive access to device.
		 * When device is HCI_INIT, we still need to process
		 * the data packets to the driver in order
		 * to complete its setup().
		 */
		if (hci_dev_test_flag(hdev, HCI_USER_CHANNEL) &&
		    !test_bit(HCI_INIT, &hdev->flags)) {
			kfree_skb(skb);
			continue;
		}

		if (test_bit(HCI_INIT, &hdev->flags)) {
			/* Don't process data packets in this states. */
			switch (hci_skb_pkt_type(skb)) {
			case HCI_ACLDATA_PKT:
			case HCI_SCODATA_PKT:
			case HCI_ISODATA_PKT:
				kfree_skb(skb);
				continue;
			}
		}

		/* Process frame */
		switch (hci_skb_pkt_type(skb)) {
		case HCI_EVENT_PKT:
			BT_DBG("%s Event packet", hdev->name);
			hci_event_packet(hdev, skb);
			break;

		case HCI_ACLDATA_PKT:
			BT_DBG("%s ACL data packet", hdev->name);
			hci_acldata_packet(hdev, skb);
			break;

		case HCI_SCODATA_PKT:
			BT_DBG("%s SCO data packet", hdev->name);
			hci_scodata_packet(hdev, skb);
			break;

		default:
			kfree_skb(skb);
			break;
		}
	}
}

static void hci_cmd_work(struct work_struct *work)
{
	struct hci_dev *hdev = container_of(work, struct hci_dev, cmd_work);
	struct sk_buff *skb;

	BT_DBG("%s cmd_cnt %d cmd queued %d", hdev->name,
	       atomic_read(&hdev->cmd_cnt), skb_queue_len(&hdev->cmd_q));

	/* Send queued commands */
	if (atomic_read(&hdev->cmd_cnt)) {
		skb = skb_dequeue(&hdev->cmd_q);
		if (!skb)
			return;

		kfree_skb(hdev->sent_cmd);

		hdev->sent_cmd = skb_clone(skb, GFP_KERNEL);
		if (hdev->sent_cmd) {
			int res;
			if (hci_req_status_pend(hdev))
				hci_dev_set_flag(hdev, HCI_CMD_PENDING);
			atomic_dec(&hdev->cmd_cnt);

			res = hci_send_frame(hdev, skb);
			if (res < 0)
				__hci_cmd_sync_cancel(hdev, -res);

			if (test_bit(HCI_RESET, &hdev->flags))
				cancel_delayed_work(&hdev->cmd_timer);
			else
				schedule_delayed_work(&hdev->cmd_timer,
						      HCI_CMD_TIMEOUT);
		} else {
			skb_queue_head(&hdev->cmd_q, skb);
			queue_work(hdev->workqueue, &hdev->cmd_work);
		}
	}
}<|MERGE_RESOLUTION|>--- conflicted
+++ resolved
@@ -62,827 +62,6 @@
 /* HCI ID Numbering */
 static DEFINE_IDA(hci_index_ida);
 
-<<<<<<< HEAD
-static int hci_reset_req(struct hci_request *req, unsigned long opt)
-{
-	BT_DBG("%s %ld", req->hdev->name, opt);
-
-	/* Reset device */
-	set_bit(HCI_RESET, &req->hdev->flags);
-	hci_req_add(req, HCI_OP_RESET, 0, NULL);
-	return 0;
-}
-
-static void bredr_init(struct hci_request *req)
-{
-	req->hdev->flow_ctl_mode = HCI_FLOW_CTL_MODE_PACKET_BASED;
-
-	/* Read Local Supported Features */
-	hci_req_add(req, HCI_OP_READ_LOCAL_FEATURES, 0, NULL);
-
-	/* Read Local Version */
-	hci_req_add(req, HCI_OP_READ_LOCAL_VERSION, 0, NULL);
-
-	/* Read BD Address */
-	hci_req_add(req, HCI_OP_READ_BD_ADDR, 0, NULL);
-}
-
-static void amp_init1(struct hci_request *req)
-{
-	req->hdev->flow_ctl_mode = HCI_FLOW_CTL_MODE_BLOCK_BASED;
-
-	/* Read Local Version */
-	hci_req_add(req, HCI_OP_READ_LOCAL_VERSION, 0, NULL);
-
-	/* Read Local Supported Commands */
-	hci_req_add(req, HCI_OP_READ_LOCAL_COMMANDS, 0, NULL);
-
-	/* Read Local AMP Info */
-	hci_req_add(req, HCI_OP_READ_LOCAL_AMP_INFO, 0, NULL);
-
-	/* Read Data Blk size */
-	hci_req_add(req, HCI_OP_READ_DATA_BLOCK_SIZE, 0, NULL);
-
-	/* Read Flow Control Mode */
-	hci_req_add(req, HCI_OP_READ_FLOW_CONTROL_MODE, 0, NULL);
-
-	/* Read Location Data */
-	hci_req_add(req, HCI_OP_READ_LOCATION_DATA, 0, NULL);
-}
-
-static int amp_init2(struct hci_request *req)
-{
-	/* Read Local Supported Features. Not all AMP controllers
-	 * support this so it's placed conditionally in the second
-	 * stage init.
-	 */
-	if (req->hdev->commands[14] & 0x20)
-		hci_req_add(req, HCI_OP_READ_LOCAL_FEATURES, 0, NULL);
-
-	return 0;
-}
-
-static int hci_init1_req(struct hci_request *req, unsigned long opt)
-{
-	struct hci_dev *hdev = req->hdev;
-
-	BT_DBG("%s %ld", hdev->name, opt);
-
-	/* Reset */
-	if (!test_bit(HCI_QUIRK_RESET_ON_CLOSE, &hdev->quirks))
-		hci_reset_req(req, 0);
-
-	switch (hdev->dev_type) {
-	case HCI_PRIMARY:
-		bredr_init(req);
-		break;
-	case HCI_AMP:
-		amp_init1(req);
-		break;
-	default:
-		bt_dev_err(hdev, "Unknown device type %d", hdev->dev_type);
-		break;
-	}
-
-	return 0;
-}
-
-static void bredr_setup(struct hci_request *req)
-{
-	__le16 param;
-	__u8 flt_type;
-
-	/* Read Buffer Size (ACL mtu, max pkt, etc.) */
-	hci_req_add(req, HCI_OP_READ_BUFFER_SIZE, 0, NULL);
-
-	/* Read Class of Device */
-	hci_req_add(req, HCI_OP_READ_CLASS_OF_DEV, 0, NULL);
-
-	/* Read Local Name */
-	hci_req_add(req, HCI_OP_READ_LOCAL_NAME, 0, NULL);
-
-	/* Read Voice Setting */
-	hci_req_add(req, HCI_OP_READ_VOICE_SETTING, 0, NULL);
-
-	/* Read Number of Supported IAC */
-	hci_req_add(req, HCI_OP_READ_NUM_SUPPORTED_IAC, 0, NULL);
-
-	/* Read Current IAC LAP */
-	hci_req_add(req, HCI_OP_READ_CURRENT_IAC_LAP, 0, NULL);
-
-	/* Clear Event Filters */
-	flt_type = HCI_FLT_CLEAR_ALL;
-	hci_req_add(req, HCI_OP_SET_EVENT_FLT, 1, &flt_type);
-
-	/* Connection accept timeout ~20 secs */
-	param = cpu_to_le16(0x7d00);
-	hci_req_add(req, HCI_OP_WRITE_CA_TIMEOUT, 2, &param);
-}
-
-static void le_setup(struct hci_request *req)
-{
-	struct hci_dev *hdev = req->hdev;
-
-	/* Read LE Buffer Size */
-	hci_req_add(req, HCI_OP_LE_READ_BUFFER_SIZE, 0, NULL);
-
-	/* Read LE Local Supported Features */
-	hci_req_add(req, HCI_OP_LE_READ_LOCAL_FEATURES, 0, NULL);
-
-	/* Read LE Supported States */
-	hci_req_add(req, HCI_OP_LE_READ_SUPPORTED_STATES, 0, NULL);
-
-	/* LE-only controllers have LE implicitly enabled */
-	if (!lmp_bredr_capable(hdev))
-		hci_dev_set_flag(hdev, HCI_LE_ENABLED);
-}
-
-static void hci_setup_event_mask(struct hci_request *req)
-{
-	struct hci_dev *hdev = req->hdev;
-
-	/* The second byte is 0xff instead of 0x9f (two reserved bits
-	 * disabled) since a Broadcom 1.2 dongle doesn't respond to the
-	 * command otherwise.
-	 */
-	u8 events[8] = { 0xff, 0xff, 0xfb, 0xff, 0x00, 0x00, 0x00, 0x00 };
-
-	/* CSR 1.1 dongles does not accept any bitfield so don't try to set
-	 * any event mask for pre 1.2 devices.
-	 */
-	if (hdev->hci_ver < BLUETOOTH_VER_1_2)
-		return;
-
-	if (lmp_bredr_capable(hdev)) {
-		events[4] |= 0x01; /* Flow Specification Complete */
-	} else {
-		/* Use a different default for LE-only devices */
-		memset(events, 0, sizeof(events));
-		events[1] |= 0x20; /* Command Complete */
-		events[1] |= 0x40; /* Command Status */
-		events[1] |= 0x80; /* Hardware Error */
-
-		/* If the controller supports the Disconnect command, enable
-		 * the corresponding event. In addition enable packet flow
-		 * control related events.
-		 */
-		if (hdev->commands[0] & 0x20) {
-			events[0] |= 0x10; /* Disconnection Complete */
-			events[2] |= 0x04; /* Number of Completed Packets */
-			events[3] |= 0x02; /* Data Buffer Overflow */
-		}
-
-		/* If the controller supports the Read Remote Version
-		 * Information command, enable the corresponding event.
-		 */
-		if (hdev->commands[2] & 0x80)
-			events[1] |= 0x08; /* Read Remote Version Information
-					    * Complete
-					    */
-
-		if (hdev->le_features[0] & HCI_LE_ENCRYPTION) {
-			events[0] |= 0x80; /* Encryption Change */
-			events[5] |= 0x80; /* Encryption Key Refresh Complete */
-		}
-	}
-
-	if (lmp_inq_rssi_capable(hdev) ||
-	    test_bit(HCI_QUIRK_FIXUP_INQUIRY_MODE, &hdev->quirks))
-		events[4] |= 0x02; /* Inquiry Result with RSSI */
-
-	if (lmp_ext_feat_capable(hdev))
-		events[4] |= 0x04; /* Read Remote Extended Features Complete */
-
-	if (lmp_esco_capable(hdev)) {
-		events[5] |= 0x08; /* Synchronous Connection Complete */
-		events[5] |= 0x10; /* Synchronous Connection Changed */
-	}
-
-	if (lmp_sniffsubr_capable(hdev))
-		events[5] |= 0x20; /* Sniff Subrating */
-
-	if (lmp_pause_enc_capable(hdev))
-		events[5] |= 0x80; /* Encryption Key Refresh Complete */
-
-	if (lmp_ext_inq_capable(hdev))
-		events[5] |= 0x40; /* Extended Inquiry Result */
-
-	if (lmp_no_flush_capable(hdev))
-		events[7] |= 0x01; /* Enhanced Flush Complete */
-
-	if (lmp_lsto_capable(hdev))
-		events[6] |= 0x80; /* Link Supervision Timeout Changed */
-
-	if (lmp_ssp_capable(hdev)) {
-		events[6] |= 0x01;	/* IO Capability Request */
-		events[6] |= 0x02;	/* IO Capability Response */
-		events[6] |= 0x04;	/* User Confirmation Request */
-		events[6] |= 0x08;	/* User Passkey Request */
-		events[6] |= 0x10;	/* Remote OOB Data Request */
-		events[6] |= 0x20;	/* Simple Pairing Complete */
-		events[7] |= 0x04;	/* User Passkey Notification */
-		events[7] |= 0x08;	/* Keypress Notification */
-		events[7] |= 0x10;	/* Remote Host Supported
-					 * Features Notification
-					 */
-	}
-
-	if (lmp_le_capable(hdev))
-		events[7] |= 0x20;	/* LE Meta-Event */
-
-	hci_req_add(req, HCI_OP_SET_EVENT_MASK, sizeof(events), events);
-}
-
-static int hci_init2_req(struct hci_request *req, unsigned long opt)
-{
-	struct hci_dev *hdev = req->hdev;
-
-	if (hdev->dev_type == HCI_AMP)
-		return amp_init2(req);
-
-	if (lmp_bredr_capable(hdev))
-		bredr_setup(req);
-	else
-		hci_dev_clear_flag(hdev, HCI_BREDR_ENABLED);
-
-	if (lmp_le_capable(hdev))
-		le_setup(req);
-
-	/* All Bluetooth 1.2 and later controllers should support the
-	 * HCI command for reading the local supported commands.
-	 *
-	 * Unfortunately some controllers indicate Bluetooth 1.2 support,
-	 * but do not have support for this command. If that is the case,
-	 * the driver can quirk the behavior and skip reading the local
-	 * supported commands.
-	 */
-	if (hdev->hci_ver > BLUETOOTH_VER_1_1 &&
-	    !test_bit(HCI_QUIRK_BROKEN_LOCAL_COMMANDS, &hdev->quirks))
-		hci_req_add(req, HCI_OP_READ_LOCAL_COMMANDS, 0, NULL);
-
-	if (lmp_ssp_capable(hdev)) {
-		/* When SSP is available, then the host features page
-		 * should also be available as well. However some
-		 * controllers list the max_page as 0 as long as SSP
-		 * has not been enabled. To achieve proper debugging
-		 * output, force the minimum max_page to 1 at least.
-		 */
-		hdev->max_page = 0x01;
-
-		if (hci_dev_test_flag(hdev, HCI_SSP_ENABLED)) {
-			u8 mode = 0x01;
-
-			hci_req_add(req, HCI_OP_WRITE_SSP_MODE,
-				    sizeof(mode), &mode);
-		} else {
-			struct hci_cp_write_eir cp;
-
-			memset(hdev->eir, 0, sizeof(hdev->eir));
-			memset(&cp, 0, sizeof(cp));
-
-			hci_req_add(req, HCI_OP_WRITE_EIR, sizeof(cp), &cp);
-		}
-	}
-
-	if (lmp_inq_rssi_capable(hdev) ||
-	    test_bit(HCI_QUIRK_FIXUP_INQUIRY_MODE, &hdev->quirks)) {
-		u8 mode;
-
-		/* If Extended Inquiry Result events are supported, then
-		 * they are clearly preferred over Inquiry Result with RSSI
-		 * events.
-		 */
-		mode = lmp_ext_inq_capable(hdev) ? 0x02 : 0x01;
-
-		hci_req_add(req, HCI_OP_WRITE_INQUIRY_MODE, 1, &mode);
-	}
-
-	if (lmp_inq_tx_pwr_capable(hdev))
-		hci_req_add(req, HCI_OP_READ_INQ_RSP_TX_POWER, 0, NULL);
-
-	if (lmp_ext_feat_capable(hdev)) {
-		struct hci_cp_read_local_ext_features cp;
-
-		cp.page = 0x01;
-		hci_req_add(req, HCI_OP_READ_LOCAL_EXT_FEATURES,
-			    sizeof(cp), &cp);
-	}
-
-	if (hci_dev_test_flag(hdev, HCI_LINK_SECURITY)) {
-		u8 enable = 1;
-		hci_req_add(req, HCI_OP_WRITE_AUTH_ENABLE, sizeof(enable),
-			    &enable);
-	}
-
-	return 0;
-}
-
-static void hci_setup_link_policy(struct hci_request *req)
-{
-	struct hci_dev *hdev = req->hdev;
-	struct hci_cp_write_def_link_policy cp;
-	u16 link_policy = 0;
-
-	if (lmp_rswitch_capable(hdev))
-		link_policy |= HCI_LP_RSWITCH;
-	if (lmp_hold_capable(hdev))
-		link_policy |= HCI_LP_HOLD;
-	if (lmp_sniff_capable(hdev))
-		link_policy |= HCI_LP_SNIFF;
-	if (lmp_park_capable(hdev))
-		link_policy |= HCI_LP_PARK;
-
-	cp.policy = cpu_to_le16(link_policy);
-	hci_req_add(req, HCI_OP_WRITE_DEF_LINK_POLICY, sizeof(cp), &cp);
-}
-
-static void hci_set_le_support(struct hci_request *req)
-{
-	struct hci_dev *hdev = req->hdev;
-	struct hci_cp_write_le_host_supported cp;
-
-	/* LE-only devices do not support explicit enablement */
-	if (!lmp_bredr_capable(hdev))
-		return;
-
-	memset(&cp, 0, sizeof(cp));
-
-	if (hci_dev_test_flag(hdev, HCI_LE_ENABLED)) {
-		cp.le = 0x01;
-		cp.simul = 0x00;
-	}
-
-	if (cp.le != lmp_host_le_capable(hdev))
-		hci_req_add(req, HCI_OP_WRITE_LE_HOST_SUPPORTED, sizeof(cp),
-			    &cp);
-}
-
-static void hci_set_event_mask_page_2(struct hci_request *req)
-{
-	struct hci_dev *hdev = req->hdev;
-	u8 events[8] = { 0x00, 0x00, 0x00, 0x00, 0x00, 0x00, 0x00, 0x00 };
-	bool changed = false;
-
-	/* If Connectionless Peripheral Broadcast central role is supported
-	 * enable all necessary events for it.
-	 */
-	if (lmp_cpb_central_capable(hdev)) {
-		events[1] |= 0x40;	/* Triggered Clock Capture */
-		events[1] |= 0x80;	/* Synchronization Train Complete */
-		events[2] |= 0x10;	/* Peripheral Page Response Timeout */
-		events[2] |= 0x20;	/* CPB Channel Map Change */
-		changed = true;
-	}
-
-	/* If Connectionless Peripheral Broadcast peripheral role is supported
-	 * enable all necessary events for it.
-	 */
-	if (lmp_cpb_peripheral_capable(hdev)) {
-		events[2] |= 0x01;	/* Synchronization Train Received */
-		events[2] |= 0x02;	/* CPB Receive */
-		events[2] |= 0x04;	/* CPB Timeout */
-		events[2] |= 0x08;	/* Truncated Page Complete */
-		changed = true;
-	}
-
-	/* Enable Authenticated Payload Timeout Expired event if supported */
-	if (lmp_ping_capable(hdev) || hdev->le_features[0] & HCI_LE_PING) {
-		events[2] |= 0x80;
-		changed = true;
-	}
-
-	/* Some Broadcom based controllers indicate support for Set Event
-	 * Mask Page 2 command, but then actually do not support it. Since
-	 * the default value is all bits set to zero, the command is only
-	 * required if the event mask has to be changed. In case no change
-	 * to the event mask is needed, skip this command.
-	 */
-	if (changed)
-		hci_req_add(req, HCI_OP_SET_EVENT_MASK_PAGE_2,
-			    sizeof(events), events);
-}
-
-static int hci_init3_req(struct hci_request *req, unsigned long opt)
-{
-	struct hci_dev *hdev = req->hdev;
-	u8 p;
-
-	hci_setup_event_mask(req);
-
-	if (hdev->commands[6] & 0x20 &&
-	    !test_bit(HCI_QUIRK_BROKEN_STORED_LINK_KEY, &hdev->quirks)) {
-		struct hci_cp_read_stored_link_key cp;
-
-		bacpy(&cp.bdaddr, BDADDR_ANY);
-		cp.read_all = 0x01;
-		hci_req_add(req, HCI_OP_READ_STORED_LINK_KEY, sizeof(cp), &cp);
-	}
-
-	if (hdev->commands[5] & 0x10)
-		hci_setup_link_policy(req);
-
-	if (hdev->commands[8] & 0x01)
-		hci_req_add(req, HCI_OP_READ_PAGE_SCAN_ACTIVITY, 0, NULL);
-
-	if (hdev->commands[18] & 0x04 &&
-	    !test_bit(HCI_QUIRK_BROKEN_ERR_DATA_REPORTING, &hdev->quirks))
-		hci_req_add(req, HCI_OP_READ_DEF_ERR_DATA_REPORTING, 0, NULL);
-
-	/* Some older Broadcom based Bluetooth 1.2 controllers do not
-	 * support the Read Page Scan Type command. Check support for
-	 * this command in the bit mask of supported commands.
-	 */
-	if (hdev->commands[13] & 0x01)
-		hci_req_add(req, HCI_OP_READ_PAGE_SCAN_TYPE, 0, NULL);
-
-	if (lmp_le_capable(hdev)) {
-		u8 events[8];
-
-		memset(events, 0, sizeof(events));
-
-		if (hdev->le_features[0] & HCI_LE_ENCRYPTION)
-			events[0] |= 0x10;	/* LE Long Term Key Request */
-
-		/* If controller supports the Connection Parameters Request
-		 * Link Layer Procedure, enable the corresponding event.
-		 */
-		if (hdev->le_features[0] & HCI_LE_CONN_PARAM_REQ_PROC)
-			events[0] |= 0x20;	/* LE Remote Connection
-						 * Parameter Request
-						 */
-
-		/* If the controller supports the Data Length Extension
-		 * feature, enable the corresponding event.
-		 */
-		if (hdev->le_features[0] & HCI_LE_DATA_LEN_EXT)
-			events[0] |= 0x40;	/* LE Data Length Change */
-
-		/* If the controller supports LL Privacy feature, enable
-		 * the corresponding event.
-		 */
-		if (hdev->le_features[0] & HCI_LE_LL_PRIVACY)
-			events[1] |= 0x02;	/* LE Enhanced Connection
-						 * Complete
-						 */
-
-		/* If the controller supports Extended Scanner Filter
-		 * Policies, enable the corresponding event.
-		 */
-		if (hdev->le_features[0] & HCI_LE_EXT_SCAN_POLICY)
-			events[1] |= 0x04;	/* LE Direct Advertising
-						 * Report
-						 */
-
-		/* If the controller supports Channel Selection Algorithm #2
-		 * feature, enable the corresponding event.
-		 */
-		if (hdev->le_features[1] & HCI_LE_CHAN_SEL_ALG2)
-			events[2] |= 0x08;	/* LE Channel Selection
-						 * Algorithm
-						 */
-
-		/* If the controller supports the LE Set Scan Enable command,
-		 * enable the corresponding advertising report event.
-		 */
-		if (hdev->commands[26] & 0x08)
-			events[0] |= 0x02;	/* LE Advertising Report */
-
-		/* If the controller supports the LE Create Connection
-		 * command, enable the corresponding event.
-		 */
-		if (hdev->commands[26] & 0x10)
-			events[0] |= 0x01;	/* LE Connection Complete */
-
-		/* If the controller supports the LE Connection Update
-		 * command, enable the corresponding event.
-		 */
-		if (hdev->commands[27] & 0x04)
-			events[0] |= 0x04;	/* LE Connection Update
-						 * Complete
-						 */
-
-		/* If the controller supports the LE Read Remote Used Features
-		 * command, enable the corresponding event.
-		 */
-		if (hdev->commands[27] & 0x20)
-			events[0] |= 0x08;	/* LE Read Remote Used
-						 * Features Complete
-						 */
-
-		/* If the controller supports the LE Read Local P-256
-		 * Public Key command, enable the corresponding event.
-		 */
-		if (hdev->commands[34] & 0x02)
-			events[0] |= 0x80;	/* LE Read Local P-256
-						 * Public Key Complete
-						 */
-
-		/* If the controller supports the LE Generate DHKey
-		 * command, enable the corresponding event.
-		 */
-		if (hdev->commands[34] & 0x04)
-			events[1] |= 0x01;	/* LE Generate DHKey Complete */
-
-		/* If the controller supports the LE Set Default PHY or
-		 * LE Set PHY commands, enable the corresponding event.
-		 */
-		if (hdev->commands[35] & (0x20 | 0x40))
-			events[1] |= 0x08;        /* LE PHY Update Complete */
-
-		/* If the controller supports LE Set Extended Scan Parameters
-		 * and LE Set Extended Scan Enable commands, enable the
-		 * corresponding event.
-		 */
-		if (use_ext_scan(hdev))
-			events[1] |= 0x10;	/* LE Extended Advertising
-						 * Report
-						 */
-
-		/* If the controller supports the LE Extended Advertising
-		 * command, enable the corresponding event.
-		 */
-		if (ext_adv_capable(hdev))
-			events[2] |= 0x02;	/* LE Advertising Set
-						 * Terminated
-						 */
-
-		hci_req_add(req, HCI_OP_LE_SET_EVENT_MASK, sizeof(events),
-			    events);
-
-		/* Read LE Advertising Channel TX Power */
-		if ((hdev->commands[25] & 0x40) && !ext_adv_capable(hdev)) {
-			/* HCI TS spec forbids mixing of legacy and extended
-			 * advertising commands wherein READ_ADV_TX_POWER is
-			 * also included. So do not call it if extended adv
-			 * is supported otherwise controller will return
-			 * COMMAND_DISALLOWED for extended commands.
-			 */
-			hci_req_add(req, HCI_OP_LE_READ_ADV_TX_POWER, 0, NULL);
-		}
-
-		if (hdev->commands[38] & 0x80) {
-			/* Read LE Min/Max Tx Power*/
-			hci_req_add(req, HCI_OP_LE_READ_TRANSMIT_POWER,
-				    0, NULL);
-		}
-
-		if (hdev->commands[26] & 0x40) {
-			/* Read LE Accept List Size */
-			hci_req_add(req, HCI_OP_LE_READ_ACCEPT_LIST_SIZE,
-				    0, NULL);
-		}
-
-		if (hdev->commands[26] & 0x80) {
-			/* Clear LE Accept List */
-			hci_req_add(req, HCI_OP_LE_CLEAR_ACCEPT_LIST, 0, NULL);
-		}
-
-		if (hdev->commands[34] & 0x40) {
-			/* Read LE Resolving List Size */
-			hci_req_add(req, HCI_OP_LE_READ_RESOLV_LIST_SIZE,
-				    0, NULL);
-		}
-
-		if (hdev->commands[34] & 0x20) {
-			/* Clear LE Resolving List */
-			hci_req_add(req, HCI_OP_LE_CLEAR_RESOLV_LIST, 0, NULL);
-		}
-
-		if (hdev->commands[35] & 0x04) {
-			__le16 rpa_timeout = cpu_to_le16(hdev->rpa_timeout);
-
-			/* Set RPA timeout */
-			hci_req_add(req, HCI_OP_LE_SET_RPA_TIMEOUT, 2,
-				    &rpa_timeout);
-		}
-
-		if (hdev->le_features[0] & HCI_LE_DATA_LEN_EXT) {
-			/* Read LE Maximum Data Length */
-			hci_req_add(req, HCI_OP_LE_READ_MAX_DATA_LEN, 0, NULL);
-
-			/* Read LE Suggested Default Data Length */
-			hci_req_add(req, HCI_OP_LE_READ_DEF_DATA_LEN, 0, NULL);
-		}
-
-		if (ext_adv_capable(hdev)) {
-			/* Read LE Number of Supported Advertising Sets */
-			hci_req_add(req, HCI_OP_LE_READ_NUM_SUPPORTED_ADV_SETS,
-				    0, NULL);
-		}
-
-		hci_set_le_support(req);
-	}
-
-	/* Read features beyond page 1 if available */
-	for (p = 2; p < HCI_MAX_PAGES && p <= hdev->max_page; p++) {
-		struct hci_cp_read_local_ext_features cp;
-
-		cp.page = p;
-		hci_req_add(req, HCI_OP_READ_LOCAL_EXT_FEATURES,
-			    sizeof(cp), &cp);
-	}
-
-	return 0;
-}
-
-static int hci_init4_req(struct hci_request *req, unsigned long opt)
-{
-	struct hci_dev *hdev = req->hdev;
-
-	/* Some Broadcom based Bluetooth controllers do not support the
-	 * Delete Stored Link Key command. They are clearly indicating its
-	 * absence in the bit mask of supported commands.
-	 *
-	 * Check the supported commands and only if the command is marked
-	 * as supported send it. If not supported assume that the controller
-	 * does not have actual support for stored link keys which makes this
-	 * command redundant anyway.
-	 *
-	 * Some controllers indicate that they support handling deleting
-	 * stored link keys, but they don't. The quirk lets a driver
-	 * just disable this command.
-	 */
-	if (hdev->commands[6] & 0x80 &&
-	    !test_bit(HCI_QUIRK_BROKEN_STORED_LINK_KEY, &hdev->quirks)) {
-		struct hci_cp_delete_stored_link_key cp;
-
-		bacpy(&cp.bdaddr, BDADDR_ANY);
-		cp.delete_all = 0x01;
-		hci_req_add(req, HCI_OP_DELETE_STORED_LINK_KEY,
-			    sizeof(cp), &cp);
-	}
-
-	/* Set event mask page 2 if the HCI command for it is supported */
-	if (hdev->commands[22] & 0x04)
-		hci_set_event_mask_page_2(req);
-
-	/* Read local pairing options if the HCI command is supported */
-	if (hdev->commands[41] & 0x08)
-		hci_req_add(req, HCI_OP_READ_LOCAL_PAIRING_OPTS, 0, NULL);
-
-	/* Get MWS transport configuration if the HCI command is supported */
-	if (hdev->commands[30] & 0x08)
-		hci_req_add(req, HCI_OP_GET_MWS_TRANSPORT_CONFIG, 0, NULL);
-
-	/* Check for Synchronization Train support */
-	if (lmp_sync_train_capable(hdev))
-		hci_req_add(req, HCI_OP_READ_SYNC_TRAIN_PARAMS, 0, NULL);
-
-	/* Enable Secure Connections if supported and configured */
-	if (hci_dev_test_flag(hdev, HCI_SSP_ENABLED) &&
-	    bredr_sc_enabled(hdev)) {
-		u8 support = 0x01;
-
-		hci_req_add(req, HCI_OP_WRITE_SC_SUPPORT,
-			    sizeof(support), &support);
-	}
-
-	/* Set erroneous data reporting if supported to the wideband speech
-	 * setting value
-	 */
-	if (hdev->commands[18] & 0x08 &&
-	    !test_bit(HCI_QUIRK_BROKEN_ERR_DATA_REPORTING, &hdev->quirks)) {
-		bool enabled = hci_dev_test_flag(hdev,
-						 HCI_WIDEBAND_SPEECH_ENABLED);
-
-		if (enabled !=
-		    (hdev->err_data_reporting == ERR_DATA_REPORTING_ENABLED)) {
-			struct hci_cp_write_def_err_data_reporting cp;
-
-			cp.err_data_reporting = enabled ?
-						ERR_DATA_REPORTING_ENABLED :
-						ERR_DATA_REPORTING_DISABLED;
-
-			hci_req_add(req, HCI_OP_WRITE_DEF_ERR_DATA_REPORTING,
-				    sizeof(cp), &cp);
-		}
-	}
-
-	/* Set Suggested Default Data Length to maximum if supported */
-	if (hdev->le_features[0] & HCI_LE_DATA_LEN_EXT) {
-		struct hci_cp_le_write_def_data_len cp;
-
-		cp.tx_len = cpu_to_le16(hdev->le_max_tx_len);
-		cp.tx_time = cpu_to_le16(hdev->le_max_tx_time);
-		hci_req_add(req, HCI_OP_LE_WRITE_DEF_DATA_LEN, sizeof(cp), &cp);
-	}
-
-	/* Set Default PHY parameters if command is supported */
-	if (hdev->commands[35] & 0x20) {
-		struct hci_cp_le_set_default_phy cp;
-
-		cp.all_phys = 0x00;
-		cp.tx_phys = hdev->le_tx_def_phys;
-		cp.rx_phys = hdev->le_rx_def_phys;
-
-		hci_req_add(req, HCI_OP_LE_SET_DEFAULT_PHY, sizeof(cp), &cp);
-	}
-
-	return 0;
-}
-
-static int __hci_init(struct hci_dev *hdev)
-{
-	int err;
-
-	err = __hci_req_sync(hdev, hci_init1_req, 0, HCI_INIT_TIMEOUT, NULL);
-	if (err < 0)
-		return err;
-
-	if (hci_dev_test_flag(hdev, HCI_SETUP))
-		hci_debugfs_create_basic(hdev);
-
-	err = __hci_req_sync(hdev, hci_init2_req, 0, HCI_INIT_TIMEOUT, NULL);
-	if (err < 0)
-		return err;
-
-	/* HCI_PRIMARY covers both single-mode LE, BR/EDR and dual-mode
-	 * BR/EDR/LE type controllers. AMP controllers only need the
-	 * first two stages of init.
-	 */
-	if (hdev->dev_type != HCI_PRIMARY)
-		return 0;
-
-	err = __hci_req_sync(hdev, hci_init3_req, 0, HCI_INIT_TIMEOUT, NULL);
-	if (err < 0)
-		return err;
-
-	err = __hci_req_sync(hdev, hci_init4_req, 0, HCI_INIT_TIMEOUT, NULL);
-	if (err < 0)
-		return err;
-
-	/* Read local codec list if the HCI command is supported */
-	if (hdev->commands[45] & 0x04)
-		hci_read_supported_codecs_v2(hdev);
-	else if (hdev->commands[29] & 0x20)
-		hci_read_supported_codecs(hdev);
-
-	/* This function is only called when the controller is actually in
-	 * configured state. When the controller is marked as unconfigured,
-	 * this initialization procedure is not run.
-	 *
-	 * It means that it is possible that a controller runs through its
-	 * setup phase and then discovers missing settings. If that is the
-	 * case, then this function will not be called. It then will only
-	 * be called during the config phase.
-	 *
-	 * So only when in setup phase or config phase, create the debugfs
-	 * entries and register the SMP channels.
-	 */
-	if (!hci_dev_test_flag(hdev, HCI_SETUP) &&
-	    !hci_dev_test_flag(hdev, HCI_CONFIG))
-		return 0;
-
-	hci_debugfs_create_common(hdev);
-
-	if (lmp_bredr_capable(hdev))
-		hci_debugfs_create_bredr(hdev);
-
-	if (lmp_le_capable(hdev))
-		hci_debugfs_create_le(hdev);
-
-	return 0;
-}
-
-static int hci_init0_req(struct hci_request *req, unsigned long opt)
-{
-	struct hci_dev *hdev = req->hdev;
-
-	BT_DBG("%s %ld", hdev->name, opt);
-
-	/* Reset */
-	if (!test_bit(HCI_QUIRK_RESET_ON_CLOSE, &hdev->quirks))
-		hci_reset_req(req, 0);
-
-	/* Read Local Version */
-	hci_req_add(req, HCI_OP_READ_LOCAL_VERSION, 0, NULL);
-
-	/* Read BD Address */
-	if (hdev->set_bdaddr)
-		hci_req_add(req, HCI_OP_READ_BD_ADDR, 0, NULL);
-
-	return 0;
-}
-
-static int __hci_unconf_init(struct hci_dev *hdev)
-{
-	int err;
-
-	if (test_bit(HCI_QUIRK_RAW_DEVICE, &hdev->quirks))
-		return 0;
-
-	err = __hci_req_sync(hdev, hci_init0_req, 0, HCI_INIT_TIMEOUT, NULL);
-	if (err < 0)
-		return err;
-
-	if (hci_dev_test_flag(hdev, HCI_SETUP))
-		hci_debugfs_create_basic(hdev);
-
-	return 0;
-}
-
-=======
->>>>>>> 754e0b0e
 static int hci_scan_req(struct hci_request *req, unsigned long opt)
 {
 	__u8 scan = opt;
@@ -1371,125 +550,7 @@
 
 	hci_req_sync_lock(hdev);
 
-<<<<<<< HEAD
-	if (!hci_dev_test_flag(hdev, HCI_UNREGISTER) &&
-	    !hci_dev_test_flag(hdev, HCI_USER_CHANNEL) &&
-	    test_bit(HCI_UP, &hdev->flags)) {
-		/* Execute vendor specific shutdown routine */
-		if (hdev->shutdown)
-			err = hdev->shutdown(hdev);
-	}
-
-	if (!test_and_clear_bit(HCI_UP, &hdev->flags)) {
-		cancel_delayed_work_sync(&hdev->cmd_timer);
-		hci_req_sync_unlock(hdev);
-		return err;
-	}
-
-	hci_leds_update_powered(hdev, false);
-
-	/* Flush RX and TX works */
-	flush_work(&hdev->tx_work);
-	flush_work(&hdev->rx_work);
-
-	if (hdev->discov_timeout > 0) {
-		hdev->discov_timeout = 0;
-		hci_dev_clear_flag(hdev, HCI_DISCOVERABLE);
-		hci_dev_clear_flag(hdev, HCI_LIMITED_DISCOVERABLE);
-	}
-
-	if (hci_dev_test_and_clear_flag(hdev, HCI_SERVICE_CACHE))
-		cancel_delayed_work(&hdev->service_cache);
-
-	if (hci_dev_test_flag(hdev, HCI_MGMT)) {
-		struct adv_info *adv_instance;
-
-		cancel_delayed_work_sync(&hdev->rpa_expired);
-
-		list_for_each_entry(adv_instance, &hdev->adv_instances, list)
-			cancel_delayed_work_sync(&adv_instance->rpa_expired_cb);
-	}
-
-	/* Avoid potential lockdep warnings from the *_flush() calls by
-	 * ensuring the workqueue is empty up front.
-	 */
-	drain_workqueue(hdev->workqueue);
-
-	hci_dev_lock(hdev);
-
-	hci_discovery_set_state(hdev, DISCOVERY_STOPPED);
-
-	auto_off = hci_dev_test_and_clear_flag(hdev, HCI_AUTO_OFF);
-
-	if (!auto_off && hdev->dev_type == HCI_PRIMARY &&
-	    !hci_dev_test_flag(hdev, HCI_USER_CHANNEL) &&
-	    hci_dev_test_flag(hdev, HCI_MGMT))
-		__mgmt_power_off(hdev);
-
-	hci_inquiry_cache_flush(hdev);
-	hci_pend_le_actions_clear(hdev);
-	hci_conn_hash_flush(hdev);
-	hci_dev_unlock(hdev);
-
-	smp_unregister(hdev);
-
-	hci_sock_dev_event(hdev, HCI_DEV_DOWN);
-
-	aosp_do_close(hdev);
-	msft_do_close(hdev);
-
-	if (hdev->flush)
-		hdev->flush(hdev);
-
-	/* Reset device */
-	skb_queue_purge(&hdev->cmd_q);
-	atomic_set(&hdev->cmd_cnt, 1);
-	if (test_bit(HCI_QUIRK_RESET_ON_CLOSE, &hdev->quirks) &&
-	    !auto_off && !hci_dev_test_flag(hdev, HCI_UNCONFIGURED)) {
-		set_bit(HCI_INIT, &hdev->flags);
-		__hci_req_sync(hdev, hci_reset_req, 0, HCI_CMD_TIMEOUT, NULL);
-		clear_bit(HCI_INIT, &hdev->flags);
-	}
-
-	/* flush cmd  work */
-	flush_work(&hdev->cmd_work);
-
-	/* Drop queues */
-	skb_queue_purge(&hdev->rx_q);
-	skb_queue_purge(&hdev->cmd_q);
-	skb_queue_purge(&hdev->raw_q);
-
-	/* Drop last sent command */
-	if (hdev->sent_cmd) {
-		cancel_delayed_work_sync(&hdev->cmd_timer);
-		kfree_skb(hdev->sent_cmd);
-		hdev->sent_cmd = NULL;
-	}
-
-	clear_bit(HCI_RUNNING, &hdev->flags);
-	hci_sock_dev_event(hdev, HCI_DEV_CLOSE);
-
-	if (test_and_clear_bit(SUSPEND_POWERING_DOWN, hdev->suspend_tasks))
-		wake_up(&hdev->suspend_wait_q);
-
-	/* After this point our queues are empty
-	 * and no tasks are scheduled. */
-	hdev->close(hdev);
-
-	/* Clear flags */
-	hdev->flags &= BIT(HCI_RAW);
-	hci_dev_clear_volatile_flags(hdev);
-
-	/* Controller radio is available but is currently powered down */
-	hdev->amp_status = AMP_STATUS_POWERED_DOWN;
-
-	memset(hdev->eir, 0, sizeof(hdev->eir));
-	memset(hdev->dev_class, 0, sizeof(hdev->dev_class));
-	bacpy(&hdev->random_addr, BDADDR_ANY);
-	hci_codec_list_clear(&hdev->local_codecs);
-=======
 	err = hci_dev_close_sync(hdev);
->>>>>>> 754e0b0e
 
 	hci_req_sync_unlock(hdev);
 
@@ -3622,8 +2683,6 @@
 
 	msft_unregister(hdev);
 
-	msft_unregister(hdev);
-
 	hci_dev_do_close(hdev);
 
 	if (!test_bit(HCI_INIT, &hdev->flags) &&
@@ -3687,10 +2746,6 @@
 int hci_suspend_dev(struct hci_dev *hdev)
 {
 	int ret;
-<<<<<<< HEAD
-	u8 state = BT_RUNNING;
-=======
->>>>>>> 754e0b0e
 
 	bt_dev_dbg(hdev, "");
 
@@ -3699,42 +2754,6 @@
 	    hci_dev_test_flag(hdev, HCI_UNREGISTER))
 		return 0;
 
-<<<<<<< HEAD
-	/* If powering down, wait for completion. */
-	if (mgmt_powering_down(hdev)) {
-		set_bit(SUSPEND_POWERING_DOWN, hdev->suspend_tasks);
-		ret = hci_suspend_wait_event(hdev);
-		if (ret)
-			goto done;
-	}
-
-	/* Suspend consists of two actions:
-	 *  - First, disconnect everything and make the controller not
-	 *    connectable (disabling scanning)
-	 *  - Second, program event filter/accept list and enable scan
-	 */
-	ret = hci_change_suspend_state(hdev, BT_SUSPEND_DISCONNECT);
-	if (ret)
-		goto clear;
-
-	state = BT_SUSPEND_DISCONNECT;
-
-	/* Only configure accept list if device may wakeup. */
-	if (hdev->wakeup && hdev->wakeup(hdev)) {
-		ret = hci_change_suspend_state(hdev, BT_SUSPEND_CONFIGURE_WAKE);
-		if (!ret)
-			state = BT_SUSPEND_CONFIGURE_WAKE;
-	}
-
-clear:
-	hci_clear_wake_reason(hdev);
-	mgmt_suspending(hdev, state);
-
-done:
-	/* We always allow suspend even if suspend preparation failed and
-	 * attempt to recover in resume.
-	 */
-=======
 	/* If powering down don't attempt to suspend */
 	if (mgmt_powering_down(hdev))
 		return 0;
@@ -3746,7 +2765,6 @@
 	hci_clear_wake_reason(hdev);
 	mgmt_suspending(hdev, hdev->suspend_state);
 
->>>>>>> 754e0b0e
 	hci_sock_dev_event(hdev, HCI_DEV_SUSPEND);
 	return ret;
 }
@@ -3768,19 +2786,12 @@
 	if (mgmt_powering_down(hdev))
 		return 0;
 
-<<<<<<< HEAD
-	ret = hci_change_suspend_state(hdev, BT_RUNNING);
-
-	mgmt_resuming(hdev, hdev->wake_reason, &hdev->wake_addr,
-			      hdev->wake_addr_type);
-=======
 	hci_req_sync_lock(hdev);
 	ret = hci_resume_sync(hdev);
 	hci_req_sync_unlock(hdev);
 
 	mgmt_resuming(hdev, hdev->wake_reason, &hdev->wake_addr,
 		      hdev->wake_addr_type);
->>>>>>> 754e0b0e
 
 	hci_sock_dev_event(hdev, HCI_DEV_RESUME);
 	return ret;
