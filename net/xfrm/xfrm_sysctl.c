--- conflicted
+++ resolved
@@ -56,15 +56,8 @@
 	table[3].data = &net->xfrm.sysctl_acq_expires;
 
 	/* Don't export sysctls to unprivileged users */
-<<<<<<< HEAD
-	if (net->user_ns != &init_user_ns) {
-		table[0].procname = NULL;
-		table_size = 0;
-	}
-=======
 	if (net->user_ns != &init_user_ns)
 		table_size = 0;
->>>>>>> 0c383648
 
 	net->xfrm.sysctl_hdr = register_net_sysctl_sz(net, "net/core", table,
 						      table_size);
