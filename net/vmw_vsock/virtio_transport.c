--- conflicted
+++ resolved
@@ -590,13 +590,6 @@
 
 	virtio_device_ready(vdev);
 
-	if (virtio_has_feature(vdev, VIRTIO_VSOCK_F_SEQPACKET))
-		vsock->seqpacket_allow = true;
-
-	vdev->priv = vsock;
-
-	virtio_device_ready(vdev);
-
 	mutex_lock(&vsock->tx_lock);
 	vsock->tx_run = true;
 	mutex_unlock(&vsock->tx_lock);
@@ -611,13 +604,6 @@
 	vsock->event_run = true;
 	mutex_unlock(&vsock->event_lock);
 
-<<<<<<< HEAD
-	rcu_assign_pointer(the_virtio_vsock, vsock);
-
-	mutex_unlock(&the_virtio_vsock_mutex);
-
-=======
->>>>>>> 88084a3d
 	return 0;
 }
 
